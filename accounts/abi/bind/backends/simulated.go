--- conflicted
+++ resolved
@@ -915,13 +915,10 @@
 func (m callMsg) Data() []byte                 { return m.CallMsg.Data }
 func (m callMsg) AccessList() types.AccessList { return m.CallMsg.AccessList }
 func (m callMsg) IsL1MessageTx() bool          { return false }
-<<<<<<< HEAD
 func (m callMsg) FeeTokenID() *uint16          { return m.CallMsg.FeeTokenID }
-=======
 func (m callMsg) SetCodeAuthorizations() []types.SetCodeAuthorization {
 	return m.CallMsg.AuthorizationList
 }
->>>>>>> 67087dd3
 
 // filterBackend implements filters.Backend to support filtering for logs without
 // taking bloom-bits acceleration structures into account.
