// Copyright 2015 The go-ethereum Authors
// This file is part of go-ethereum.
//
// go-ethereum is free software: you can redistribute it and/or modify
// it under the terms of the GNU General Public License as published by
// the Free Software Foundation, either version 3 of the License, or
// (at your option) any later version.
//
// go-ethereum is distributed in the hope that it will be useful,
// but WITHOUT ANY WARRANTY; without even the implied warranty of
// MERCHANTABILITY or FITNESS FOR A PARTICULAR PURPOSE. See the
// GNU General Public License for more details.
//
// You should have received a copy of the GNU General Public License
// along with go-ethereum. If not, see <http://www.gnu.org/licenses/>.

// Package utils contains internal helper functions for go-ethereum commands.
package utils

import (
	"crypto/ecdsa"
	"encoding/hex"
	"fmt"
	"io"
	"io/ioutil"
	"math"
	"math/big"
	"os"
	"path/filepath"
	godebug "runtime/debug"
	"strconv"
	"strings"
	"text/tabwriter"
	"text/template"
	"time"

	pcsclite "github.com/gballet/go-libpcsclite"
	gopsutil "github.com/shirou/gopsutil/mem"
	"gopkg.in/urfave/cli.v1"

	"github.com/morph-l2/go-ethereum/accounts"
	"github.com/morph-l2/go-ethereum/accounts/keystore"
	"github.com/morph-l2/go-ethereum/common"
	"github.com/morph-l2/go-ethereum/common/fdlimit"
	"github.com/morph-l2/go-ethereum/consensus"
	"github.com/morph-l2/go-ethereum/consensus/clique"
	"github.com/morph-l2/go-ethereum/consensus/ethash"
	"github.com/morph-l2/go-ethereum/core"
	"github.com/morph-l2/go-ethereum/core/rawdb"
	"github.com/morph-l2/go-ethereum/core/vm"
	"github.com/morph-l2/go-ethereum/crypto"
	"github.com/morph-l2/go-ethereum/eth"
	"github.com/morph-l2/go-ethereum/eth/catalyst"
	"github.com/morph-l2/go-ethereum/eth/downloader"
	"github.com/morph-l2/go-ethereum/eth/ethconfig"
	"github.com/morph-l2/go-ethereum/eth/filters"
	"github.com/morph-l2/go-ethereum/eth/gasprice"
	"github.com/morph-l2/go-ethereum/eth/tracers"
	"github.com/morph-l2/go-ethereum/ethdb"
	"github.com/morph-l2/go-ethereum/ethstats"
	"github.com/morph-l2/go-ethereum/graphql"
	"github.com/morph-l2/go-ethereum/internal/ethapi"
	"github.com/morph-l2/go-ethereum/internal/flags"
	"github.com/morph-l2/go-ethereum/les"
	"github.com/morph-l2/go-ethereum/log"
	"github.com/morph-l2/go-ethereum/metrics"
	"github.com/morph-l2/go-ethereum/metrics/exp"
	"github.com/morph-l2/go-ethereum/metrics/influxdb"
	"github.com/morph-l2/go-ethereum/miner"
	"github.com/morph-l2/go-ethereum/node"
	"github.com/morph-l2/go-ethereum/p2p"
	"github.com/morph-l2/go-ethereum/p2p/enode"
	"github.com/morph-l2/go-ethereum/p2p/nat"
	"github.com/morph-l2/go-ethereum/p2p/netutil"
	"github.com/morph-l2/go-ethereum/params"
	"github.com/morph-l2/go-ethereum/rollup/tracing"
	"github.com/morph-l2/go-ethereum/rpc"
	"github.com/morph-l2/go-ethereum/trie"
)

func init() {
	cli.AppHelpTemplate = `{{.Name}} {{if .Flags}}[global options] {{end}}command{{if .Flags}} [command options]{{end}} [arguments...]

VERSION:
   {{.Version}}

COMMANDS:
   {{range .Commands}}{{.Name}}{{with .ShortName}}, {{.}}{{end}}{{ "\t" }}{{.Usage}}
   {{end}}{{if .Flags}}
GLOBAL OPTIONS:
   {{range .Flags}}{{.}}
   {{end}}{{end}}
`
	cli.CommandHelpTemplate = flags.CommandHelpTemplate
	cli.HelpPrinter = printHelp
}

func printHelp(out io.Writer, templ string, data interface{}) {
	funcMap := template.FuncMap{"join": strings.Join}
	t := template.Must(template.New("help").Funcs(funcMap).Parse(templ))
	w := tabwriter.NewWriter(out, 38, 8, 2, ' ', 0)
	err := t.Execute(w, data)
	if err != nil {
		panic(err)
	}
	w.Flush()
}

const (
	GCModeFull    = "full"
	GCModeArchive = "archive"
)

// These are all the command line flags we support.
// If you add to this list, please remember to include the
// flag in the appropriate command definition.
//
// The flags are defined here so their names and help texts
// are the same for all commands.

var (
	// General settings
	DataDirFlag = DirectoryFlag{
		Name:  "datadir",
		Usage: "Data directory for the databases and keystore",
		Value: DirectoryString(node.DefaultDataDir()),
	}
	AncientFlag = DirectoryFlag{
		Name:  "datadir.ancient",
		Usage: "Data directory for ancient chain segments (default = inside chaindata)",
	}
	MinFreeDiskSpaceFlag = DirectoryFlag{
		Name:  "datadir.minfreedisk",
		Usage: "Minimum free disk space in MB, once reached triggers auto shut down (default = --cache.gc converted to MB, 0 = disabled)",
	}
	KeyStoreDirFlag = DirectoryFlag{
		Name:  "keystore",
		Usage: "Directory for the keystore (default = inside the datadir)",
	}
	USBFlag = cli.BoolFlag{
		Name:  "usb",
		Usage: "Enable monitoring and management of USB hardware wallets",
	}
	SmartCardDaemonPathFlag = cli.StringFlag{
		Name:  "pcscdpath",
		Usage: "Path to the smartcard daemon (pcscd) socket file",
		Value: pcsclite.PCSCDSockName,
	}
	NetworkIdFlag = cli.Uint64Flag{
		Name:  "networkid",
		Usage: "Explicitly set network id (integer)(For testnets: use --ropsten, --rinkeby, --goerli instead)",
		Value: ethconfig.Defaults.NetworkId,
	}
	MainnetFlag = cli.BoolFlag{
		Name:  "mainnet",
		Usage: "Ethereum mainnet",
	}
	GoerliFlag = cli.BoolFlag{
		Name:  "goerli",
		Usage: "Görli network: pre-configured proof-of-authority test network",
	}
	RinkebyFlag = cli.BoolFlag{
		Name:  "rinkeby",
		Usage: "Rinkeby network: pre-configured proof-of-authority test network",
	}
	RopstenFlag = cli.BoolFlag{
		Name:  "ropsten",
		Usage: "Ropsten network: pre-configured proof-of-work test network",
	}
	SepoliaFlag = cli.BoolFlag{
		Name:  "sepolia",
		Usage: "Sepolia network: pre-configured proof-of-work test network",
	}
	MorphFlag = cli.BoolFlag{
		Name:  "morph",
		Usage: "Morph mainnet network",
	}
	MorphHoleskyFlag = cli.BoolFlag{
		Name:  "morph-holesky",
		Usage: "Morph Holesky test network",
	}
	MorphHoodiFlag = cli.BoolFlag{
		Name:  "morph-hoodi",
		Usage: "Morph Hoodi test network",
	}
	DeveloperFlag = cli.BoolFlag{
		Name:  "dev",
		Usage: "Ephemeral proof-of-authority network with a pre-funded developer account, mining enabled",
	}
	DeveloperPeriodFlag = cli.IntFlag{
		Name:  "dev.period",
		Usage: "Block period to use in developer mode (0 = mine only if transaction pending)",
	}
	DeveloperGasLimitFlag = cli.Uint64Flag{
		Name:  "dev.gaslimit",
		Usage: "Initial block gas limit",
		Value: 11500000,
	}
	IdentityFlag = cli.StringFlag{
		Name:  "identity",
		Usage: "Custom node name",
	}
	DocRootFlag = DirectoryFlag{
		Name:  "docroot",
		Usage: "Document Root for HTTPClient file scheme",
		Value: DirectoryString(HomeDir()),
	}
	ExitWhenSyncedFlag = cli.BoolFlag{
		Name:  "exitwhensynced",
		Usage: "Exits after block synchronisation completes",
	}
	IterativeOutputFlag = cli.BoolTFlag{
		Name:  "iterative",
		Usage: "Print streaming JSON iteratively, delimited by newlines",
	}
	ExcludeStorageFlag = cli.BoolFlag{
		Name:  "nostorage",
		Usage: "Exclude storage entries (save db lookups)",
	}
	IncludeIncompletesFlag = cli.BoolFlag{
		Name:  "incompletes",
		Usage: "Include accounts for which we don't have the address (missing preimage)",
	}
	ExcludeCodeFlag = cli.BoolFlag{
		Name:  "nocode",
		Usage: "Exclude contract code (save db lookups)",
	}
	StartKeyFlag = cli.StringFlag{
		Name:  "start",
		Usage: "Start position. Either a hash or address",
		Value: "0x0000000000000000000000000000000000000000000000000000000000000000",
	}
	DumpLimitFlag = cli.Uint64Flag{
		Name:  "limit",
		Usage: "Max number of elements (0 = no limit)",
		Value: 0,
	}
	defaultSyncMode = ethconfig.Defaults.SyncMode
	SyncModeFlag    = TextMarshalerFlag{
		Name:  "syncmode",
		Usage: `Blockchain sync mode ("snap", "full" or "light")`,
		Value: &defaultSyncMode,
	}
	GCModeFlag = cli.StringFlag{
		Name:  "gcmode",
		Usage: `Blockchain garbage collection mode ("full", "archive")`,
		Value: GCModeArchive,
	}
	SnapshotFlag = cli.BoolTFlag{
		Name:  "snapshot",
		Usage: `Enables snapshot-database mode (default = enable)`,
	}
	TxLookupLimitFlag = cli.Uint64Flag{
		Name:  "txlookuplimit",
		Usage: "Number of recent blocks to maintain transactions index for (default = about one year, 0 = entire chain)",
		Value: ethconfig.Defaults.TxLookupLimit,
	}
	LightKDFFlag = cli.BoolFlag{
		Name:  "lightkdf",
		Usage: "Reduce key-derivation RAM & CPU usage at some expense of KDF strength",
	}
	WhitelistFlag = cli.StringFlag{
		Name:  "whitelist",
		Usage: "Comma separated block number-to-hash mappings to enforce (<number>=<hash>)",
	}
	BloomFilterSizeFlag = cli.Uint64Flag{
		Name:  "bloomfilter.size",
		Usage: "Megabytes of memory allocated to bloom-filter for pruning",
		Value: 2048,
	}
	OverrideArrowGlacierFlag = cli.Uint64Flag{
		Name:  "override.arrowglacier",
		Usage: "Manually specify Arrow Glacier fork-block, overriding the bundled setting",
	}
	OverrideMorph203TimeFlag = &cli.Uint64Flag{
		Name:  "override.morph203time",
		Usage: "Manually specify the Morph203 fork timestamp, overriding the bundled setting",
	}
	// Light server and client settings
	LightServeFlag = cli.IntFlag{
		Name:  "light.serve",
		Usage: "Maximum percentage of time allowed for serving LES requests (multi-threaded processing allows values over 100)",
		Value: ethconfig.Defaults.LightServ,
	}
	LightIngressFlag = cli.IntFlag{
		Name:  "light.ingress",
		Usage: "Incoming bandwidth limit for serving light clients (kilobytes/sec, 0 = unlimited)",
		Value: ethconfig.Defaults.LightIngress,
	}
	LightEgressFlag = cli.IntFlag{
		Name:  "light.egress",
		Usage: "Outgoing bandwidth limit for serving light clients (kilobytes/sec, 0 = unlimited)",
		Value: ethconfig.Defaults.LightEgress,
	}
	LightMaxPeersFlag = cli.IntFlag{
		Name:  "light.maxpeers",
		Usage: "Maximum number of light clients to serve, or light servers to attach to",
		Value: ethconfig.Defaults.LightPeers,
	}
	UltraLightServersFlag = cli.StringFlag{
		Name:  "ulc.servers",
		Usage: "List of trusted ultra-light servers",
		Value: strings.Join(ethconfig.Defaults.UltraLightServers, ","),
	}
	UltraLightFractionFlag = cli.IntFlag{
		Name:  "ulc.fraction",
		Usage: "Minimum % of trusted ultra-light servers required to announce a new head",
		Value: ethconfig.Defaults.UltraLightFraction,
	}
	UltraLightOnlyAnnounceFlag = cli.BoolFlag{
		Name:  "ulc.onlyannounce",
		Usage: "Ultra light server sends announcements only",
	}
	LightNoPruneFlag = cli.BoolFlag{
		Name:  "light.nopruning",
		Usage: "Disable ancient light chain data pruning",
	}
	LightNoSyncServeFlag = cli.BoolFlag{
		Name:  "light.nosyncserve",
		Usage: "Enables serving light clients before syncing",
	}
	// Ethash settings
	EthashCacheDirFlag = DirectoryFlag{
		Name:  "ethash.cachedir",
		Usage: "Directory to store the ethash verification caches (default = inside the datadir)",
	}
	EthashCachesInMemoryFlag = cli.IntFlag{
		Name:  "ethash.cachesinmem",
		Usage: "Number of recent ethash caches to keep in memory (16MB each)",
		Value: ethconfig.Defaults.Ethash.CachesInMem,
	}
	EthashCachesOnDiskFlag = cli.IntFlag{
		Name:  "ethash.cachesondisk",
		Usage: "Number of recent ethash caches to keep on disk (16MB each)",
		Value: ethconfig.Defaults.Ethash.CachesOnDisk,
	}
	EthashCachesLockMmapFlag = cli.BoolFlag{
		Name:  "ethash.cacheslockmmap",
		Usage: "Lock memory maps of recent ethash caches",
	}
	EthashDatasetDirFlag = DirectoryFlag{
		Name:  "ethash.dagdir",
		Usage: "Directory to store the ethash mining DAGs",
		Value: DirectoryString(ethconfig.Defaults.Ethash.DatasetDir),
	}
	EthashDatasetsInMemoryFlag = cli.IntFlag{
		Name:  "ethash.dagsinmem",
		Usage: "Number of recent ethash mining DAGs to keep in memory (1+GB each)",
		Value: ethconfig.Defaults.Ethash.DatasetsInMem,
	}
	EthashDatasetsOnDiskFlag = cli.IntFlag{
		Name:  "ethash.dagsondisk",
		Usage: "Number of recent ethash mining DAGs to keep on disk (1+GB each)",
		Value: ethconfig.Defaults.Ethash.DatasetsOnDisk,
	}
	EthashDatasetsLockMmapFlag = cli.BoolFlag{
		Name:  "ethash.dagslockmmap",
		Usage: "Lock memory maps for recent ethash mining DAGs",
	}
	// Transaction pool settings
	TxPoolBlacklistFlag = cli.BoolFlag{
		Name:  "txpool.blacklist",
		Usage: "Enable the txpool blacklist",
	}
	TxPoolLocalsFlag = cli.StringFlag{
		Name:  "txpool.locals",
		Usage: "Comma separated accounts to treat as locals (no flush, priority inclusion)",
	}
	TxPoolNoLocalsFlag = cli.BoolFlag{
		Name:  "txpool.nolocals",
		Usage: "Disables price exemptions for locally submitted transactions",
	}
	TxPoolJournalFlag = cli.StringFlag{
		Name:  "txpool.journal",
		Usage: "Disk journal for local transaction to survive node restarts",
		Value: core.DefaultTxPoolConfig.Journal,
	}
	TxPoolRejournalFlag = cli.DurationFlag{
		Name:  "txpool.rejournal",
		Usage: "Time interval to regenerate the local transaction journal",
		Value: core.DefaultTxPoolConfig.Rejournal,
	}
	TxPoolPriceLimitFlag = cli.Uint64Flag{
		Name:  "txpool.pricelimit",
		Usage: "Minimum gas price limit to enforce for acceptance into the pool",
		Value: ethconfig.Defaults.TxPool.PriceLimit,
	}
	TxPoolPriceBumpFlag = cli.Uint64Flag{
		Name:  "txpool.pricebump",
		Usage: "Price bump percentage to replace an already existing transaction",
		Value: ethconfig.Defaults.TxPool.PriceBump,
	}
	TxPoolAccountSlotsFlag = cli.Uint64Flag{
		Name:  "txpool.accountslots",
		Usage: "Minimum number of executable transaction slots guaranteed per account",
		Value: ethconfig.Defaults.TxPool.AccountSlots,
	}
	TxPoolGlobalSlotsFlag = cli.Uint64Flag{
		Name:  "txpool.globalslots",
		Usage: "Maximum number of executable transaction slots for all accounts",
		Value: ethconfig.Defaults.TxPool.GlobalSlots,
	}
	TxPoolAccountQueueFlag = cli.Uint64Flag{
		Name:  "txpool.accountqueue",
		Usage: "Maximum number of non-executable transaction slots permitted per account",
		Value: ethconfig.Defaults.TxPool.AccountQueue,
	}
	TxPoolGlobalQueueFlag = cli.Uint64Flag{
		Name:  "txpool.globalqueue",
		Usage: "Maximum number of non-executable transaction slots for all accounts",
		Value: ethconfig.Defaults.TxPool.GlobalQueue,
	}
	TxPoolLifetimeFlag = cli.DurationFlag{
		Name:  "txpool.lifetime",
		Usage: "Maximum amount of time non-executable transaction are queued",
		Value: ethconfig.Defaults.TxPool.Lifetime,
	}
	// Performance tuning settings
	CacheFlag = cli.IntFlag{
		Name:  "cache",
		Usage: "Megabytes of memory allocated to internal caching (default = 4096 mainnet full node, 128 light mode)",
		Value: 1024,
	}
	CacheDatabaseFlag = cli.IntFlag{
		Name:  "cache.database",
		Usage: "Percentage of cache memory allowance to use for database io",
		Value: 50,
	}
	CacheTrieFlag = cli.IntFlag{
		Name:  "cache.trie",
		Usage: "Percentage of cache memory allowance to use for trie caching (default = 15% full mode, 30% archive mode)",
		Value: 15,
	}
	CacheTrieJournalFlag = cli.StringFlag{
		Name:  "cache.trie.journal",
		Usage: "Disk journal directory for trie cache to survive node restarts",
		Value: ethconfig.Defaults.TrieCleanCacheJournal,
	}
	CacheTrieRejournalFlag = cli.DurationFlag{
		Name:  "cache.trie.rejournal",
		Usage: "Time interval to regenerate the trie cache journal",
		Value: ethconfig.Defaults.TrieCleanCacheRejournal,
	}
	CacheGCFlag = cli.IntFlag{
		Name:  "cache.gc",
		Usage: "Percentage of cache memory allowance to use for trie pruning (default = 25% full mode, 0% archive mode)",
		Value: 25,
	}
	CacheSnapshotFlag = cli.IntFlag{
		Name:  "cache.snapshot",
		Usage: "Percentage of cache memory allowance to use for snapshot caching (default = 10% full mode, 20% archive mode)",
		Value: 10,
	}
	CacheNoPrefetchFlag = cli.BoolFlag{
		Name:  "cache.noprefetch",
		Usage: "Disable heuristic state prefetch during block import (less CPU and disk IO, more time waiting for data)",
	}
	CachePreimagesFlag = cli.BoolFlag{
		Name:  "cache.preimages",
		Usage: "Enable recording the SHA3/keccak preimages of trie keys",
	}
	CacheLogSizeFlag = &cli.IntFlag{
		Name:  "cache.blocklogs",
		Usage: "Size (in number of blocks) of the log cache for filtering",
		Value: ethconfig.Defaults.FilterLogCacheSize,
	}
	FDLimitFlag = &cli.IntFlag{
		Name:  "fdlimit",
		Usage: "Raise the open file descriptor resource limit (default = system fd limit)",
	}

	// Miner settings
	MinerThreadsFlag = cli.IntFlag{
		Name:  "miner.threads",
		Usage: "Number of CPU threads to use for mining",
		Value: 0,
	}
	MinerPendingFeeRecipientFlag = &cli.StringFlag{
		Name:  "miner.pending.feeRecipient",
		Usage: "0x prefixed public address for the pending block producer (not used for actual block production)",
		Value: "0",
	}
	MinerGasLimitFlag = cli.Uint64Flag{
		Name:  "miner.gaslimit",
		Usage: "Target gas ceiling for mined blocks",
		Value: ethconfig.Defaults.Miner.GasCeil,
	}
	MinerGasPriceFlag = BigFlag{
		Name:  "miner.gasprice",
		Usage: "Minimum gas price for mining a transaction",
		Value: ethconfig.Defaults.Miner.GasPrice,
	}
	MinerExtraDataFlag = cli.StringFlag{
		Name:  "miner.extradata",
		Usage: "Block extra data set by the miner (default = client version)",
	}

	MinerNewBlockTimeout = &cli.DurationFlag{
		Name:  "miner.newblock-timeout",
		Usage: "Specify the maximum time allowance for creating a new block",
		Value: ethconfig.Defaults.Miner.NewBlockTimeout,
	}

	MinerMaxAccountsNumFlag = cli.IntFlag{
		Name:  "miner.maxaccountsnum",
		Usage: "Maximum number of accounts that miner will fetch the pending transactions of when building a new block",
		Value: math.MaxInt,
	}
	// Account settings
	UnlockedAccountFlag = cli.StringFlag{
		Name:  "unlock",
		Usage: "Comma separated list of accounts to unlock",
		Value: "",
	}
	PasswordFileFlag = cli.StringFlag{
		Name:  "password",
		Usage: "Password file to use for non-interactive password input",
		Value: "",
	}
	ExternalSignerFlag = cli.StringFlag{
		Name:  "signer",
		Usage: "External signer (url or path to ipc file)",
		Value: "",
	}
	VMEnableDebugFlag = cli.BoolFlag{
		Name:  "vmdebug",
		Usage: "Record information useful for VM and contract debugging",
	}
	InsecureUnlockAllowedFlag = cli.BoolFlag{
		Name:  "allow-insecure-unlock",
		Usage: "Allow insecure account unlocking when account-related RPCs are exposed by http",
	}
	RPCGlobalGasCapFlag = cli.Uint64Flag{
		Name:  "rpc.gascap",
		Usage: "Sets a cap on gas that can be used in eth_call/estimateGas (0=infinite)",
		Value: ethconfig.Defaults.RPCGasCap,
	}
	RPCGlobalEVMTimeoutFlag = cli.DurationFlag{
		Name:  "rpc.evmtimeout",
		Usage: "Sets a timeout used for eth_call (0=infinite)",
		Value: ethconfig.Defaults.RPCEVMTimeout,
	}
	RPCGlobalTxFeeCapFlag = cli.Float64Flag{
		Name:  "rpc.txfeecap",
		Usage: "Sets a cap on transaction fee (in ether) that can be sent via the RPC APIs (0 = no cap)",
		Value: ethconfig.Defaults.RPCTxFeeCap,
	}
	// Logging and debug settings
	EthStatsURLFlag = cli.StringFlag{
		Name:  "ethstats",
		Usage: "Reporting URL of a ethstats service (nodename:secret@host:port)",
	}
	FakePoWFlag = cli.BoolFlag{
		Name:  "fakepow",
		Usage: "Disables proof-of-work verification",
	}
	NoCompactionFlag = cli.BoolFlag{
		Name:  "nocompaction",
		Usage: "Disables db compaction after import",
	}
	// RPC settings
	IPCDisabledFlag = cli.BoolFlag{
		Name:  "ipcdisable",
		Usage: "Disable the IPC-RPC server",
	}
	IPCPathFlag = DirectoryFlag{
		Name:  "ipcpath",
		Usage: "Filename for IPC socket/pipe within the datadir (explicit paths escape it)",
	}
	HTTPEnabledFlag = cli.BoolFlag{
		Name:  "http",
		Usage: "Enable the HTTP-RPC server",
	}
	HTTPListenAddrFlag = cli.StringFlag{
		Name:  "http.addr",
		Usage: "HTTP-RPC server listening interface",
		Value: node.DefaultHTTPHost,
	}
	HTTPPortFlag = cli.IntFlag{
		Name:  "http.port",
		Usage: "HTTP-RPC server listening port",
		Value: node.DefaultHTTPPort,
	}
	HTTPCORSDomainFlag = cli.StringFlag{
		Name:  "http.corsdomain",
		Usage: "Comma separated list of domains from which to accept cross origin requests (browser enforced)",
		Value: "",
	}
	HTTPVirtualHostsFlag = cli.StringFlag{
		Name:  "http.vhosts",
		Usage: "Comma separated list of virtual hostnames from which to accept requests (server enforced). Accepts '*' wildcard.",
		Value: strings.Join(node.DefaultConfig.HTTPVirtualHosts, ","),
	}
	HTTPApiFlag = cli.StringFlag{
		Name:  "http.api",
		Usage: "API's offered over the HTTP-RPC interface",
		Value: "",
	}
	HTTPPathPrefixFlag = cli.StringFlag{
		Name:  "http.rpcprefix",
		Usage: "HTTP path path prefix on which JSON-RPC is served. Use '/' to serve on all paths.",
		Value: "",
	}
	GraphQLEnabledFlag = cli.BoolFlag{
		Name:  "graphql",
		Usage: "Enable GraphQL on the HTTP-RPC server. Note that GraphQL can only be started if an HTTP server is started as well.",
	}
	GraphQLCORSDomainFlag = cli.StringFlag{
		Name:  "graphql.corsdomain",
		Usage: "Comma separated list of domains from which to accept cross origin requests (browser enforced)",
		Value: "",
	}
	GraphQLVirtualHostsFlag = cli.StringFlag{
		Name:  "graphql.vhosts",
		Usage: "Comma separated list of virtual hostnames from which to accept requests (server enforced). Accepts '*' wildcard.",
		Value: strings.Join(node.DefaultConfig.GraphQLVirtualHosts, ","),
	}
	WSEnabledFlag = cli.BoolFlag{
		Name:  "ws",
		Usage: "Enable the WS-RPC server",
	}
	WSListenAddrFlag = cli.StringFlag{
		Name:  "ws.addr",
		Usage: "WS-RPC server listening interface",
		Value: node.DefaultWSHost,
	}
	WSPortFlag = cli.IntFlag{
		Name:  "ws.port",
		Usage: "WS-RPC server listening port",
		Value: node.DefaultWSPort,
	}
	WSApiFlag = cli.StringFlag{
		Name:  "ws.api",
		Usage: "API's offered over the WS-RPC interface",
		Value: "",
	}
	WSAllowedOriginsFlag = cli.StringFlag{
		Name:  "ws.origins",
		Usage: "Origins from which to accept websockets requests",
		Value: "",
	}
	WSPathPrefixFlag = cli.StringFlag{
		Name:  "ws.rpcprefix",
		Usage: "HTTP path prefix on which JSON-RPC is served. Use '/' to serve on all paths.",
		Value: "",
	}
	ExecFlag = cli.StringFlag{
		Name:  "exec",
		Usage: "Execute JavaScript statement",
	}
	PreloadJSFlag = cli.StringFlag{
		Name:  "preload",
		Usage: "Comma separated list of JavaScript files to preload into the console",
	}
	AllowUnprotectedTxs = &cli.BoolFlag{
		Name:  "rpc.allow-unprotected-txs",
		Usage: "Allow for unprotected (non EIP155 signed) transactions to be submitted via RPC",
	}
	BatchRequestLimit = &cli.IntFlag{
		Name:  "rpc.batch-request-limit",
		Usage: "Maximum number of requests in a batch",
		Value: node.DefaultConfig.BatchRequestLimit,
	}
	BatchResponseMaxSize = &cli.IntFlag{
		Name:  "rpc.batch-response-max-size",
		Usage: "Maximum number of bytes returned from a batched call",
		Value: node.DefaultConfig.BatchResponseMaxSize,
		//>>>>>>> f3314bb6d (rpc: add limit for batch request items and response size (#26681))
	}

	// Network Settings
	MaxPeersFlag = cli.IntFlag{
		Name:  "maxpeers",
		Usage: "Maximum number of network peers (network disabled if set to 0)",
		Value: node.DefaultConfig.P2P.MaxPeers,
	}
	MaxPendingPeersFlag = cli.IntFlag{
		Name:  "maxpendpeers",
		Usage: "Maximum number of pending connection attempts (defaults used if set to 0)",
		Value: node.DefaultConfig.P2P.MaxPendingPeers,
	}
	ListenPortFlag = cli.IntFlag{
		Name:  "port",
		Usage: "Network listening port",
		Value: 30303,
	}
	BootnodesFlag = cli.StringFlag{
		Name:  "bootnodes",
		Usage: "Comma separated enode URLs for P2P discovery bootstrap",
		Value: "",
	}
	NodeKeyFileFlag = cli.StringFlag{
		Name:  "nodekey",
		Usage: "P2P node key file",
	}
	NodeKeyHexFlag = cli.StringFlag{
		Name:  "nodekeyhex",
		Usage: "P2P node key as hex (for testing)",
	}
	NATFlag = cli.StringFlag{
		Name:  "nat",
		Usage: "NAT port mapping mechanism (any|none|upnp|pmp|extip:<IP>)",
		Value: "any",
	}
	NoDiscoverFlag = cli.BoolFlag{
		Name:  "nodiscover",
		Usage: "Disables the peer discovery mechanism (manual peer addition)",
	}
	DiscoveryV5Flag = cli.BoolFlag{
		Name:  "v5disc",
		Usage: "Enables the experimental RLPx V5 (Topic Discovery) mechanism",
	}
	NetrestrictFlag = cli.StringFlag{
		Name:  "netrestrict",
		Usage: "Restricts network communication to the given IP networks (CIDR masks)",
	}
	DNSDiscoveryFlag = cli.StringFlag{
		Name:  "discovery.dns",
		Usage: "Sets DNS discovery entry points (use \"\" to disable DNS)",
	}

	// ATM the url is left to the user and deployment to
	JSpathFlag = DirectoryFlag{
		Name:  "jspath",
		Usage: "JavaScript root path for `loadScript`",
		Value: DirectoryString("."),
	}

	// Gas price oracle settings
	GpoBlocksFlag = cli.IntFlag{
		Name:  "gpo.blocks",
		Usage: "Number of recent blocks to check for gas prices",
		Value: ethconfig.Defaults.GPO.Blocks,
	}
	GpoPercentileFlag = cli.IntFlag{
		Name:  "gpo.percentile",
		Usage: "Suggested gas price is the given percentile of a set of recent transaction gas prices",
		Value: ethconfig.Defaults.GPO.Percentile,
	}
	GpoMaxGasPriceFlag = cli.Int64Flag{
		Name:  "gpo.maxprice",
		Usage: "Maximum transaction priority fee (or gasprice before London fork) to be recommended by gpo",
		Value: ethconfig.Defaults.GPO.MaxPrice.Int64(),
	}
	GpoIgnoreGasPriceFlag = cli.Int64Flag{
		Name:  "gpo.ignoreprice",
		Usage: "Gas price below which gpo will ignore transactions",
		Value: ethconfig.Defaults.GPO.IgnorePrice.Int64(),
	}

	// Authenticated RPC HTTP settings
	AuthListenFlag = &cli.StringFlag{
		Name:  "authrpc.addr",
		Usage: "Listening address for authenticated APIs",
		Value: node.DefaultConfig.AuthAddr,
	}
	AuthPortFlag = &cli.IntFlag{
		Name:  "authrpc.port",
		Usage: "Listening port for authenticated APIs",
		Value: node.DefaultConfig.AuthPort,
	}
	AuthVirtualHostsFlag = &cli.StringFlag{
		Name:  "authrpc.vhosts",
		Usage: "Comma separated list of virtual hostnames from which to accept requests (server enforced). Accepts '*' wildcard.",
		Value: strings.Join(node.DefaultConfig.AuthVirtualHosts, ","),
	}
	JWTSecretFlag = &flags.DirectoryFlag{
		Name:  "authrpc.jwtsecret",
		Usage: "Path to a JWT secret to use for authenticated RPC endpoints",
	}

	// Metrics flags
	MetricsEnabledFlag = cli.BoolFlag{
		Name:  "metrics",
		Usage: "Enable metrics collection and reporting",
	}
	MetricsEnabledExpensiveFlag = cli.BoolFlag{
		Name:  "metrics.expensive",
		Usage: "Enable expensive metrics collection and reporting",
	}

	// MetricsHTTPFlag defines the endpoint for a stand-alone metrics HTTP endpoint.
	// Since the pprof service enables sensitive/vulnerable behavior, this allows a user
	// to enable a public-OK metrics endpoint without having to worry about ALSO exposing
	// other profiling behavior or information.
	MetricsHTTPFlag = cli.StringFlag{
		Name:  "metrics.addr",
		Usage: "Enable stand-alone metrics HTTP server listening interface",
		Value: metrics.DefaultConfig.HTTP,
	}
	MetricsPortFlag = cli.IntFlag{
		Name:  "metrics.port",
		Usage: "Metrics HTTP server listening port",
		Value: metrics.DefaultConfig.Port,
	}
	MetricsEnableInfluxDBFlag = cli.BoolFlag{
		Name:  "metrics.influxdb",
		Usage: "Enable metrics export/push to an external InfluxDB database",
	}
	MetricsInfluxDBEndpointFlag = cli.StringFlag{
		Name:  "metrics.influxdb.endpoint",
		Usage: "InfluxDB API endpoint to report metrics to",
		Value: metrics.DefaultConfig.InfluxDBEndpoint,
	}
	MetricsInfluxDBDatabaseFlag = cli.StringFlag{
		Name:  "metrics.influxdb.database",
		Usage: "InfluxDB database name to push reported metrics to",
		Value: metrics.DefaultConfig.InfluxDBDatabase,
	}
	MetricsInfluxDBUsernameFlag = cli.StringFlag{
		Name:  "metrics.influxdb.username",
		Usage: "Username to authorize access to the database",
		Value: metrics.DefaultConfig.InfluxDBUsername,
	}
	MetricsInfluxDBPasswordFlag = cli.StringFlag{
		Name:  "metrics.influxdb.password",
		Usage: "Password to authorize access to the database",
		Value: metrics.DefaultConfig.InfluxDBPassword,
	}
	// Tags are part of every measurement sent to InfluxDB. Queries on tags are faster in InfluxDB.
	// For example `host` tag could be used so that we can group all nodes and average a measurement
	// across all of them, but also so that we can select a specific node and inspect its measurements.
	// https://docs.influxdata.com/influxdb/v1.4/concepts/key_concepts/#tag-key
	MetricsInfluxDBTagsFlag = cli.StringFlag{
		Name:  "metrics.influxdb.tags",
		Usage: "Comma-separated InfluxDB tags (key/values) attached to all measurements",
		Value: metrics.DefaultConfig.InfluxDBTags,
	}

	MetricsEnableInfluxDBV2Flag = cli.BoolFlag{
		Name:  "metrics.influxdbv2",
		Usage: "Enable metrics export/push to an external InfluxDB v2 database",
	}

	MetricsInfluxDBTokenFlag = cli.StringFlag{
		Name:  "metrics.influxdb.token",
		Usage: "Token to authorize access to the database (v2 only)",
		Value: metrics.DefaultConfig.InfluxDBToken,
	}

	MetricsInfluxDBBucketFlag = cli.StringFlag{
		Name:  "metrics.influxdb.bucket",
		Usage: "InfluxDB bucket name to push reported metrics to (v2 only)",
		Value: metrics.DefaultConfig.InfluxDBBucket,
	}

	MetricsInfluxDBOrganizationFlag = cli.StringFlag{
		Name:  "metrics.influxdb.organization",
		Usage: "InfluxDB organization name (v2 only)",
		Value: metrics.DefaultConfig.InfluxDBOrganization,
	}

	CatalystFlag = cli.BoolFlag{
		Name:  "catalyst",
		Usage: "Catalyst mode (eth2 integration testing)",
	}

	// Max block range for `eth_getLogs` method
	MaxBlockRangeFlag = cli.Int64Flag{
		Name:  "rpc.getlogs.maxrange",
		Usage: "Limit max fetched block range for `eth_getLogs` method",
	}

	StateSchemeFlag = &cli.StringFlag{
		Name:  "state.scheme",
		Usage: "Scheme to use for storing zktrie state ('hash' or 'path')",
	}

	PathDBSyncFlag = cli.BoolFlag{
		Name:  "pathdb.sync",
		Usage: "Sync flush nodes cache to disk in path schema",
	}
)

// MakeDataDir retrieves the currently requested data directory, terminating
// if none (or the empty string) is specified. If the node is starting a testnet,
// then a subdirectory of the specified datadir will be used.
func MakeDataDir(ctx *cli.Context) string {
	if path := ctx.GlobalString(DataDirFlag.Name); path != "" {
		if ctx.GlobalBool(RopstenFlag.Name) {
			// Maintain compatibility with older Geth configurations storing the
			// Ropsten database in `testnet` instead of `ropsten`.
			return filepath.Join(path, "ropsten")
		}
		if ctx.GlobalBool(RinkebyFlag.Name) {
			return filepath.Join(path, "rinkeby")
		}
		if ctx.GlobalBool(GoerliFlag.Name) {
			return filepath.Join(path, "goerli")
		}
		if ctx.GlobalBool(SepoliaFlag.Name) {
			return filepath.Join(path, "sepolia")
		}
		if ctx.GlobalBool(MorphFlag.Name) {
			return filepath.Join(path, "morph")
		}
		if ctx.GlobalBool(MorphHoleskyFlag.Name) {
			return filepath.Join(path, "morph-holesky")
		}
		if ctx.GlobalBool(MorphHoodiFlag.Name) {
			return filepath.Join(path, "morph-hoodi")
		}
		return path
	}
	Fatalf("Cannot determine default data directory, please set manually (--datadir)")
	return ""
}

// setNodeKey creates a node key from set command line flags, either loading it
// from a file or as a specified hex value. If neither flags were provided, this
// method returns nil and an emphemeral key is to be generated.
func setNodeKey(ctx *cli.Context, cfg *p2p.Config) {
	var (
		hex  = ctx.GlobalString(NodeKeyHexFlag.Name)
		file = ctx.GlobalString(NodeKeyFileFlag.Name)
		key  *ecdsa.PrivateKey
		err  error
	)
	switch {
	case file != "" && hex != "":
		Fatalf("Options %q and %q are mutually exclusive", NodeKeyFileFlag.Name, NodeKeyHexFlag.Name)
	case file != "":
		if key, err = crypto.LoadECDSA(file); err != nil {
			Fatalf("Option %q: %v", NodeKeyFileFlag.Name, err)
		}
		cfg.PrivateKey = key
	case hex != "":
		if key, err = crypto.HexToECDSA(hex); err != nil {
			Fatalf("Option %q: %v", NodeKeyHexFlag.Name, err)
		}
		cfg.PrivateKey = key
	}
}

// setNodeUserIdent creates the user identifier from CLI flags.
func setNodeUserIdent(ctx *cli.Context, cfg *node.Config) {
	if identity := ctx.GlobalString(IdentityFlag.Name); len(identity) > 0 {
		cfg.UserIdent = identity
	}
}

// setBootstrapNodes creates a list of bootstrap nodes from the command line
// flags, reverting to pre-configured ones if none have been specified.
func setBootstrapNodes(ctx *cli.Context, cfg *p2p.Config) {
	var urls []string
	switch {
	case ctx.GlobalIsSet(MainnetFlag.Name):
		urls = params.MainnetBootnodes
	case ctx.GlobalIsSet(BootnodesFlag.Name):
		urls = SplitAndTrim(ctx.GlobalString(BootnodesFlag.Name))
	case ctx.GlobalBool(RopstenFlag.Name):
		urls = params.RopstenBootnodes
	case ctx.GlobalBool(SepoliaFlag.Name):
		urls = params.SepoliaBootnodes
	case ctx.GlobalBool(RinkebyFlag.Name):
		urls = params.RinkebyBootnodes
	case ctx.GlobalBool(GoerliFlag.Name):
		urls = params.GoerliBootnodes
	case ctx.GlobalBool(MorphFlag.Name):
		urls = params.MorphBootnodes
	case ctx.GlobalBool(MorphHoleskyFlag.Name):
		urls = params.MorphHoleskyBootnodes
	case ctx.GlobalBool(MorphHoodiFlag.Name):
		urls = params.MorphHoodiBootnodes
	case cfg.BootstrapNodes != nil || len(urls) == 0:
		return // already set, don't apply defaults.
	}

	cfg.BootstrapNodes = make([]*enode.Node, 0, len(urls))
	for _, url := range urls {
		if url != "" {
			node, err := enode.Parse(enode.ValidSchemes, url)
			if err != nil {
				log.Crit("Bootstrap URL invalid", "enode", url, "err", err)
				continue
			}
			cfg.BootstrapNodes = append(cfg.BootstrapNodes, node)
		}
	}
}

// setBootstrapNodesV5 creates a list of bootstrap nodes from the command line
// flags, reverting to pre-configured ones if none have been specified.
func setBootstrapNodesV5(ctx *cli.Context, cfg *p2p.Config) {
	urls := params.V5Bootnodes
	switch {
	case ctx.GlobalIsSet(BootnodesFlag.Name):
		urls = SplitAndTrim(ctx.GlobalString(BootnodesFlag.Name))
	case cfg.BootstrapNodesV5 != nil:
		return // already set, don't apply defaults.
	}

	cfg.BootstrapNodesV5 = make([]*enode.Node, 0, len(urls))
	for _, url := range urls {
		if url != "" {
			node, err := enode.Parse(enode.ValidSchemes, url)
			if err != nil {
				log.Error("Bootstrap URL invalid", "enode", url, "err", err)
				continue
			}
			cfg.BootstrapNodesV5 = append(cfg.BootstrapNodesV5, node)
		}
	}
}

// setListenAddress creates a TCP listening address string from set command
// line flags.
func setListenAddress(ctx *cli.Context, cfg *p2p.Config) {
	if ctx.GlobalIsSet(ListenPortFlag.Name) {
		cfg.ListenAddr = fmt.Sprintf(":%d", ctx.GlobalInt(ListenPortFlag.Name))
	}
}

// setNAT creates a port mapper from command line flags.
func setNAT(ctx *cli.Context, cfg *p2p.Config) {
	if ctx.GlobalIsSet(NATFlag.Name) {
		natif, err := nat.Parse(ctx.GlobalString(NATFlag.Name))
		if err != nil {
			Fatalf("Option %s: %v", NATFlag.Name, err)
		}
		cfg.NAT = natif
	}
}

// SplitAndTrim splits input separated by a comma
// and trims excessive white space from the substrings.
func SplitAndTrim(input string) (ret []string) {
	l := strings.Split(input, ",")
	for _, r := range l {
		if r = strings.TrimSpace(r); r != "" {
			ret = append(ret, r)
		}
	}
	return ret
}

// setHTTP creates the HTTP RPC listener interface string from the set
// command line flags, returning empty if the HTTP endpoint is disabled.
func setHTTP(ctx *cli.Context, cfg *node.Config) {
	if ctx.GlobalBool(HTTPEnabledFlag.Name) && cfg.HTTPHost == "" {
		cfg.HTTPHost = "127.0.0.1"
		if ctx.GlobalIsSet(HTTPListenAddrFlag.Name) {
			cfg.HTTPHost = ctx.GlobalString(HTTPListenAddrFlag.Name)
		}
	}

	if ctx.GlobalIsSet(HTTPPortFlag.Name) {
		cfg.HTTPPort = ctx.GlobalInt(HTTPPortFlag.Name)
	}

	if ctx.IsSet(AuthListenFlag.Name) {
		cfg.AuthAddr = ctx.String(AuthListenFlag.Name)
	}

	if ctx.IsSet(AuthPortFlag.Name) {
		cfg.AuthPort = ctx.Int(AuthPortFlag.Name)
	}

	if ctx.IsSet(AuthVirtualHostsFlag.Name) {
		cfg.AuthVirtualHosts = SplitAndTrim(ctx.String(AuthVirtualHostsFlag.Name))
	}

	if ctx.GlobalIsSet(HTTPCORSDomainFlag.Name) {
		cfg.HTTPCors = SplitAndTrim(ctx.GlobalString(HTTPCORSDomainFlag.Name))
	}

	if ctx.GlobalIsSet(HTTPApiFlag.Name) {
		cfg.HTTPModules = SplitAndTrim(ctx.GlobalString(HTTPApiFlag.Name))
	}

	if ctx.GlobalIsSet(HTTPVirtualHostsFlag.Name) {
		cfg.HTTPVirtualHosts = SplitAndTrim(ctx.GlobalString(HTTPVirtualHostsFlag.Name))
	}

	if ctx.GlobalIsSet(HTTPPathPrefixFlag.Name) {
		cfg.HTTPPathPrefix = ctx.GlobalString(HTTPPathPrefixFlag.Name)
	}
	if ctx.GlobalIsSet(AllowUnprotectedTxs.Name) {
		cfg.AllowUnprotectedTxs = ctx.GlobalBool(AllowUnprotectedTxs.Name)
	}

	if ctx.IsSet(BatchRequestLimit.Name) {
		cfg.BatchRequestLimit = ctx.Int(BatchRequestLimit.Name)
	}

	if ctx.IsSet(BatchResponseMaxSize.Name) {
		cfg.BatchResponseMaxSize = ctx.Int(BatchResponseMaxSize.Name)
	}
}

// setGraphQL creates the GraphQL listener interface string from the set
// command line flags, returning empty if the GraphQL endpoint is disabled.
func setGraphQL(ctx *cli.Context, cfg *node.Config) {
	if ctx.GlobalIsSet(GraphQLCORSDomainFlag.Name) {
		cfg.GraphQLCors = SplitAndTrim(ctx.GlobalString(GraphQLCORSDomainFlag.Name))
	}
	if ctx.GlobalIsSet(GraphQLVirtualHostsFlag.Name) {
		cfg.GraphQLVirtualHosts = SplitAndTrim(ctx.GlobalString(GraphQLVirtualHostsFlag.Name))
	}
}

// setWS creates the WebSocket RPC listener interface string from the set
// command line flags, returning empty if the HTTP endpoint is disabled.
func setWS(ctx *cli.Context, cfg *node.Config) {
	if ctx.GlobalBool(WSEnabledFlag.Name) && cfg.WSHost == "" {
		cfg.WSHost = "127.0.0.1"
		if ctx.GlobalIsSet(WSListenAddrFlag.Name) {
			cfg.WSHost = ctx.GlobalString(WSListenAddrFlag.Name)
		}
	}
	if ctx.GlobalIsSet(WSPortFlag.Name) {
		cfg.WSPort = ctx.GlobalInt(WSPortFlag.Name)
	}

	if ctx.GlobalIsSet(WSAllowedOriginsFlag.Name) {
		cfg.WSOrigins = SplitAndTrim(ctx.GlobalString(WSAllowedOriginsFlag.Name))
	}

	if ctx.GlobalIsSet(WSApiFlag.Name) {
		cfg.WSModules = SplitAndTrim(ctx.GlobalString(WSApiFlag.Name))
	}

	if ctx.GlobalIsSet(WSPathPrefixFlag.Name) {
		cfg.WSPathPrefix = ctx.GlobalString(WSPathPrefixFlag.Name)
	}
}

// setIPC creates an IPC path configuration from the set command line flags,
// returning an empty string if IPC was explicitly disabled, or the set path.
func setIPC(ctx *cli.Context, cfg *node.Config) {
	CheckExclusive(ctx, IPCDisabledFlag, IPCPathFlag)
	switch {
	case ctx.GlobalBool(IPCDisabledFlag.Name):
		cfg.IPCPath = ""
	case ctx.GlobalIsSet(IPCPathFlag.Name):
		cfg.IPCPath = ctx.GlobalString(IPCPathFlag.Name)
	}
}

// setLes configures the les server and ultra light client settings from the command line flags.
func setLes(ctx *cli.Context, cfg *ethconfig.Config) {
	if ctx.GlobalIsSet(LightServeFlag.Name) {
		cfg.LightServ = ctx.GlobalInt(LightServeFlag.Name)
	}
	if ctx.GlobalIsSet(LightIngressFlag.Name) {
		cfg.LightIngress = ctx.GlobalInt(LightIngressFlag.Name)
	}
	if ctx.GlobalIsSet(LightEgressFlag.Name) {
		cfg.LightEgress = ctx.GlobalInt(LightEgressFlag.Name)
	}
	if ctx.GlobalIsSet(LightMaxPeersFlag.Name) {
		cfg.LightPeers = ctx.GlobalInt(LightMaxPeersFlag.Name)
	}
	if ctx.GlobalIsSet(UltraLightServersFlag.Name) {
		cfg.UltraLightServers = strings.Split(ctx.GlobalString(UltraLightServersFlag.Name), ",")
	}
	if ctx.GlobalIsSet(UltraLightFractionFlag.Name) {
		cfg.UltraLightFraction = ctx.GlobalInt(UltraLightFractionFlag.Name)
	}
	if cfg.UltraLightFraction <= 0 && cfg.UltraLightFraction > 100 {
		log.Error("Ultra light fraction is invalid", "had", cfg.UltraLightFraction, "updated", ethconfig.Defaults.UltraLightFraction)
		cfg.UltraLightFraction = ethconfig.Defaults.UltraLightFraction
	}
	if ctx.GlobalIsSet(UltraLightOnlyAnnounceFlag.Name) {
		cfg.UltraLightOnlyAnnounce = ctx.GlobalBool(UltraLightOnlyAnnounceFlag.Name)
	}
	if ctx.GlobalIsSet(LightNoPruneFlag.Name) {
		cfg.LightNoPrune = ctx.GlobalBool(LightNoPruneFlag.Name)
	}
	if ctx.GlobalIsSet(LightNoSyncServeFlag.Name) {
		cfg.LightNoSyncServe = ctx.GlobalBool(LightNoSyncServeFlag.Name)
	}
}

// MakeDatabaseHandles raises out the number of allowed file handles per process
// for Geth and returns half of the allowance to assign to the database.
func MakeDatabaseHandles() int {
	limit, err := fdlimit.Maximum()
	if err != nil {
		Fatalf("Failed to retrieve file descriptor allowance: %v", err)
	}
	raised, err := fdlimit.Raise(uint64(limit))
	if err != nil {
		Fatalf("Failed to raise file descriptor allowance: %v", err)
	}
	return int(raised / 2) // Leave half for networking and other stuff
}

// MakeAddress converts an account specified directly as a hex encoded string or
// a key index in the key store to an internal account representation.
func MakeAddress(ks *keystore.KeyStore, account string) (accounts.Account, error) {
	// If the specified account is a valid address, return it
	if common.IsHexAddress(account) {
		return accounts.Account{Address: common.HexToAddress(account)}, nil
	}
	// Otherwise try to interpret the account as a keystore index
	index, err := strconv.Atoi(account)
	if err != nil || index < 0 {
		return accounts.Account{}, fmt.Errorf("invalid account address or index %q", account)
	}
	log.Warn("-------------------------------------------------------------------")
	log.Warn("Referring to accounts by order in the keystore folder is dangerous!")
	log.Warn("This functionality is deprecated and will be removed in the future!")
	log.Warn("Please use explicit addresses! (can search via `geth account list`)")
	log.Warn("-------------------------------------------------------------------")

	accs := ks.Accounts()
	if len(accs) <= index {
		return accounts.Account{}, fmt.Errorf("index %d higher than number of accounts %d", index, len(accs))
	}
	return accs[index], nil
}

// setEtherbase retrieves the etherbase either from the directly specified
// command line flags or from the keystore if CLI indexed.
func setEtherbase(ctx *cli.Context, ks *keystore.KeyStore, cfg *ethconfig.Config) {
	// Extract the current etherbase
	if ctx.IsSet(MinerEtherbaseFlag.Name) {
		log.Warn("Option --miner.etherbase is deprecated")
		return
	}
	if !ctx.IsSet(MinerPendingFeeRecipientFlag.Name) {
		return
	}
	addr := ctx.String(MinerPendingFeeRecipientFlag.Name)
	if strings.HasPrefix(addr, "0x") || strings.HasPrefix(addr, "0X") {
		addr = addr[2:]
	}
	b, err := hex.DecodeString(addr)
	if err != nil || len(b) != common.AddressLength {
		Fatalf("-%s: invalid pending block producer address %q", MinerPendingFeeRecipientFlag.Name, addr)
		return
	}
	cfg.Miner.PendingFeeRecipient = common.BytesToAddress(b)
}

// MakePasswordList reads password lines from the file specified by the global --password flag.
func MakePasswordList(ctx *cli.Context) []string {
	path := ctx.GlobalString(PasswordFileFlag.Name)
	if path == "" {
		return nil
	}
	text, err := ioutil.ReadFile(path)
	if err != nil {
		Fatalf("Failed to read password file: %v", err)
	}
	lines := strings.Split(string(text), "\n")
	// Sanitise DOS line endings.
	for i := range lines {
		lines[i] = strings.TrimRight(lines[i], "\r")
	}
	return lines
}

func SetP2PConfig(ctx *cli.Context, cfg *p2p.Config) {
	setNodeKey(ctx, cfg)
	setNAT(ctx, cfg)
	setListenAddress(ctx, cfg)
	setBootstrapNodes(ctx, cfg)
	setBootstrapNodesV5(ctx, cfg)

	lightClient := ctx.GlobalString(SyncModeFlag.Name) == "light"
	lightServer := (ctx.GlobalInt(LightServeFlag.Name) != 0)

	lightPeers := ctx.GlobalInt(LightMaxPeersFlag.Name)
	if lightClient && !ctx.GlobalIsSet(LightMaxPeersFlag.Name) {
		// dynamic default - for clients we use 1/10th of the default for servers
		lightPeers /= 10
	}

	if ctx.GlobalIsSet(MaxPeersFlag.Name) {
		cfg.MaxPeers = ctx.GlobalInt(MaxPeersFlag.Name)
		if lightServer && !ctx.GlobalIsSet(LightMaxPeersFlag.Name) {
			cfg.MaxPeers += lightPeers
		}
	} else {
		if lightServer {
			cfg.MaxPeers += lightPeers
		}
		if lightClient && ctx.GlobalIsSet(LightMaxPeersFlag.Name) && cfg.MaxPeers < lightPeers {
			cfg.MaxPeers = lightPeers
		}
	}
	if !(lightClient || lightServer) {
		lightPeers = 0
	}
	ethPeers := cfg.MaxPeers - lightPeers
	if lightClient {
		ethPeers = 0
	}
	log.Info("Maximum peer count", "ETH", ethPeers, "LES", lightPeers, "total", cfg.MaxPeers)

	if ctx.GlobalIsSet(MaxPendingPeersFlag.Name) {
		cfg.MaxPendingPeers = ctx.GlobalInt(MaxPendingPeersFlag.Name)
	}
	if ctx.GlobalIsSet(NoDiscoverFlag.Name) || lightClient {
		cfg.NoDiscovery = true
	}

	// if we're running a light client or server, force enable the v5 peer discovery
	// unless it is explicitly disabled with --nodiscover note that explicitly specifying
	// --v5disc overrides --nodiscover, in which case the later only disables v4 discovery
	forceV5Discovery := (lightClient || lightServer) && !ctx.GlobalBool(NoDiscoverFlag.Name)
	if ctx.GlobalIsSet(DiscoveryV5Flag.Name) {
		cfg.DiscoveryV5 = ctx.GlobalBool(DiscoveryV5Flag.Name)
	} else if forceV5Discovery {
		cfg.DiscoveryV5 = true
	}

	if netrestrict := ctx.GlobalString(NetrestrictFlag.Name); netrestrict != "" {
		list, err := netutil.ParseNetlist(netrestrict)
		if err != nil {
			Fatalf("Option %q: %v", NetrestrictFlag.Name, err)
		}
		cfg.NetRestrict = list
	}

	if ctx.GlobalBool(DeveloperFlag.Name) {
		// --dev mode can't use p2p networking.
		cfg.MaxPeers = 0
		cfg.ListenAddr = ""
		cfg.NoDial = true
		cfg.NoDiscovery = true
		cfg.DiscoveryV5 = false
	}
}

// SetNodeConfig applies node-related command line flags to the config.
func SetNodeConfig(ctx *cli.Context, cfg *node.Config) {
	SetP2PConfig(ctx, &cfg.P2P)
	setIPC(ctx, cfg)
	setHTTP(ctx, cfg)
	setGraphQL(ctx, cfg)
	setWS(ctx, cfg)
	setNodeUserIdent(ctx, cfg)
	setDataDir(ctx, cfg)
	setSmartCard(ctx, cfg)

	if ctx.IsSet(JWTSecretFlag.Name) {
		cfg.JWTSecret = ctx.String(JWTSecretFlag.Name)
	}

	if ctx.GlobalIsSet(ExternalSignerFlag.Name) {
		cfg.ExternalSigner = ctx.GlobalString(ExternalSignerFlag.Name)
	}

	if ctx.GlobalIsSet(KeyStoreDirFlag.Name) {
		cfg.KeyStoreDir = ctx.GlobalString(KeyStoreDirFlag.Name)
	}
	if ctx.GlobalIsSet(DeveloperFlag.Name) {
		cfg.UseLightweightKDF = true
	}
	if ctx.GlobalIsSet(LightKDFFlag.Name) {
		cfg.UseLightweightKDF = ctx.GlobalBool(LightKDFFlag.Name)
	}
	if ctx.GlobalIsSet(NoUSBFlag.Name) || cfg.NoUSB {
		log.Warn("Option nousb is deprecated and USB is deactivated by default. Use --usb to enable")
	}
	if ctx.GlobalIsSet(USBFlag.Name) {
		cfg.USB = ctx.GlobalBool(USBFlag.Name)
	}
	if ctx.GlobalIsSet(InsecureUnlockAllowedFlag.Name) {
		cfg.InsecureUnlockAllowed = ctx.GlobalBool(InsecureUnlockAllowedFlag.Name)
	}
}

func setSmartCard(ctx *cli.Context, cfg *node.Config) {
	// Skip enabling smartcards if no path is set
	path := ctx.GlobalString(SmartCardDaemonPathFlag.Name)
	if path == "" {
		return
	}
	// Sanity check that the smartcard path is valid
	fi, err := os.Stat(path)
	if err != nil {
		log.Info("Smartcard socket not found, disabling", "err", err)
		return
	}
	if fi.Mode()&os.ModeType != os.ModeSocket {
		log.Error("Invalid smartcard daemon path", "path", path, "type", fi.Mode().String())
		return
	}
	// Smartcard daemon path exists and is a socket, enable it
	cfg.SmartCardDaemonPath = path
}

func setDataDir(ctx *cli.Context, cfg *node.Config) {
	switch {
	case ctx.GlobalIsSet(DataDirFlag.Name):
		cfg.DataDir = ctx.GlobalString(DataDirFlag.Name)
	case ctx.GlobalBool(DeveloperFlag.Name):
		cfg.DataDir = "" // unless explicitly requested, use memory databases
	case ctx.GlobalBool(RopstenFlag.Name) && cfg.DataDir == node.DefaultDataDir():
		// Maintain compatibility with older Geth configurations storing the
		// Ropsten database in `testnet` instead of `ropsten`.
		legacyPath := filepath.Join(node.DefaultDataDir(), "testnet")
		if _, err := os.Stat(legacyPath); !os.IsNotExist(err) {
			log.Warn("Using the deprecated `testnet` datadir. Future versions will store the Ropsten chain in `ropsten`.")
			cfg.DataDir = legacyPath
		} else {
			cfg.DataDir = filepath.Join(node.DefaultDataDir(), "ropsten")
		}

		cfg.DataDir = filepath.Join(node.DefaultDataDir(), "ropsten")
	case ctx.GlobalBool(RinkebyFlag.Name) && cfg.DataDir == node.DefaultDataDir():
		cfg.DataDir = filepath.Join(node.DefaultDataDir(), "rinkeby")
	case ctx.GlobalBool(GoerliFlag.Name) && cfg.DataDir == node.DefaultDataDir():
		cfg.DataDir = filepath.Join(node.DefaultDataDir(), "goerli")
	case ctx.GlobalBool(SepoliaFlag.Name) && cfg.DataDir == node.DefaultDataDir():
		cfg.DataDir = filepath.Join(node.DefaultDataDir(), "sepolia")
	case ctx.GlobalBool(MorphFlag.Name) && cfg.DataDir == node.DefaultDataDir():
		cfg.DataDir = filepath.Join(node.DefaultDataDir(), "morph")
	case ctx.GlobalBool(MorphHoleskyFlag.Name) && cfg.DataDir == node.DefaultDataDir():
		cfg.DataDir = filepath.Join(node.DefaultDataDir(), "morph-holesky")
	case ctx.GlobalBool(MorphHoodiFlag.Name) && cfg.DataDir == node.DefaultDataDir():
		cfg.DataDir = filepath.Join(node.DefaultDataDir(), "morph-hoodi")
	}
}

func setGPO(ctx *cli.Context, cfg *gasprice.Config, light bool) {
	// If we are running the light client, apply another group
	// settings for gas oracle.
	if light {
		*cfg = ethconfig.LightClientGPO
	}
	if ctx.GlobalIsSet(GpoBlocksFlag.Name) {
		cfg.Blocks = ctx.GlobalInt(GpoBlocksFlag.Name)
	}
	if ctx.GlobalIsSet(GpoPercentileFlag.Name) {
		cfg.Percentile = ctx.GlobalInt(GpoPercentileFlag.Name)
	}
	if ctx.GlobalIsSet(GpoMaxGasPriceFlag.Name) {
		cfg.MaxPrice = big.NewInt(ctx.GlobalInt64(GpoMaxGasPriceFlag.Name))
	}
	if ctx.GlobalIsSet(GpoIgnoreGasPriceFlag.Name) {
		cfg.IgnorePrice = big.NewInt(ctx.GlobalInt64(GpoIgnoreGasPriceFlag.Name))
	}
}

func setTxPool(ctx *cli.Context, cfg *core.TxPoolConfig) {
	if ctx.GlobalIsSet(TxPoolLocalsFlag.Name) {
		locals := strings.Split(ctx.GlobalString(TxPoolLocalsFlag.Name), ",")
		for _, account := range locals {
			if trimmed := strings.TrimSpace(account); !common.IsHexAddress(trimmed) {
				Fatalf("Invalid account in --txpool.locals: %s", trimmed)
			} else {
				cfg.Locals = append(cfg.Locals, common.HexToAddress(account))
			}
		}
	}
	if ctx.GlobalIsSet(TxPoolBlacklistFlag.Name) {
		cfg.Blacklist = ctx.GlobalBool(TxPoolBlacklistFlag.Name)
	}
	if ctx.GlobalIsSet(TxPoolNoLocalsFlag.Name) {
		cfg.NoLocals = ctx.GlobalBool(TxPoolNoLocalsFlag.Name)
	}
	if ctx.GlobalIsSet(TxPoolJournalFlag.Name) {
		cfg.Journal = ctx.GlobalString(TxPoolJournalFlag.Name)
	}
	if ctx.GlobalIsSet(TxPoolRejournalFlag.Name) {
		cfg.Rejournal = ctx.GlobalDuration(TxPoolRejournalFlag.Name)
	}
	if ctx.GlobalIsSet(TxPoolPriceLimitFlag.Name) {
		cfg.PriceLimit = ctx.GlobalUint64(TxPoolPriceLimitFlag.Name)
	}
	if ctx.GlobalIsSet(TxPoolPriceBumpFlag.Name) {
		cfg.PriceBump = ctx.GlobalUint64(TxPoolPriceBumpFlag.Name)
	}
	if ctx.GlobalIsSet(TxPoolAccountSlotsFlag.Name) {
		cfg.AccountSlots = ctx.GlobalUint64(TxPoolAccountSlotsFlag.Name)
	}
	if ctx.GlobalIsSet(TxPoolGlobalSlotsFlag.Name) {
		cfg.GlobalSlots = ctx.GlobalUint64(TxPoolGlobalSlotsFlag.Name)
	}
	if ctx.GlobalIsSet(TxPoolAccountQueueFlag.Name) {
		cfg.AccountQueue = ctx.GlobalUint64(TxPoolAccountQueueFlag.Name)
	}
	if ctx.GlobalIsSet(TxPoolGlobalQueueFlag.Name) {
		cfg.GlobalQueue = ctx.GlobalUint64(TxPoolGlobalQueueFlag.Name)
	}
	if ctx.GlobalIsSet(TxPoolLifetimeFlag.Name) {
		cfg.Lifetime = ctx.GlobalDuration(TxPoolLifetimeFlag.Name)
	}
}

func setEthash(ctx *cli.Context, cfg *ethconfig.Config) {
	if ctx.GlobalIsSet(EthashCacheDirFlag.Name) {
		cfg.Ethash.CacheDir = ctx.GlobalString(EthashCacheDirFlag.Name)
	}
	if ctx.GlobalIsSet(EthashDatasetDirFlag.Name) {
		cfg.Ethash.DatasetDir = ctx.GlobalString(EthashDatasetDirFlag.Name)
	}
	if ctx.GlobalIsSet(EthashCachesInMemoryFlag.Name) {
		cfg.Ethash.CachesInMem = ctx.GlobalInt(EthashCachesInMemoryFlag.Name)
	}
	if ctx.GlobalIsSet(EthashCachesOnDiskFlag.Name) {
		cfg.Ethash.CachesOnDisk = ctx.GlobalInt(EthashCachesOnDiskFlag.Name)
	}
	if ctx.GlobalIsSet(EthashCachesLockMmapFlag.Name) {
		cfg.Ethash.CachesLockMmap = ctx.GlobalBool(EthashCachesLockMmapFlag.Name)
	}
	if ctx.GlobalIsSet(EthashDatasetsInMemoryFlag.Name) {
		cfg.Ethash.DatasetsInMem = ctx.GlobalInt(EthashDatasetsInMemoryFlag.Name)
	}
	if ctx.GlobalIsSet(EthashDatasetsOnDiskFlag.Name) {
		cfg.Ethash.DatasetsOnDisk = ctx.GlobalInt(EthashDatasetsOnDiskFlag.Name)
	}
	if ctx.GlobalIsSet(EthashDatasetsLockMmapFlag.Name) {
		cfg.Ethash.DatasetsLockMmap = ctx.GlobalBool(EthashDatasetsLockMmapFlag.Name)
	}
}

func setMiner(ctx *cli.Context, cfg *miner.Config) {
	if ctx.Bool(MiningEnabledFlag.Name) {
		log.Warn("The flag --mine is deprecated and will be removed")
	}
	if ctx.GlobalIsSet(MinerExtraDataFlag.Name) {
		cfg.ExtraData = []byte(ctx.GlobalString(MinerExtraDataFlag.Name))
	}
	if ctx.GlobalIsSet(MinerGasLimitFlag.Name) {
		cfg.GasCeil = ctx.GlobalUint64(MinerGasLimitFlag.Name)
	}
	if ctx.GlobalIsSet(MinerGasPriceFlag.Name) {
		cfg.GasPrice = GlobalBig(ctx, MinerGasPriceFlag.Name)
	}
	if ctx.GlobalIsSet(MinerMaxAccountsNumFlag.Name) {
		cfg.MaxAccountsNum = ctx.GlobalInt(MinerMaxAccountsNumFlag.Name)
	}
	if ctx.GlobalIsSet(LegacyMinerGasTargetFlag.Name) {
		log.Warn("The generic --miner.gastarget flag is deprecated and will be removed in the future!")
	}
	if ctx.IsSet(MinerNewBlockTimeout.Name) {
		cfg.NewBlockTimeout = ctx.Duration(MinerNewBlockTimeout.Name)
	}
}

func setWhitelist(ctx *cli.Context, cfg *ethconfig.Config) {
	whitelist := ctx.GlobalString(WhitelistFlag.Name)
	if whitelist == "" {
		return
	}
	cfg.Whitelist = make(map[uint64]common.Hash)
	for _, entry := range strings.Split(whitelist, ",") {
		parts := strings.Split(entry, "=")
		if len(parts) != 2 {
			Fatalf("Invalid whitelist entry: %s", entry)
		}
		number, err := strconv.ParseUint(parts[0], 0, 64)
		if err != nil {
			Fatalf("Invalid whitelist block number %s: %v", parts[0], err)
		}
		var hash common.Hash
		if err = hash.UnmarshalText([]byte(parts[1])); err != nil {
			Fatalf("Invalid whitelist hash %s: %v", parts[1], err)
		}
		cfg.Whitelist[number] = hash
	}
}

func setMaxBlockRange(ctx *cli.Context, cfg *ethconfig.Config) {
	if ctx.GlobalIsSet(MaxBlockRangeFlag.Name) {
		cfg.MaxBlockRange = ctx.GlobalInt64(MaxBlockRangeFlag.Name)
	} else {
		cfg.MaxBlockRange = -1
	}
}

// CheckExclusive verifies that only a single instance of the provided flags was
// set by the user. Each flag might optionally be followed by a string type to
// specialize it further.
func CheckExclusive(ctx *cli.Context, args ...interface{}) {
	set := make([]string, 0, 1)
	for i := 0; i < len(args); i++ {
		// Make sure the next argument is a flag and skip if not set
		flag, ok := args[i].(cli.Flag)
		if !ok {
			panic(fmt.Sprintf("invalid argument, not cli.Flag type: %T", args[i]))
		}
		// Check if next arg extends current and expand its name if so
		name := flag.GetName()

		if i+1 < len(args) {
			switch option := args[i+1].(type) {
			case string:
				// Extended flag check, make sure value set doesn't conflict with passed in option
				if ctx.GlobalString(flag.GetName()) == option {
					name += "=" + option
					set = append(set, "--"+name)
				}
				// shift arguments and continue
				i++
				continue

			case cli.Flag:
			default:
				panic(fmt.Sprintf("invalid argument, not cli.Flag or string extension: %T", args[i+1]))
			}
		}
		// Mark the flag if it's set
		if ctx.GlobalIsSet(flag.GetName()) {
			set = append(set, "--"+name)
		}
	}
	if len(set) > 1 {
		Fatalf("Flags %v can't be used at the same time", strings.Join(set, ", "))
	}
}

// SetEthConfig applies eth-related command line flags to the config.
func SetEthConfig(ctx *cli.Context, stack *node.Node, cfg *ethconfig.Config) {
	// Avoid conflicting network flags
	CheckExclusive(ctx, MainnetFlag, DeveloperFlag, RopstenFlag, RinkebyFlag, GoerliFlag, SepoliaFlag, MorphFlag, MorphHoleskyFlag, MorphHoodiFlag)
	CheckExclusive(ctx, LightServeFlag, SyncModeFlag, "light")
	CheckExclusive(ctx, DeveloperFlag, ExternalSignerFlag) // Can't use both ephemeral unlocked and external signer
	if ctx.GlobalString(GCModeFlag.Name) == GCModeArchive && ctx.GlobalUint64(TxLookupLimitFlag.Name) != 0 {
		ctx.GlobalSet(TxLookupLimitFlag.Name, "0")
		log.Warn("Disable transaction unindexing for archive node")
	}
	if ctx.GlobalIsSet(LightServeFlag.Name) && ctx.GlobalUint64(TxLookupLimitFlag.Name) != 0 {
		log.Warn("LES server cannot serve old transaction status and cannot connect below les/4 protocol version if transaction lookup index is limited")
	}
	var ks *keystore.KeyStore
	if keystores := stack.AccountManager().Backends(keystore.KeyStoreType); len(keystores) > 0 {
		ks = keystores[0].(*keystore.KeyStore)
	}
	setEtherbase(ctx, ks, cfg)
	setGPO(ctx, &cfg.GPO, ctx.GlobalString(SyncModeFlag.Name) == "light")
	setTxPool(ctx, &cfg.TxPool)
	setEthash(ctx, cfg)
	setMiner(ctx, &cfg.Miner)
	setWhitelist(ctx, cfg)
	setLes(ctx, cfg)
	setMaxBlockRange(ctx, cfg)

	// Cap the cache allowance and tune the garbage collector
	mem, err := gopsutil.VirtualMemory()
	if err == nil {
		if 32<<(^uintptr(0)>>63) == 32 && mem.Total > 2*1024*1024*1024 {
			log.Warn("Lowering memory allowance on 32bit arch", "available", mem.Total/1024/1024, "addressable", 2*1024)
			mem.Total = 2 * 1024 * 1024 * 1024
		}
		allowance := int(mem.Total / 1024 / 1024 / 3)
		if cache := ctx.GlobalInt(CacheFlag.Name); cache > allowance {
			log.Warn("Sanitizing cache to Go's GC limits", "provided", cache, "updated", allowance)
			ctx.GlobalSet(CacheFlag.Name, strconv.Itoa(allowance))
		}
	}
	// Ensure Go's GC ignores the database cache for trigger percentage
	cache := ctx.GlobalInt(CacheFlag.Name)
	gogc := math.Max(20, math.Min(100, 100/(float64(cache)/1024)))

	log.Debug("Sanitizing Go's GC trigger", "percent", int(gogc))
	godebug.SetGCPercent(int(gogc))

	if ctx.GlobalIsSet(SyncModeFlag.Name) {
		cfg.SyncMode = *GlobalTextMarshaler(ctx, SyncModeFlag.Name).(*downloader.SyncMode)
	}
	if ctx.GlobalIsSet(NetworkIdFlag.Name) {
		cfg.NetworkId = ctx.GlobalUint64(NetworkIdFlag.Name)
	}
	if ctx.GlobalIsSet(CacheFlag.Name) || ctx.GlobalIsSet(CacheDatabaseFlag.Name) {
		cfg.DatabaseCache = ctx.GlobalInt(CacheFlag.Name) * ctx.GlobalInt(CacheDatabaseFlag.Name) / 100
	}
	cfg.DatabaseHandles = MakeDatabaseHandles()
	if ctx.GlobalIsSet(AncientFlag.Name) {
		cfg.DatabaseFreezer = ctx.GlobalString(AncientFlag.Name)
	}

	if gcmode := ctx.GlobalString(GCModeFlag.Name); gcmode != GCModeFull && gcmode != GCModeArchive {
		Fatalf("--%s must be either 'full' or 'archive'", GCModeFlag.Name)
	}
	if ctx.GlobalIsSet(GCModeFlag.Name) {
		cfg.NoPruning = ctx.GlobalString(GCModeFlag.Name) == GCModeArchive
	}
	if ctx.GlobalIsSet(CacheNoPrefetchFlag.Name) {
		cfg.NoPrefetch = ctx.GlobalBool(CacheNoPrefetchFlag.Name)
	}
	// Read the value from the flag no matter if it's set or not.
	cfg.Preimages = ctx.GlobalBool(CachePreimagesFlag.Name)
	if cfg.NoPruning && !cfg.Preimages {
		cfg.Preimages = true
		log.Info("Enabling recording of key preimages since archive mode is used")
	}
	if ctx.GlobalIsSet(TxLookupLimitFlag.Name) {
		cfg.TxLookupLimit = ctx.GlobalUint64(TxLookupLimitFlag.Name)
	}
	if ctx.GlobalIsSet(CacheFlag.Name) || ctx.GlobalIsSet(CacheTrieFlag.Name) {
		cfg.TrieCleanCache = ctx.GlobalInt(CacheFlag.Name) * ctx.GlobalInt(CacheTrieFlag.Name) / 100
	}
	if ctx.GlobalIsSet(CacheTrieJournalFlag.Name) {
		cfg.TrieCleanCacheJournal = ctx.GlobalString(CacheTrieJournalFlag.Name)
	}
	if ctx.GlobalIsSet(CacheTrieRejournalFlag.Name) {
		cfg.TrieCleanCacheRejournal = ctx.GlobalDuration(CacheTrieRejournalFlag.Name)
	}
	if ctx.GlobalIsSet(CacheFlag.Name) || ctx.GlobalIsSet(CacheGCFlag.Name) {
		cfg.TrieDirtyCache = ctx.GlobalInt(CacheFlag.Name) * ctx.GlobalInt(CacheGCFlag.Name) / 100
	}
	if ctx.GlobalIsSet(CacheFlag.Name) || ctx.GlobalIsSet(CacheSnapshotFlag.Name) {
		cfg.SnapshotCache = ctx.GlobalInt(CacheFlag.Name) * ctx.GlobalInt(CacheSnapshotFlag.Name) / 100
	}
	if ctx.IsSet(CacheLogSizeFlag.Name) {
		cfg.FilterLogCacheSize = ctx.Int(CacheLogSizeFlag.Name)
	}
	if !ctx.Bool(SnapshotFlag.Name) {
		// If snap-sync is requested, this flag is also required
		if cfg.SyncMode == downloader.SnapSync {
			log.Info("Snap sync requested, enabling --snapshot")
		} else {
			cfg.TrieCleanCache += cfg.SnapshotCache
			cfg.SnapshotCache = 0 // Disabled
		}
	}
	if ctx.GlobalIsSet(DocRootFlag.Name) {
		cfg.DocRoot = ctx.GlobalString(DocRootFlag.Name)
	}
	if ctx.GlobalIsSet(VMEnableDebugFlag.Name) {
		// TODO(fjl): force-enable this in --dev mode
		cfg.EnablePreimageRecording = ctx.GlobalBool(VMEnableDebugFlag.Name)
	}

	if ctx.GlobalIsSet(RPCGlobalGasCapFlag.Name) {
		cfg.RPCGasCap = ctx.GlobalUint64(RPCGlobalGasCapFlag.Name)
	}
	if cfg.RPCGasCap != 0 {
		log.Info("Set global gas cap", "cap", cfg.RPCGasCap)
	} else {
		log.Info("Global gas cap disabled")
	}
	if ctx.GlobalIsSet(RPCGlobalEVMTimeoutFlag.Name) {
		cfg.RPCEVMTimeout = ctx.GlobalDuration(RPCGlobalEVMTimeoutFlag.Name)
	}
	if ctx.GlobalIsSet(RPCGlobalTxFeeCapFlag.Name) {
		cfg.RPCTxFeeCap = ctx.GlobalFloat64(RPCGlobalTxFeeCapFlag.Name)
	}
	if ctx.GlobalIsSet(NoDiscoverFlag.Name) {
		cfg.EthDiscoveryURLs, cfg.SnapDiscoveryURLs = []string{}, []string{}
	} else if ctx.GlobalIsSet(DNSDiscoveryFlag.Name) {
		urls := ctx.GlobalString(DNSDiscoveryFlag.Name)
		if urls == "" {
			cfg.EthDiscoveryURLs = []string{}
		} else {
			cfg.EthDiscoveryURLs = SplitAndTrim(urls)
		}
	}
	if ctx.GlobalIsSet(PathDBSyncFlag.Name) {
		cfg.PathSyncFlush = true
	}

	scheme, err := ParseCLIAndConfigStateScheme(ctx.String(StateSchemeFlag.Name), cfg.StateScheme)
	if err != nil {
		Fatalf("%v", err)
	}
	cfg.StateScheme = scheme
	if cfg.StateScheme == rawdb.PathScheme {
		trie.GenesisStateInPathZkTrie = true
	}

	// Override any default configs for hard coded networks.
	switch {
	case ctx.GlobalBool(MainnetFlag.Name):
		if !ctx.GlobalIsSet(NetworkIdFlag.Name) {
			cfg.NetworkId = 1
		}
		cfg.Genesis = core.DefaultGenesisBlock()
		SetDNSDiscoveryDefaults(cfg, params.MainnetGenesisHash)
	case ctx.GlobalBool(RopstenFlag.Name):
		if !ctx.GlobalIsSet(NetworkIdFlag.Name) {
			cfg.NetworkId = 3
		}
		cfg.Genesis = core.DefaultRopstenGenesisBlock()
		SetDNSDiscoveryDefaults(cfg, params.RopstenGenesisHash)
	case ctx.GlobalBool(SepoliaFlag.Name):
		if !ctx.GlobalIsSet(NetworkIdFlag.Name) {
			cfg.NetworkId = 11155111
		}
		cfg.Genesis = core.DefaultSepoliaGenesisBlock()
		SetDNSDiscoveryDefaults(cfg, params.SepoliaGenesisHash)
	case ctx.GlobalBool(RinkebyFlag.Name):
		if !ctx.GlobalIsSet(NetworkIdFlag.Name) {
			cfg.NetworkId = 4
		}
		cfg.Genesis = core.DefaultRinkebyGenesisBlock()
		SetDNSDiscoveryDefaults(cfg, params.RinkebyGenesisHash)
	case ctx.GlobalBool(GoerliFlag.Name):
		if !ctx.GlobalIsSet(NetworkIdFlag.Name) {
			cfg.NetworkId = 5
		}
		cfg.Genesis = core.DefaultGoerliGenesisBlock()
		SetDNSDiscoveryDefaults(cfg, params.GoerliGenesisHash)
	case ctx.GlobalBool(MorphFlag.Name):
		if !ctx.GlobalIsSet(NetworkIdFlag.Name) {
			cfg.NetworkId = 2818
		}
		cfg.Genesis = core.DefaultMorphMainnetGenesisBlock()
		// forced for mainnet
		// disable pruning
		if ctx.GlobalString(GCModeFlag.Name) != GCModeArchive {
			log.Crit("Must use --gcmode=archive")
		}
		log.Info("Pruning disabled")
		cfg.NoPruning = true
		// disable prefetch
		log.Info("Prefetch disabled")
		cfg.NoPrefetch = true

		// cheked for path zktrie
		if cfg.StateScheme == rawdb.PathScheme && !cfg.Genesis.Config.Morph.ZktrieEnabled() {
			log.Crit("Must cooperate with zktrie enable to use --state.scheme=path")
		}
	case ctx.GlobalBool(MorphHoleskyFlag.Name):
		if !ctx.GlobalIsSet(NetworkIdFlag.Name) {
			cfg.NetworkId = 2810
		}
		cfg.Genesis = core.DefaultMorphHoleskyGenesisBlock()
		// forced for mainnet
		// disable pruning
		if ctx.GlobalString(GCModeFlag.Name) != GCModeArchive {
			log.Crit("Must use --gcmode=archive")
		}
		log.Info("Pruning disabled")
		cfg.NoPruning = true
		// disable prefetch
		log.Info("Prefetch disabled")
		cfg.NoPrefetch = true
<<<<<<< HEAD

		// cheked for path zktrie
		if cfg.StateScheme == rawdb.PathScheme && !cfg.Genesis.Config.Morph.ZktrieEnabled() {
			log.Crit("Must cooperate with zktrie enable to use --state.scheme=path")
		}
=======
	case ctx.GlobalBool(MorphHoodiFlag.Name):
		if !ctx.GlobalIsSet(NetworkIdFlag.Name) {
			cfg.NetworkId = 2910
		}
		cfg.Genesis = core.DefaultMorphHoodiGenesisBlock()
		// forced for mainnet
		// disable pruning
		if ctx.GlobalString(GCModeFlag.Name) != GCModeArchive {
			log.Crit("Must use --gcmode=archive")
		}
		log.Info("Pruning disabled")
		cfg.NoPruning = true
		// disable prefetch
		log.Info("Prefetch disabled")
		cfg.NoPrefetch = true
>>>>>>> 4a620872
	case ctx.GlobalBool(DeveloperFlag.Name):
		if !ctx.GlobalIsSet(NetworkIdFlag.Name) {
			cfg.NetworkId = 1337
		}
		cfg.SyncMode = downloader.FullSync
		// Create new developer account or reuse existing one
		var (
			developer  accounts.Account
			passphrase string
			err        error
		)
		if list := MakePasswordList(ctx); len(list) > 0 {
			// Just take the first value. Although the function returns a possible multiple values and
			// some usages iterate through them as attempts, that doesn't make sense in this setting,
			// when we're definitely concerned with only one account.
			passphrase = list[0]
		}
		// Unlock the developer account by local keystore.
		var ks *keystore.KeyStore
		if keystores := stack.AccountManager().Backends(keystore.KeyStoreType); len(keystores) > 0 {
			ks = keystores[0].(*keystore.KeyStore)
		}
		if ks == nil {
			Fatalf("Keystore is not available")
		}

		// setEtherbase has been called above, configuring the miner address from command line flags.
		if cfg.Miner.PendingFeeRecipient != (common.Address{}) {
			developer = accounts.Account{Address: cfg.Miner.PendingFeeRecipient}
		} else if accs := ks.Accounts(); len(accs) > 0 {
			developer = ks.Accounts()[0]
		} else {
			developer, err = ks.NewAccount(passphrase)
			if err != nil {
				Fatalf("Failed to create developer account: %v", err)
			}
		}
		// Make sure the address is configured as fee recipient, otherwise
		// the miner will fail to start.
		cfg.Miner.PendingFeeRecipient = developer.Address

		if err := ks.Unlock(developer, passphrase); err != nil {
			Fatalf("Failed to unlock developer account: %v", err)
		}
		log.Info("Using developer account", "address", developer.Address)

		// Create a new developer genesis block or reuse existing one
		cfg.Genesis = core.DeveloperGenesisBlock(uint64(ctx.GlobalInt(DeveloperPeriodFlag.Name)), ctx.GlobalUint64(DeveloperGasLimitFlag.Name), developer.Address)
		if ctx.GlobalIsSet(DataDirFlag.Name) {
			// Check if we have an already initialized chain and fall back to
			// that if so. Otherwise we need to generate a new genesis spec.
			chaindb := MakeChainDatabase(ctx, stack, false) // TODO (MariusVanDerWijden) make this read only
			if rawdb.ReadCanonicalHash(chaindb, 0) != (common.Hash{}) {
				cfg.Genesis = nil // fallback to db content
			}
			chaindb.Close()
		}
		if !ctx.GlobalIsSet(MinerGasPriceFlag.Name) {
			cfg.Miner.GasPrice = big.NewInt(1)
		}
	default:
		if cfg.NetworkId == 1 {
			SetDNSDiscoveryDefaults(cfg, params.MainnetGenesisHash)
		}
	}
}

// SetDNSDiscoveryDefaults configures DNS discovery with the given URL if
// no URLs are set.
func SetDNSDiscoveryDefaults(cfg *ethconfig.Config, genesis common.Hash) {
	if cfg.EthDiscoveryURLs != nil {
		return // already set through flags/config
	}
	protocol := "all"
	if cfg.SyncMode == downloader.LightSync {
		protocol = "les"
	}
	if url := params.KnownDNSNetwork(genesis, protocol); url != "" {
		cfg.EthDiscoveryURLs = []string{url}
		cfg.SnapDiscoveryURLs = cfg.EthDiscoveryURLs
	}
}

// RegisterEthService adds an Ethereum client to the stack.
// The second return value is the full node instance, which may be nil if the
// node is running as a light client.
func RegisterEthService(stack *node.Node, cfg *ethconfig.Config) (ethapi.Backend, *eth.Ethereum) {
	if cfg.SyncMode == downloader.LightSync {
		backend, err := les.New(stack, cfg)
		if err != nil {
			Fatalf("Failed to register the Ethereum service: %v", err)
		}
		morphTracerWrapper := tracing.NewTracerWrapper()
		stack.RegisterAPIs(tracers.APIs(backend.ApiBackend, morphTracerWrapper))
		return backend.ApiBackend, nil
	}

	backend, err := eth.New(stack, cfg)
	if err != nil {
		Fatalf("Failed to register the Ethereum service: %v", err)
	}
	if cfg.LightServ > 0 {
		_, err := les.NewLesServer(stack, backend, cfg)
		if err != nil {
			Fatalf("Failed to create the LES server: %v", err)
		}
	}
	if err := catalyst.RegisterL2Engine(stack, backend); err != nil {
		Fatalf("Failed to register the Engine API service: %v", err)
	}

	morphTracerWrapper := tracing.NewTracerWrapper()
	stack.RegisterAPIs(tracers.APIs(backend.APIBackend, morphTracerWrapper))

	return backend.APIBackend, backend
}

// RegisterEthStatsService configures the Ethereum Stats daemon and adds it to the node.
func RegisterEthStatsService(stack *node.Node, backend ethapi.Backend, url string) {
	if err := ethstats.New(stack, backend, backend.Engine(), url); err != nil {
		Fatalf("Failed to register the Ethereum Stats service: %v", err)
	}
}

// RegisterGraphQLService adds the GraphQL API to the node.
func RegisterGraphQLService(stack *node.Node, backend ethapi.Backend, filterSystem *filters.FilterSystem, cfg *node.Config) {
	err := graphql.New(stack, backend, filterSystem, cfg.GraphQLCors, cfg.GraphQLVirtualHosts)
	if err != nil {
		Fatalf("Failed to register the GraphQL service: %v", err)
	}
}

// RegisterFilterAPI adds the eth log filtering RPC API to the node.
func RegisterFilterAPI(stack *node.Node, backend ethapi.Backend, ethcfg *ethconfig.Config) *filters.FilterSystem {
	isLightClient := ethcfg.SyncMode == downloader.LightSync
	filterSystem := filters.NewFilterSystem(backend, filters.Config{
		LogCacheSize: ethcfg.FilterLogCacheSize,
	})
	stack.RegisterAPIs([]rpc.API{{
		Namespace: "eth",
		Service:   filters.NewFilterAPI(filterSystem, isLightClient, ethcfg.MaxBlockRange),
	}})
	return filterSystem
}

func SetupMetrics(ctx *cli.Context) {
	if metrics.Enabled {
		log.Info("Enabling metrics collection")

		var (
			enableExport   = ctx.GlobalBool(MetricsEnableInfluxDBFlag.Name)
			enableExportV2 = ctx.GlobalBool(MetricsEnableInfluxDBV2Flag.Name)
		)

		if enableExport || enableExportV2 {
			CheckExclusive(ctx, MetricsEnableInfluxDBFlag, MetricsEnableInfluxDBV2Flag)

			v1FlagIsSet := ctx.GlobalIsSet(MetricsInfluxDBUsernameFlag.Name) ||
				ctx.GlobalIsSet(MetricsInfluxDBPasswordFlag.Name)

			v2FlagIsSet := ctx.GlobalIsSet(MetricsInfluxDBTokenFlag.Name) ||
				ctx.GlobalIsSet(MetricsInfluxDBOrganizationFlag.Name) ||
				ctx.GlobalIsSet(MetricsInfluxDBBucketFlag.Name)

			if enableExport && v2FlagIsSet {
				Fatalf("Flags --influxdb.metrics.organization, --influxdb.metrics.token, --influxdb.metrics.bucket are only available for influxdb-v2")
			} else if enableExportV2 && v1FlagIsSet {
				Fatalf("Flags --influxdb.metrics.username, --influxdb.metrics.password are only available for influxdb-v1")
			}
		}

		var (
			endpoint = ctx.GlobalString(MetricsInfluxDBEndpointFlag.Name)
			database = ctx.GlobalString(MetricsInfluxDBDatabaseFlag.Name)
			username = ctx.GlobalString(MetricsInfluxDBUsernameFlag.Name)
			password = ctx.GlobalString(MetricsInfluxDBPasswordFlag.Name)

			token        = ctx.GlobalString(MetricsInfluxDBTokenFlag.Name)
			bucket       = ctx.GlobalString(MetricsInfluxDBBucketFlag.Name)
			organization = ctx.GlobalString(MetricsInfluxDBOrganizationFlag.Name)
		)

		if enableExport {
			tagsMap := SplitTagsFlag(ctx.GlobalString(MetricsInfluxDBTagsFlag.Name))

			log.Info("Enabling metrics export to InfluxDB")

			go influxdb.InfluxDBWithTags(metrics.DefaultRegistry, 10*time.Second, endpoint, database, username, password, "geth.", tagsMap)
		} else if enableExportV2 {
			tagsMap := SplitTagsFlag(ctx.GlobalString(MetricsInfluxDBTagsFlag.Name))

			log.Info("Enabling metrics export to InfluxDB (v2)")

			go influxdb.InfluxDBV2WithTags(metrics.DefaultRegistry, 10*time.Second, endpoint, token, bucket, organization, "geth.", tagsMap)
		}

		if ctx.GlobalIsSet(MetricsHTTPFlag.Name) {
			address := fmt.Sprintf("%s:%d", ctx.GlobalString(MetricsHTTPFlag.Name), ctx.GlobalInt(MetricsPortFlag.Name))
			log.Info("Enabling stand-alone metrics HTTP endpoint", "address", address)
			exp.Setup(address)
		}
	}
}

func SplitTagsFlag(tagsFlag string) map[string]string {
	tags := strings.Split(tagsFlag, ",")
	tagsMap := map[string]string{}

	for _, t := range tags {
		if t != "" {
			kv := strings.Split(t, "=")

			if len(kv) == 2 {
				tagsMap[kv[0]] = kv[1]
			}
		}
	}

	return tagsMap
}

// MakeChainDatabase open an LevelDB using the flags passed to the client and will hard crash if it fails.
func MakeChainDatabase(ctx *cli.Context, stack *node.Node, readonly bool) ethdb.Database {
	var (
		cache   = ctx.GlobalInt(CacheFlag.Name) * ctx.GlobalInt(CacheDatabaseFlag.Name) / 100
		handles = MakeDatabaseHandles()

		err     error
		chainDb ethdb.Database
	)
	if ctx.GlobalString(SyncModeFlag.Name) == "light" {
		name := "lightchaindata"
		chainDb, err = stack.OpenDatabase(name, cache, handles, "", readonly)
	} else {
		name := "chaindata"
		chainDb, err = stack.OpenDatabaseWithFreezer(name, cache, handles, ctx.GlobalString(AncientFlag.Name), "", readonly)
	}
	if err != nil {
		Fatalf("Could not open database: %v", err)
	}
	return chainDb
}

func MakeGenesis(ctx *cli.Context) *core.Genesis {
	var genesis *core.Genesis
	switch {
	case ctx.GlobalBool(MainnetFlag.Name):
		genesis = core.DefaultGenesisBlock()
	case ctx.GlobalBool(RopstenFlag.Name):
		genesis = core.DefaultRopstenGenesisBlock()
	case ctx.GlobalBool(SepoliaFlag.Name):
		genesis = core.DefaultSepoliaGenesisBlock()
	case ctx.GlobalBool(RinkebyFlag.Name):
		genesis = core.DefaultRinkebyGenesisBlock()
	case ctx.GlobalBool(GoerliFlag.Name):
		genesis = core.DefaultGoerliGenesisBlock()
	case ctx.GlobalBool(MorphFlag.Name):
		genesis = core.DefaultMorphMainnetGenesisBlock()
	case ctx.GlobalBool(MorphHoleskyFlag.Name):
		genesis = core.DefaultMorphHoleskyGenesisBlock()
	case ctx.GlobalBool(MorphHoodiFlag.Name):
		genesis = core.DefaultMorphHoodiGenesisBlock()
	case ctx.GlobalBool(DeveloperFlag.Name):
		Fatalf("Developer chains are ephemeral")
	}
	return genesis
}

// MakeChain creates a chain manager from set command line flags.
func MakeChain(ctx *cli.Context, stack *node.Node) (chain *core.BlockChain, chainDb ethdb.Database) {
	var err error
	chainDb = MakeChainDatabase(ctx, stack, false) // TODO(rjl493456442) support read-only database
	config, _, err := core.SetupGenesisBlock(chainDb, MakeGenesis(ctx))
	if err != nil {
		Fatalf("%v", err)
	}
	var engine consensus.Engine
	if config.Clique != nil {
		engine = clique.New(config.Clique, chainDb)
	} else {
		engine = ethash.NewFaker()
		if !ctx.GlobalBool(FakePoWFlag.Name) {
			engine = ethash.New(ethash.Config{
				CacheDir:         stack.ResolvePath(ethconfig.Defaults.Ethash.CacheDir),
				CachesInMem:      ethconfig.Defaults.Ethash.CachesInMem,
				CachesOnDisk:     ethconfig.Defaults.Ethash.CachesOnDisk,
				CachesLockMmap:   ethconfig.Defaults.Ethash.CachesLockMmap,
				DatasetDir:       stack.ResolvePath(ethconfig.Defaults.Ethash.DatasetDir),
				DatasetsInMem:    ethconfig.Defaults.Ethash.DatasetsInMem,
				DatasetsOnDisk:   ethconfig.Defaults.Ethash.DatasetsOnDisk,
				DatasetsLockMmap: ethconfig.Defaults.Ethash.DatasetsLockMmap,
			}, nil, false)
		}
	}
	if gcmode := ctx.GlobalString(GCModeFlag.Name); gcmode != GCModeFull && gcmode != GCModeArchive {
		Fatalf("--%s must be either 'full' or 'archive'", GCModeFlag.Name)
	}
	cache := &core.CacheConfig{
		TrieCleanLimit:      ethconfig.Defaults.TrieCleanCache,
		TrieCleanNoPrefetch: ctx.GlobalBool(CacheNoPrefetchFlag.Name),
		TrieDirtyLimit:      ethconfig.Defaults.TrieDirtyCache,
		TrieDirtyDisabled:   ctx.GlobalString(GCModeFlag.Name) == GCModeArchive,
		TrieTimeLimit:       ethconfig.Defaults.TrieTimeout,
		SnapshotLimit:       ethconfig.Defaults.SnapshotCache,
		Preimages:           ctx.GlobalBool(CachePreimagesFlag.Name),
	}
	if cache.TrieDirtyDisabled && !cache.Preimages {
		cache.Preimages = true
		log.Info("Enabling recording of key preimages since archive mode is used")
	}
	if !ctx.GlobalBool(SnapshotFlag.Name) {
		cache.SnapshotLimit = 0 // Disabled
	}
	if ctx.GlobalIsSet(CacheFlag.Name) || ctx.GlobalIsSet(CacheTrieFlag.Name) {
		cache.TrieCleanLimit = ctx.GlobalInt(CacheFlag.Name) * ctx.GlobalInt(CacheTrieFlag.Name) / 100
	}
	if ctx.GlobalIsSet(CacheFlag.Name) || ctx.GlobalIsSet(CacheGCFlag.Name) {
		cache.TrieDirtyLimit = ctx.GlobalInt(CacheFlag.Name) * ctx.GlobalInt(CacheGCFlag.Name) / 100
	}
	vmcfg := vm.Config{EnablePreimageRecording: ctx.GlobalBool(VMEnableDebugFlag.Name)}

	// TODO(rjl493456442) disable snapshot generation/wiping if the chain is read only.
	// Disable transaction indexing/unindexing by default.
	chain, err = core.NewBlockChain(chainDb, cache, config, engine, vmcfg, nil, nil)
	if err != nil {
		Fatalf("Can't create BlockChain: %v", err)
	}
	return chain, chainDb
}

// MakeConsolePreloads retrieves the absolute paths for the console JavaScript
// scripts to preload before starting.
func MakeConsolePreloads(ctx *cli.Context) []string {
	// Skip preloading if there's nothing to preload
	if ctx.GlobalString(PreloadJSFlag.Name) == "" {
		return nil
	}
	// Otherwise resolve absolute paths and return them
	var preloads []string

	for _, file := range strings.Split(ctx.GlobalString(PreloadJSFlag.Name), ",") {
		preloads = append(preloads, strings.TrimSpace(file))
	}
	return preloads
}

// MigrateFlags sets the global flag from a local flag when it's set.
// This is a temporary function used for migrating old command/flags to the
// new format.
//
// e.g. geth account new --keystore /tmp/mykeystore --lightkdf
//
// is equivalent after calling this method with:
//
// geth --keystore /tmp/mykeystore --lightkdf account new
//
// This allows the use of the existing configuration functionality.
// When all flags are migrated this function can be removed and the existing
// configuration functionality must be changed that is uses local flags
func MigrateFlags(action func(ctx *cli.Context) error) func(*cli.Context) error {
	return func(ctx *cli.Context) error {
		for _, name := range ctx.FlagNames() {
			if ctx.IsSet(name) {
				ctx.GlobalSet(name, ctx.String(name))
			}
		}
		return action(ctx)
	}
}

// ParseCLIAndConfigStateScheme parses state scheme in CLI and config.
func ParseCLIAndConfigStateScheme(cliScheme, cfgScheme string) (string, error) {
	if cliScheme == "" {
		if cfgScheme != "" {
			log.Info("Use config state scheme", "config", cfgScheme)
		}
		return cfgScheme, nil
	}

	if !rawdb.ValidateStateScheme(cliScheme) {
		return "", fmt.Errorf("invalid state scheme in CLI: %s", cliScheme)
	}
	if cfgScheme == "" || cliScheme == cfgScheme {
		log.Info("Use CLI state scheme", "CLI", cliScheme)
		return cliScheme, nil
	}
	return "", fmt.Errorf("incompatible state scheme, CLI: %s, config: %s", cliScheme, cfgScheme)
}<|MERGE_RESOLUTION|>--- conflicted
+++ resolved
@@ -1823,13 +1823,11 @@
 		// disable prefetch
 		log.Info("Prefetch disabled")
 		cfg.NoPrefetch = true
-<<<<<<< HEAD
 
 		// cheked for path zktrie
 		if cfg.StateScheme == rawdb.PathScheme && !cfg.Genesis.Config.Morph.ZktrieEnabled() {
 			log.Crit("Must cooperate with zktrie enable to use --state.scheme=path")
 		}
-=======
 	case ctx.GlobalBool(MorphHoodiFlag.Name):
 		if !ctx.GlobalIsSet(NetworkIdFlag.Name) {
 			cfg.NetworkId = 2910
@@ -1845,7 +1843,11 @@
 		// disable prefetch
 		log.Info("Prefetch disabled")
 		cfg.NoPrefetch = true
->>>>>>> 4a620872
+
+		// cheked for path zktrie
+		if cfg.StateScheme == rawdb.PathScheme && !cfg.Genesis.Config.Morph.ZktrieEnabled() {
+			log.Crit("Must cooperate with zktrie enable to use --state.scheme=path")
+		}
 	case ctx.GlobalBool(DeveloperFlag.Name):
 		if !ctx.GlobalIsSet(NetworkIdFlag.Name) {
 			cfg.NetworkId = 1337
