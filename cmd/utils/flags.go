--- conflicted
+++ resolved
@@ -816,29 +816,12 @@
 		Name:  "catalyst",
 		Usage: "Catalyst mode (eth2 integration testing)",
 	}
-<<<<<<< HEAD
-=======
-
-	// L1Settings
-	L1EndpointFlag = cli.StringFlag{
-		Name:  "l1.endpoint",
-		Usage: "Endpoint of L1 HTTP-RPC server",
-	}
-	L1ConfirmationsFlag = cli.StringFlag{
-		Name:  "l1.confirmations",
-		Usage: "Number of confirmations on L1 needed for finalization, or \"safe\" or \"finalized\"",
-	}
-	L1DeploymentBlockFlag = cli.Int64Flag{
-		Name:  "l1.sync.startblock",
-		Usage: "L1 block height to start syncing from. Should be set to the L1 message queue deployment block number.",
-	}
 
 	// Circuit capacity check settings
 	CircuitCapacityCheckEnabledFlag = cli.BoolFlag{
 		Name:  "checkcircuitcapacity",
 		Usage: "Enable circuitcapacity check in block validation",
 	}
->>>>>>> 32f2fbe7
 )
 
 // MakeDataDir retrieves the currently requested data directory, terminating
