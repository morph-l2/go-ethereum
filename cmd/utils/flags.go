// Copyright 2015 The go-ethereum Authors
// This file is part of go-ethereum.
//
// go-ethereum is free software: you can redistribute it and/or modify
// it under the terms of the GNU General Public License as published by
// the Free Software Foundation, either version 3 of the License, or
// (at your option) any later version.
//
// go-ethereum is distributed in the hope that it will be useful,
// but WITHOUT ANY WARRANTY; without even the implied warranty of
// MERCHANTABILITY or FITNESS FOR A PARTICULAR PURPOSE. See the
// GNU General Public License for more details.
//
// You should have received a copy of the GNU General Public License
// along with go-ethereum. If not, see <http://www.gnu.org/licenses/>.

// Package utils contains internal helper functions for go-ethereum commands.
package utils

import (
	"crypto/ecdsa"
	"fmt"
	"io"
	"io/ioutil"
	"math"
	"math/big"
	"os"
	"path/filepath"
	godebug "runtime/debug"
	"strconv"
	"strings"
	"text/tabwriter"
	"text/template"
	"time"

	"github.com/scroll-tech/go-ethereum/eth/catalyst"

	pcsclite "github.com/gballet/go-libpcsclite"
	gopsutil "github.com/shirou/gopsutil/mem"
	"gopkg.in/urfave/cli.v1"

	"github.com/scroll-tech/go-ethereum/accounts"
	"github.com/scroll-tech/go-ethereum/accounts/keystore"
	"github.com/scroll-tech/go-ethereum/common"
	"github.com/scroll-tech/go-ethereum/common/fdlimit"
	"github.com/scroll-tech/go-ethereum/consensus"
	"github.com/scroll-tech/go-ethereum/consensus/clique"
	"github.com/scroll-tech/go-ethereum/consensus/ethash"
	"github.com/scroll-tech/go-ethereum/core"
	"github.com/scroll-tech/go-ethereum/core/rawdb"
	"github.com/scroll-tech/go-ethereum/core/vm"
	"github.com/scroll-tech/go-ethereum/crypto"
	"github.com/scroll-tech/go-ethereum/eth"
	"github.com/scroll-tech/go-ethereum/eth/downloader"
	"github.com/scroll-tech/go-ethereum/eth/ethconfig"
	"github.com/scroll-tech/go-ethereum/eth/gasprice"
	"github.com/scroll-tech/go-ethereum/eth/tracers"
	"github.com/scroll-tech/go-ethereum/ethdb"
	"github.com/scroll-tech/go-ethereum/ethstats"
	"github.com/scroll-tech/go-ethereum/graphql"
	"github.com/scroll-tech/go-ethereum/internal/ethapi"
	"github.com/scroll-tech/go-ethereum/internal/flags"
	"github.com/scroll-tech/go-ethereum/les"
	"github.com/scroll-tech/go-ethereum/log"
	"github.com/scroll-tech/go-ethereum/metrics"
	"github.com/scroll-tech/go-ethereum/metrics/exp"
	"github.com/scroll-tech/go-ethereum/metrics/influxdb"
	"github.com/scroll-tech/go-ethereum/miner"
	"github.com/scroll-tech/go-ethereum/node"
	"github.com/scroll-tech/go-ethereum/p2p"
	"github.com/scroll-tech/go-ethereum/p2p/enode"
	"github.com/scroll-tech/go-ethereum/p2p/nat"
	"github.com/scroll-tech/go-ethereum/p2p/netutil"
	"github.com/scroll-tech/go-ethereum/params"
)

func init() {
	cli.AppHelpTemplate = `{{.Name}} {{if .Flags}}[global options] {{end}}command{{if .Flags}} [command options]{{end}} [arguments...]

VERSION:
   {{.Version}}

COMMANDS:
   {{range .Commands}}{{.Name}}{{with .ShortName}}, {{.}}{{end}}{{ "\t" }}{{.Usage}}
   {{end}}{{if .Flags}}
GLOBAL OPTIONS:
   {{range .Flags}}{{.}}
   {{end}}{{end}}
`
	cli.CommandHelpTemplate = flags.CommandHelpTemplate
	cli.HelpPrinter = printHelp
}

func printHelp(out io.Writer, templ string, data interface{}) {
	funcMap := template.FuncMap{"join": strings.Join}
	t := template.Must(template.New("help").Funcs(funcMap).Parse(templ))
	w := tabwriter.NewWriter(out, 38, 8, 2, ' ', 0)
	err := t.Execute(w, data)
	if err != nil {
		panic(err)
	}
	w.Flush()
}

const (
	GCModeFull    = "full"
	GCModeArchive = "archive"
)

// These are all the command line flags we support.
// If you add to this list, please remember to include the
// flag in the appropriate command definition.
//
// The flags are defined here so their names and help texts
// are the same for all commands.

var (
	// General settings
	DataDirFlag = DirectoryFlag{
		Name:  "datadir",
		Usage: "Data directory for the databases and keystore",
		Value: DirectoryString(node.DefaultDataDir()),
	}
	AncientFlag = DirectoryFlag{
		Name:  "datadir.ancient",
		Usage: "Data directory for ancient chain segments (default = inside chaindata)",
	}
	MinFreeDiskSpaceFlag = DirectoryFlag{
		Name:  "datadir.minfreedisk",
		Usage: "Minimum free disk space in MB, once reached triggers auto shut down (default = --cache.gc converted to MB, 0 = disabled)",
	}
	KeyStoreDirFlag = DirectoryFlag{
		Name:  "keystore",
		Usage: "Directory for the keystore (default = inside the datadir)",
	}
	USBFlag = cli.BoolFlag{
		Name:  "usb",
		Usage: "Enable monitoring and management of USB hardware wallets",
	}
	SmartCardDaemonPathFlag = cli.StringFlag{
		Name:  "pcscdpath",
		Usage: "Path to the smartcard daemon (pcscd) socket file",
		Value: pcsclite.PCSCDSockName,
	}
	NetworkIdFlag = cli.Uint64Flag{
		Name:  "networkid",
		Usage: "Explicitly set network id (integer)(For testnets: use --ropsten, --rinkeby, --goerli instead)",
		Value: ethconfig.Defaults.NetworkId,
	}
	MainnetFlag = cli.BoolFlag{
		Name:  "mainnet",
		Usage: "Ethereum mainnet",
	}
	GoerliFlag = cli.BoolFlag{
		Name:  "goerli",
		Usage: "Görli network: pre-configured proof-of-authority test network",
	}
	RinkebyFlag = cli.BoolFlag{
		Name:  "rinkeby",
		Usage: "Rinkeby network: pre-configured proof-of-authority test network",
	}
	RopstenFlag = cli.BoolFlag{
		Name:  "ropsten",
		Usage: "Ropsten network: pre-configured proof-of-work test network",
	}
	SepoliaFlag = cli.BoolFlag{
		Name:  "sepolia",
		Usage: "Sepolia network: pre-configured proof-of-work test network",
	}
	ScrollAlphaFlag = cli.BoolFlag{
		Name:  "scroll-alpha",
		Usage: "Scroll Alpha test network",
	}
	ScrollSepoliaFlag = cli.BoolFlag{
		Name:  "scroll-sepolia",
		Usage: "Scroll Sepolia test network",
	}
	ScrollFlag = cli.BoolFlag{
		Name:  "scroll",
		Usage: "Scroll mainnet",
	}
	DeveloperFlag = cli.BoolFlag{
		Name:  "dev",
		Usage: "Ephemeral proof-of-authority network with a pre-funded developer account, mining enabled",
	}
	DeveloperPeriodFlag = cli.IntFlag{
		Name:  "dev.period",
		Usage: "Block period to use in developer mode (0 = mine only if transaction pending)",
	}
	DeveloperGasLimitFlag = cli.Uint64Flag{
		Name:  "dev.gaslimit",
		Usage: "Initial block gas limit",
		Value: 11500000,
	}
	IdentityFlag = cli.StringFlag{
		Name:  "identity",
		Usage: "Custom node name",
	}
	DocRootFlag = DirectoryFlag{
		Name:  "docroot",
		Usage: "Document Root for HTTPClient file scheme",
		Value: DirectoryString(HomeDir()),
	}
	ExitWhenSyncedFlag = cli.BoolFlag{
		Name:  "exitwhensynced",
		Usage: "Exits after block synchronisation completes",
	}
	IterativeOutputFlag = cli.BoolTFlag{
		Name:  "iterative",
		Usage: "Print streaming JSON iteratively, delimited by newlines",
	}
	ExcludeStorageFlag = cli.BoolFlag{
		Name:  "nostorage",
		Usage: "Exclude storage entries (save db lookups)",
	}
	IncludeIncompletesFlag = cli.BoolFlag{
		Name:  "incompletes",
		Usage: "Include accounts for which we don't have the address (missing preimage)",
	}
	ExcludeCodeFlag = cli.BoolFlag{
		Name:  "nocode",
		Usage: "Exclude contract code (save db lookups)",
	}
	StartKeyFlag = cli.StringFlag{
		Name:  "start",
		Usage: "Start position. Either a hash or address",
		Value: "0x0000000000000000000000000000000000000000000000000000000000000000",
	}
	DumpLimitFlag = cli.Uint64Flag{
		Name:  "limit",
		Usage: "Max number of elements (0 = no limit)",
		Value: 0,
	}
	defaultSyncMode = ethconfig.Defaults.SyncMode
	SyncModeFlag    = TextMarshalerFlag{
		Name:  "syncmode",
		Usage: `Blockchain sync mode ("snap", "full" or "light")`,
		Value: &defaultSyncMode,
	}
	GCModeFlag = cli.StringFlag{
		Name:  "gcmode",
		Usage: `Blockchain garbage collection mode ("full", "archive")`,
		Value: GCModeArchive,
	}
	SnapshotFlag = cli.BoolTFlag{
		Name:  "snapshot",
		Usage: `Enables snapshot-database mode (default = enable)`,
	}
	TxLookupLimitFlag = cli.Uint64Flag{
		Name:  "txlookuplimit",
		Usage: "Number of recent blocks to maintain transactions index for (default = about one year, 0 = entire chain)",
		Value: ethconfig.Defaults.TxLookupLimit,
	}
	LightKDFFlag = cli.BoolFlag{
		Name:  "lightkdf",
		Usage: "Reduce key-derivation RAM & CPU usage at some expense of KDF strength",
	}
	WhitelistFlag = cli.StringFlag{
		Name:  "whitelist",
		Usage: "Comma separated block number-to-hash mappings to enforce (<number>=<hash>)",
	}
	BloomFilterSizeFlag = cli.Uint64Flag{
		Name:  "bloomfilter.size",
		Usage: "Megabytes of memory allocated to bloom-filter for pruning",
		Value: 2048,
	}
	OverrideArrowGlacierFlag = cli.Uint64Flag{
		Name:  "override.arrowglacier",
		Usage: "Manually specify Arrow Glacier fork-block, overriding the bundled setting",
	}
	// Light server and client settings
	LightServeFlag = cli.IntFlag{
		Name:  "light.serve",
		Usage: "Maximum percentage of time allowed for serving LES requests (multi-threaded processing allows values over 100)",
		Value: ethconfig.Defaults.LightServ,
	}
	LightIngressFlag = cli.IntFlag{
		Name:  "light.ingress",
		Usage: "Incoming bandwidth limit for serving light clients (kilobytes/sec, 0 = unlimited)",
		Value: ethconfig.Defaults.LightIngress,
	}
	LightEgressFlag = cli.IntFlag{
		Name:  "light.egress",
		Usage: "Outgoing bandwidth limit for serving light clients (kilobytes/sec, 0 = unlimited)",
		Value: ethconfig.Defaults.LightEgress,
	}
	LightMaxPeersFlag = cli.IntFlag{
		Name:  "light.maxpeers",
		Usage: "Maximum number of light clients to serve, or light servers to attach to",
		Value: ethconfig.Defaults.LightPeers,
	}
	UltraLightServersFlag = cli.StringFlag{
		Name:  "ulc.servers",
		Usage: "List of trusted ultra-light servers",
		Value: strings.Join(ethconfig.Defaults.UltraLightServers, ","),
	}
	UltraLightFractionFlag = cli.IntFlag{
		Name:  "ulc.fraction",
		Usage: "Minimum % of trusted ultra-light servers required to announce a new head",
		Value: ethconfig.Defaults.UltraLightFraction,
	}
	UltraLightOnlyAnnounceFlag = cli.BoolFlag{
		Name:  "ulc.onlyannounce",
		Usage: "Ultra light server sends announcements only",
	}
	LightNoPruneFlag = cli.BoolFlag{
		Name:  "light.nopruning",
		Usage: "Disable ancient light chain data pruning",
	}
	LightNoSyncServeFlag = cli.BoolFlag{
		Name:  "light.nosyncserve",
		Usage: "Enables serving light clients before syncing",
	}
	// Ethash settings
	EthashCacheDirFlag = DirectoryFlag{
		Name:  "ethash.cachedir",
		Usage: "Directory to store the ethash verification caches (default = inside the datadir)",
	}
	EthashCachesInMemoryFlag = cli.IntFlag{
		Name:  "ethash.cachesinmem",
		Usage: "Number of recent ethash caches to keep in memory (16MB each)",
		Value: ethconfig.Defaults.Ethash.CachesInMem,
	}
	EthashCachesOnDiskFlag = cli.IntFlag{
		Name:  "ethash.cachesondisk",
		Usage: "Number of recent ethash caches to keep on disk (16MB each)",
		Value: ethconfig.Defaults.Ethash.CachesOnDisk,
	}
	EthashCachesLockMmapFlag = cli.BoolFlag{
		Name:  "ethash.cacheslockmmap",
		Usage: "Lock memory maps of recent ethash caches",
	}
	EthashDatasetDirFlag = DirectoryFlag{
		Name:  "ethash.dagdir",
		Usage: "Directory to store the ethash mining DAGs",
		Value: DirectoryString(ethconfig.Defaults.Ethash.DatasetDir),
	}
	EthashDatasetsInMemoryFlag = cli.IntFlag{
		Name:  "ethash.dagsinmem",
		Usage: "Number of recent ethash mining DAGs to keep in memory (1+GB each)",
		Value: ethconfig.Defaults.Ethash.DatasetsInMem,
	}
	EthashDatasetsOnDiskFlag = cli.IntFlag{
		Name:  "ethash.dagsondisk",
		Usage: "Number of recent ethash mining DAGs to keep on disk (1+GB each)",
		Value: ethconfig.Defaults.Ethash.DatasetsOnDisk,
	}
	EthashDatasetsLockMmapFlag = cli.BoolFlag{
		Name:  "ethash.dagslockmmap",
		Usage: "Lock memory maps for recent ethash mining DAGs",
	}
	// Transaction pool settings
	TxPoolLocalsFlag = cli.StringFlag{
		Name:  "txpool.locals",
		Usage: "Comma separated accounts to treat as locals (no flush, priority inclusion)",
	}
	TxPoolNoLocalsFlag = cli.BoolFlag{
		Name:  "txpool.nolocals",
		Usage: "Disables price exemptions for locally submitted transactions",
	}
	TxPoolJournalFlag = cli.StringFlag{
		Name:  "txpool.journal",
		Usage: "Disk journal for local transaction to survive node restarts",
		Value: core.DefaultTxPoolConfig.Journal,
	}
	TxPoolRejournalFlag = cli.DurationFlag{
		Name:  "txpool.rejournal",
		Usage: "Time interval to regenerate the local transaction journal",
		Value: core.DefaultTxPoolConfig.Rejournal,
	}
	TxPoolPriceLimitFlag = cli.Uint64Flag{
		Name:  "txpool.pricelimit",
		Usage: "Minimum gas price limit to enforce for acceptance into the pool",
		Value: ethconfig.Defaults.TxPool.PriceLimit,
	}
	TxPoolPriceBumpFlag = cli.Uint64Flag{
		Name:  "txpool.pricebump",
		Usage: "Price bump percentage to replace an already existing transaction",
		Value: ethconfig.Defaults.TxPool.PriceBump,
	}
	TxPoolAccountSlotsFlag = cli.Uint64Flag{
		Name:  "txpool.accountslots",
		Usage: "Minimum number of executable transaction slots guaranteed per account",
		Value: ethconfig.Defaults.TxPool.AccountSlots,
	}
	TxPoolGlobalSlotsFlag = cli.Uint64Flag{
		Name:  "txpool.globalslots",
		Usage: "Maximum number of executable transaction slots for all accounts",
		Value: ethconfig.Defaults.TxPool.GlobalSlots,
	}
	TxPoolAccountQueueFlag = cli.Uint64Flag{
		Name:  "txpool.accountqueue",
		Usage: "Maximum number of non-executable transaction slots permitted per account",
		Value: ethconfig.Defaults.TxPool.AccountQueue,
	}
	TxPoolGlobalQueueFlag = cli.Uint64Flag{
		Name:  "txpool.globalqueue",
		Usage: "Maximum number of non-executable transaction slots for all accounts",
		Value: ethconfig.Defaults.TxPool.GlobalQueue,
	}
	TxPoolLifetimeFlag = cli.DurationFlag{
		Name:  "txpool.lifetime",
		Usage: "Maximum amount of time non-executable transaction are queued",
		Value: ethconfig.Defaults.TxPool.Lifetime,
	}
	// Performance tuning settings
	CacheFlag = cli.IntFlag{
		Name:  "cache",
		Usage: "Megabytes of memory allocated to internal caching (default = 4096 mainnet full node, 128 light mode)",
		Value: 1024,
	}
	CacheDatabaseFlag = cli.IntFlag{
		Name:  "cache.database",
		Usage: "Percentage of cache memory allowance to use for database io",
		Value: 50,
	}
	CacheTrieFlag = cli.IntFlag{
		Name:  "cache.trie",
		Usage: "Percentage of cache memory allowance to use for trie caching (default = 15% full mode, 30% archive mode)",
		Value: 15,
	}
	CacheTrieJournalFlag = cli.StringFlag{
		Name:  "cache.trie.journal",
		Usage: "Disk journal directory for trie cache to survive node restarts",
		Value: ethconfig.Defaults.TrieCleanCacheJournal,
	}
	CacheTrieRejournalFlag = cli.DurationFlag{
		Name:  "cache.trie.rejournal",
		Usage: "Time interval to regenerate the trie cache journal",
		Value: ethconfig.Defaults.TrieCleanCacheRejournal,
	}
	CacheGCFlag = cli.IntFlag{
		Name:  "cache.gc",
		Usage: "Percentage of cache memory allowance to use for trie pruning (default = 25% full mode, 0% archive mode)",
		Value: 25,
	}
	CacheSnapshotFlag = cli.IntFlag{
		Name:  "cache.snapshot",
		Usage: "Percentage of cache memory allowance to use for snapshot caching (default = 10% full mode, 20% archive mode)",
		Value: 10,
	}
	CacheNoPrefetchFlag = cli.BoolFlag{
		Name:  "cache.noprefetch",
		Usage: "Disable heuristic state prefetch during block import (less CPU and disk IO, more time waiting for data)",
	}
	CachePreimagesFlag = cli.BoolFlag{
		Name:  "cache.preimages",
		Usage: "Enable recording the SHA3/keccak preimages of trie keys",
	}
	// Miner settings
	MiningEnabledFlag = cli.BoolFlag{
		Name:  "mine",
		Usage: "Enable mining",
	}
	MinerThreadsFlag = cli.IntFlag{
		Name:  "miner.threads",
		Usage: "Number of CPU threads to use for mining",
		Value: 0,
	}
	MinerNotifyFlag = cli.StringFlag{
		Name:  "miner.notify",
		Usage: "Comma separated HTTP URL list to notify of new work packages",
	}
	MinerNotifyFullFlag = cli.BoolFlag{
		Name:  "miner.notify.full",
		Usage: "Notify with pending block headers instead of work packages",
	}
	MinerGasLimitFlag = cli.Uint64Flag{
		Name:  "miner.gaslimit",
		Usage: "Target gas ceiling for mined blocks",
		Value: ethconfig.Defaults.Miner.GasCeil,
	}
	MinerGasPriceFlag = BigFlag{
		Name:  "miner.gasprice",
		Usage: "Minimum gas price for mining a transaction",
		Value: ethconfig.Defaults.Miner.GasPrice,
	}
	MinerEtherbaseFlag = cli.StringFlag{
		Name:  "miner.etherbase",
		Usage: "Public address for block mining rewards (default = first account)",
		Value: "0",
	}
	MinerExtraDataFlag = cli.StringFlag{
		Name:  "miner.extradata",
		Usage: "Block extra data set by the miner (default = client version)",
	}
	MinerRecommitIntervalFlag = cli.DurationFlag{
		Name:  "miner.recommit",
		Usage: "Time interval to recreate the block being mined",
		Value: ethconfig.Defaults.Miner.Recommit,
	}
	MinerNoVerifyFlag = cli.BoolFlag{
		Name:  "miner.noverify",
		Usage: "Disable remote sealing verification",
	}

	MinerNewBlockTimeout = &cli.DurationFlag{
		Name:  "miner.newblock-timeout",
		Usage: "Specify the maximum time allowance for creating a new block",
		Value: ethconfig.Defaults.Miner.NewBlockTimeout,
	}

	MinerStoreSkippedTxTracesFlag = cli.BoolFlag{
		Name:  "miner.storeskippedtxtraces",
		Usage: "Store the wrapped traces when storing a skipped tx",
	}
	// Account settings
	UnlockedAccountFlag = cli.StringFlag{
		Name:  "unlock",
		Usage: "Comma separated list of accounts to unlock",
		Value: "",
	}
	PasswordFileFlag = cli.StringFlag{
		Name:  "password",
		Usage: "Password file to use for non-interactive password input",
		Value: "",
	}
	ExternalSignerFlag = cli.StringFlag{
		Name:  "signer",
		Usage: "External signer (url or path to ipc file)",
		Value: "",
	}
	VMEnableDebugFlag = cli.BoolFlag{
		Name:  "vmdebug",
		Usage: "Record information useful for VM and contract debugging",
	}
	InsecureUnlockAllowedFlag = cli.BoolFlag{
		Name:  "allow-insecure-unlock",
		Usage: "Allow insecure account unlocking when account-related RPCs are exposed by http",
	}
	RPCGlobalGasCapFlag = cli.Uint64Flag{
		Name:  "rpc.gascap",
		Usage: "Sets a cap on gas that can be used in eth_call/estimateGas (0=infinite)",
		Value: ethconfig.Defaults.RPCGasCap,
	}
	RPCGlobalEVMTimeoutFlag = cli.DurationFlag{
		Name:  "rpc.evmtimeout",
		Usage: "Sets a timeout used for eth_call (0=infinite)",
		Value: ethconfig.Defaults.RPCEVMTimeout,
	}
	RPCGlobalTxFeeCapFlag = cli.Float64Flag{
		Name:  "rpc.txfeecap",
		Usage: "Sets a cap on transaction fee (in ether) that can be sent via the RPC APIs (0 = no cap)",
		Value: ethconfig.Defaults.RPCTxFeeCap,
	}
	// Logging and debug settings
	EthStatsURLFlag = cli.StringFlag{
		Name:  "ethstats",
		Usage: "Reporting URL of a ethstats service (nodename:secret@host:port)",
	}
	FakePoWFlag = cli.BoolFlag{
		Name:  "fakepow",
		Usage: "Disables proof-of-work verification",
	}
	NoCompactionFlag = cli.BoolFlag{
		Name:  "nocompaction",
		Usage: "Disables db compaction after import",
	}
	// RPC settings
	IPCDisabledFlag = cli.BoolFlag{
		Name:  "ipcdisable",
		Usage: "Disable the IPC-RPC server",
	}
	IPCPathFlag = DirectoryFlag{
		Name:  "ipcpath",
		Usage: "Filename for IPC socket/pipe within the datadir (explicit paths escape it)",
	}
	HTTPEnabledFlag = cli.BoolFlag{
		Name:  "http",
		Usage: "Enable the HTTP-RPC server",
	}
	HTTPListenAddrFlag = cli.StringFlag{
		Name:  "http.addr",
		Usage: "HTTP-RPC server listening interface",
		Value: node.DefaultHTTPHost,
	}
	HTTPPortFlag = cli.IntFlag{
		Name:  "http.port",
		Usage: "HTTP-RPC server listening port",
		Value: node.DefaultHTTPPort,
	}
	HTTPCORSDomainFlag = cli.StringFlag{
		Name:  "http.corsdomain",
		Usage: "Comma separated list of domains from which to accept cross origin requests (browser enforced)",
		Value: "",
	}
	HTTPVirtualHostsFlag = cli.StringFlag{
		Name:  "http.vhosts",
		Usage: "Comma separated list of virtual hostnames from which to accept requests (server enforced). Accepts '*' wildcard.",
		Value: strings.Join(node.DefaultConfig.HTTPVirtualHosts, ","),
	}
	HTTPApiFlag = cli.StringFlag{
		Name:  "http.api",
		Usage: "API's offered over the HTTP-RPC interface",
		Value: "",
	}
	HTTPPathPrefixFlag = cli.StringFlag{
		Name:  "http.rpcprefix",
		Usage: "HTTP path path prefix on which JSON-RPC is served. Use '/' to serve on all paths.",
		Value: "",
	}
	GraphQLEnabledFlag = cli.BoolFlag{
		Name:  "graphql",
		Usage: "Enable GraphQL on the HTTP-RPC server. Note that GraphQL can only be started if an HTTP server is started as well.",
	}
	GraphQLCORSDomainFlag = cli.StringFlag{
		Name:  "graphql.corsdomain",
		Usage: "Comma separated list of domains from which to accept cross origin requests (browser enforced)",
		Value: "",
	}
	GraphQLVirtualHostsFlag = cli.StringFlag{
		Name:  "graphql.vhosts",
		Usage: "Comma separated list of virtual hostnames from which to accept requests (server enforced). Accepts '*' wildcard.",
		Value: strings.Join(node.DefaultConfig.GraphQLVirtualHosts, ","),
	}
	WSEnabledFlag = cli.BoolFlag{
		Name:  "ws",
		Usage: "Enable the WS-RPC server",
	}
	WSListenAddrFlag = cli.StringFlag{
		Name:  "ws.addr",
		Usage: "WS-RPC server listening interface",
		Value: node.DefaultWSHost,
	}
	WSPortFlag = cli.IntFlag{
		Name:  "ws.port",
		Usage: "WS-RPC server listening port",
		Value: node.DefaultWSPort,
	}
	WSApiFlag = cli.StringFlag{
		Name:  "ws.api",
		Usage: "API's offered over the WS-RPC interface",
		Value: "",
	}
	WSAllowedOriginsFlag = cli.StringFlag{
		Name:  "ws.origins",
		Usage: "Origins from which to accept websockets requests",
		Value: "",
	}
	WSPathPrefixFlag = cli.StringFlag{
		Name:  "ws.rpcprefix",
		Usage: "HTTP path prefix on which JSON-RPC is served. Use '/' to serve on all paths.",
		Value: "",
	}
	ExecFlag = cli.StringFlag{
		Name:  "exec",
		Usage: "Execute JavaScript statement",
	}
	PreloadJSFlag = cli.StringFlag{
		Name:  "preload",
		Usage: "Comma separated list of JavaScript files to preload into the console",
	}
	AllowUnprotectedTxs = cli.BoolFlag{
		Name:  "rpc.allow-unprotected-txs",
		Usage: "Allow for unprotected (non EIP155 signed) transactions to be submitted via RPC",
	}

	// Network Settings
	MaxPeersFlag = cli.IntFlag{
		Name:  "maxpeers",
		Usage: "Maximum number of network peers (network disabled if set to 0)",
		Value: node.DefaultConfig.P2P.MaxPeers,
	}
	MaxPendingPeersFlag = cli.IntFlag{
		Name:  "maxpendpeers",
		Usage: "Maximum number of pending connection attempts (defaults used if set to 0)",
		Value: node.DefaultConfig.P2P.MaxPendingPeers,
	}
	ListenPortFlag = cli.IntFlag{
		Name:  "port",
		Usage: "Network listening port",
		Value: 30303,
	}
	BootnodesFlag = cli.StringFlag{
		Name:  "bootnodes",
		Usage: "Comma separated enode URLs for P2P discovery bootstrap",
		Value: "",
	}
	NodeKeyFileFlag = cli.StringFlag{
		Name:  "nodekey",
		Usage: "P2P node key file",
	}
	NodeKeyHexFlag = cli.StringFlag{
		Name:  "nodekeyhex",
		Usage: "P2P node key as hex (for testing)",
	}
	NATFlag = cli.StringFlag{
		Name:  "nat",
		Usage: "NAT port mapping mechanism (any|none|upnp|pmp|extip:<IP>)",
		Value: "any",
	}
	NoDiscoverFlag = cli.BoolFlag{
		Name:  "nodiscover",
		Usage: "Disables the peer discovery mechanism (manual peer addition)",
	}
	DiscoveryV5Flag = cli.BoolFlag{
		Name:  "v5disc",
		Usage: "Enables the experimental RLPx V5 (Topic Discovery) mechanism",
	}
	NetrestrictFlag = cli.StringFlag{
		Name:  "netrestrict",
		Usage: "Restricts network communication to the given IP networks (CIDR masks)",
	}
	DNSDiscoveryFlag = cli.StringFlag{
		Name:  "discovery.dns",
		Usage: "Sets DNS discovery entry points (use \"\" to disable DNS)",
	}

	// ATM the url is left to the user and deployment to
	JSpathFlag = DirectoryFlag{
		Name:  "jspath",
		Usage: "JavaScript root path for `loadScript`",
		Value: DirectoryString("."),
	}

	// Gas price oracle settings
	GpoBlocksFlag = cli.IntFlag{
		Name:  "gpo.blocks",
		Usage: "Number of recent blocks to check for gas prices",
		Value: ethconfig.Defaults.GPO.Blocks,
	}
	GpoPercentileFlag = cli.IntFlag{
		Name:  "gpo.percentile",
		Usage: "Suggested gas price is the given percentile of a set of recent transaction gas prices",
		Value: ethconfig.Defaults.GPO.Percentile,
	}
	GpoMaxGasPriceFlag = cli.Int64Flag{
		Name:  "gpo.maxprice",
		Usage: "Maximum transaction priority fee (or gasprice before London fork) to be recommended by gpo",
		Value: ethconfig.Defaults.GPO.MaxPrice.Int64(),
	}
	GpoIgnoreGasPriceFlag = cli.Int64Flag{
		Name:  "gpo.ignoreprice",
		Usage: "Gas price below which gpo will ignore transactions",
		Value: ethconfig.Defaults.GPO.IgnorePrice.Int64(),
	}

	// Authenticated RPC HTTP settings
	AuthListenFlag = &cli.StringFlag{
		Name:  "authrpc.addr",
		Usage: "Listening address for authenticated APIs",
		Value: node.DefaultConfig.AuthAddr,
	}
	AuthPortFlag = &cli.IntFlag{
		Name:  "authrpc.port",
		Usage: "Listening port for authenticated APIs",
		Value: node.DefaultConfig.AuthPort,
	}
	AuthVirtualHostsFlag = &cli.StringFlag{
		Name:  "authrpc.vhosts",
		Usage: "Comma separated list of virtual hostnames from which to accept requests (server enforced). Accepts '*' wildcard.",
		Value: strings.Join(node.DefaultConfig.AuthVirtualHosts, ","),
	}
	JWTSecretFlag = &flags.DirectoryFlag{
		Name:  "authrpc.jwtsecret",
		Usage: "Path to a JWT secret to use for authenticated RPC endpoints",
	}

	// Metrics flags
	MetricsEnabledFlag = cli.BoolFlag{
		Name:  "metrics",
		Usage: "Enable metrics collection and reporting",
	}
	MetricsEnabledExpensiveFlag = cli.BoolFlag{
		Name:  "metrics.expensive",
		Usage: "Enable expensive metrics collection and reporting",
	}

	// MetricsHTTPFlag defines the endpoint for a stand-alone metrics HTTP endpoint.
	// Since the pprof service enables sensitive/vulnerable behavior, this allows a user
	// to enable a public-OK metrics endpoint without having to worry about ALSO exposing
	// other profiling behavior or information.
	MetricsHTTPFlag = cli.StringFlag{
		Name:  "metrics.addr",
		Usage: "Enable stand-alone metrics HTTP server listening interface",
		Value: metrics.DefaultConfig.HTTP,
	}
	MetricsPortFlag = cli.IntFlag{
		Name:  "metrics.port",
		Usage: "Metrics HTTP server listening port",
		Value: metrics.DefaultConfig.Port,
	}
	MetricsEnableInfluxDBFlag = cli.BoolFlag{
		Name:  "metrics.influxdb",
		Usage: "Enable metrics export/push to an external InfluxDB database",
	}
	MetricsInfluxDBEndpointFlag = cli.StringFlag{
		Name:  "metrics.influxdb.endpoint",
		Usage: "InfluxDB API endpoint to report metrics to",
		Value: metrics.DefaultConfig.InfluxDBEndpoint,
	}
	MetricsInfluxDBDatabaseFlag = cli.StringFlag{
		Name:  "metrics.influxdb.database",
		Usage: "InfluxDB database name to push reported metrics to",
		Value: metrics.DefaultConfig.InfluxDBDatabase,
	}
	MetricsInfluxDBUsernameFlag = cli.StringFlag{
		Name:  "metrics.influxdb.username",
		Usage: "Username to authorize access to the database",
		Value: metrics.DefaultConfig.InfluxDBUsername,
	}
	MetricsInfluxDBPasswordFlag = cli.StringFlag{
		Name:  "metrics.influxdb.password",
		Usage: "Password to authorize access to the database",
		Value: metrics.DefaultConfig.InfluxDBPassword,
	}
	// Tags are part of every measurement sent to InfluxDB. Queries on tags are faster in InfluxDB.
	// For example `host` tag could be used so that we can group all nodes and average a measurement
	// across all of them, but also so that we can select a specific node and inspect its measurements.
	// https://docs.influxdata.com/influxdb/v1.4/concepts/key_concepts/#tag-key
	MetricsInfluxDBTagsFlag = cli.StringFlag{
		Name:  "metrics.influxdb.tags",
		Usage: "Comma-separated InfluxDB tags (key/values) attached to all measurements",
		Value: metrics.DefaultConfig.InfluxDBTags,
	}

	MetricsEnableInfluxDBV2Flag = cli.BoolFlag{
		Name:  "metrics.influxdbv2",
		Usage: "Enable metrics export/push to an external InfluxDB v2 database",
	}

	MetricsInfluxDBTokenFlag = cli.StringFlag{
		Name:  "metrics.influxdb.token",
		Usage: "Token to authorize access to the database (v2 only)",
		Value: metrics.DefaultConfig.InfluxDBToken,
	}

	MetricsInfluxDBBucketFlag = cli.StringFlag{
		Name:  "metrics.influxdb.bucket",
		Usage: "InfluxDB bucket name to push reported metrics to (v2 only)",
		Value: metrics.DefaultConfig.InfluxDBBucket,
	}

	MetricsInfluxDBOrganizationFlag = cli.StringFlag{
		Name:  "metrics.influxdb.organization",
		Usage: "InfluxDB organization name (v2 only)",
		Value: metrics.DefaultConfig.InfluxDBOrganization,
	}

	CatalystFlag = cli.BoolFlag{
		Name:  "catalyst",
		Usage: "Catalyst mode (eth2 integration testing)",
	}

	// Circuit capacity check settings
	CircuitCapacityCheckEnabledFlag = cli.BoolFlag{
		Name:  "ccc",
		Usage: "Enable circuit capacity check during block validation",
	}

	// Max block range for `eth_getLogs` method
	MaxBlockRangeFlag = cli.Int64Flag{
		Name:  "rpc.getlogs.maxrange",
		Usage: "Limit max fetched block range for `eth_getLogs` method",
	}
)

// MakeDataDir retrieves the currently requested data directory, terminating
// if none (or the empty string) is specified. If the node is starting a testnet,
// then a subdirectory of the specified datadir will be used.
func MakeDataDir(ctx *cli.Context) string {
	if path := ctx.GlobalString(DataDirFlag.Name); path != "" {
		if ctx.GlobalBool(RopstenFlag.Name) {
			// Maintain compatibility with older Geth configurations storing the
			// Ropsten database in `testnet` instead of `ropsten`.
			return filepath.Join(path, "ropsten")
		}
		if ctx.GlobalBool(RinkebyFlag.Name) {
			return filepath.Join(path, "rinkeby")
		}
		if ctx.GlobalBool(GoerliFlag.Name) {
			return filepath.Join(path, "goerli")
		}
		if ctx.GlobalBool(SepoliaFlag.Name) {
			return filepath.Join(path, "sepolia")
		}
		if ctx.GlobalBool(ScrollAlphaFlag.Name) {
			return filepath.Join(path, "scroll-alpha")
		}
		if ctx.GlobalBool(ScrollSepoliaFlag.Name) {
			return filepath.Join(path, "scroll-sepolia")
		}
		if ctx.GlobalBool(ScrollFlag.Name) {
			return filepath.Join(path, "scroll")
		}
		return path
	}
	Fatalf("Cannot determine default data directory, please set manually (--datadir)")
	return ""
}

// setNodeKey creates a node key from set command line flags, either loading it
// from a file or as a specified hex value. If neither flags were provided, this
// method returns nil and an emphemeral key is to be generated.
func setNodeKey(ctx *cli.Context, cfg *p2p.Config) {
	var (
		hex  = ctx.GlobalString(NodeKeyHexFlag.Name)
		file = ctx.GlobalString(NodeKeyFileFlag.Name)
		key  *ecdsa.PrivateKey
		err  error
	)
	switch {
	case file != "" && hex != "":
		Fatalf("Options %q and %q are mutually exclusive", NodeKeyFileFlag.Name, NodeKeyHexFlag.Name)
	case file != "":
		if key, err = crypto.LoadECDSA(file); err != nil {
			Fatalf("Option %q: %v", NodeKeyFileFlag.Name, err)
		}
		cfg.PrivateKey = key
	case hex != "":
		if key, err = crypto.HexToECDSA(hex); err != nil {
			Fatalf("Option %q: %v", NodeKeyHexFlag.Name, err)
		}
		cfg.PrivateKey = key
	}
}

// setNodeUserIdent creates the user identifier from CLI flags.
func setNodeUserIdent(ctx *cli.Context, cfg *node.Config) {
	if identity := ctx.GlobalString(IdentityFlag.Name); len(identity) > 0 {
		cfg.UserIdent = identity
	}
}

// setBootstrapNodes creates a list of bootstrap nodes from the command line
// flags, reverting to pre-configured ones if none have been specified.
func setBootstrapNodes(ctx *cli.Context, cfg *p2p.Config) {
	var urls []string
	switch {
	case ctx.GlobalIsSet(MainnetFlag.Name):
		urls = params.MainnetBootnodes
	case ctx.GlobalIsSet(BootnodesFlag.Name):
		urls = SplitAndTrim(ctx.GlobalString(BootnodesFlag.Name))
	case ctx.GlobalBool(RopstenFlag.Name):
		urls = params.RopstenBootnodes
	case ctx.GlobalBool(SepoliaFlag.Name):
		urls = params.SepoliaBootnodes
	case ctx.GlobalBool(RinkebyFlag.Name):
		urls = params.RinkebyBootnodes
	case ctx.GlobalBool(GoerliFlag.Name):
		urls = params.GoerliBootnodes
	case ctx.GlobalBool(ScrollAlphaFlag.Name):
		urls = params.ScrollAlphaBootnodes
	case ctx.GlobalBool(ScrollSepoliaFlag.Name):
		urls = params.ScrollSepoliaBootnodes
<<<<<<< HEAD
	case cfg.BootstrapNodes != nil || len(urls) == 0:
=======
	case ctx.GlobalBool(ScrollFlag.Name):
		urls = params.ScrollMainnetBootnodes
	case cfg.BootstrapNodes != nil:
>>>>>>> cfd9de0f
		return // already set, don't apply defaults.
	}

	cfg.BootstrapNodes = make([]*enode.Node, 0, len(urls))
	for _, url := range urls {
		if url != "" {
			node, err := enode.Parse(enode.ValidSchemes, url)
			if err != nil {
				log.Crit("Bootstrap URL invalid", "enode", url, "err", err)
				continue
			}
			cfg.BootstrapNodes = append(cfg.BootstrapNodes, node)
		}
	}
}

// setBootstrapNodesV5 creates a list of bootstrap nodes from the command line
// flags, reverting to pre-configured ones if none have been specified.
func setBootstrapNodesV5(ctx *cli.Context, cfg *p2p.Config) {
	urls := params.V5Bootnodes
	switch {
	case ctx.GlobalIsSet(BootnodesFlag.Name):
		urls = SplitAndTrim(ctx.GlobalString(BootnodesFlag.Name))
	case cfg.BootstrapNodesV5 != nil:
		return // already set, don't apply defaults.
	}

	cfg.BootstrapNodesV5 = make([]*enode.Node, 0, len(urls))
	for _, url := range urls {
		if url != "" {
			node, err := enode.Parse(enode.ValidSchemes, url)
			if err != nil {
				log.Error("Bootstrap URL invalid", "enode", url, "err", err)
				continue
			}
			cfg.BootstrapNodesV5 = append(cfg.BootstrapNodesV5, node)
		}
	}
}

// setListenAddress creates a TCP listening address string from set command
// line flags.
func setListenAddress(ctx *cli.Context, cfg *p2p.Config) {
	if ctx.GlobalIsSet(ListenPortFlag.Name) {
		cfg.ListenAddr = fmt.Sprintf(":%d", ctx.GlobalInt(ListenPortFlag.Name))
	}
}

// setNAT creates a port mapper from command line flags.
func setNAT(ctx *cli.Context, cfg *p2p.Config) {
	if ctx.GlobalIsSet(NATFlag.Name) {
		natif, err := nat.Parse(ctx.GlobalString(NATFlag.Name))
		if err != nil {
			Fatalf("Option %s: %v", NATFlag.Name, err)
		}
		cfg.NAT = natif
	}
}

// SplitAndTrim splits input separated by a comma
// and trims excessive white space from the substrings.
func SplitAndTrim(input string) (ret []string) {
	l := strings.Split(input, ",")
	for _, r := range l {
		if r = strings.TrimSpace(r); r != "" {
			ret = append(ret, r)
		}
	}
	return ret
}

// setHTTP creates the HTTP RPC listener interface string from the set
// command line flags, returning empty if the HTTP endpoint is disabled.
func setHTTP(ctx *cli.Context, cfg *node.Config) {
	if ctx.GlobalBool(HTTPEnabledFlag.Name) && cfg.HTTPHost == "" {
		cfg.HTTPHost = "127.0.0.1"
		if ctx.GlobalIsSet(HTTPListenAddrFlag.Name) {
			cfg.HTTPHost = ctx.GlobalString(HTTPListenAddrFlag.Name)
		}
	}

	if ctx.GlobalIsSet(HTTPPortFlag.Name) {
		cfg.HTTPPort = ctx.GlobalInt(HTTPPortFlag.Name)
	}

	if ctx.IsSet(AuthListenFlag.Name) {
		cfg.AuthAddr = ctx.String(AuthListenFlag.Name)
	}

	if ctx.IsSet(AuthPortFlag.Name) {
		cfg.AuthPort = ctx.Int(AuthPortFlag.Name)
	}

	if ctx.IsSet(AuthVirtualHostsFlag.Name) {
		cfg.AuthVirtualHosts = SplitAndTrim(ctx.String(AuthVirtualHostsFlag.Name))
	}

	if ctx.GlobalIsSet(HTTPCORSDomainFlag.Name) {
		cfg.HTTPCors = SplitAndTrim(ctx.GlobalString(HTTPCORSDomainFlag.Name))
	}

	if ctx.GlobalIsSet(HTTPApiFlag.Name) {
		cfg.HTTPModules = SplitAndTrim(ctx.GlobalString(HTTPApiFlag.Name))
	}

	if ctx.GlobalIsSet(HTTPVirtualHostsFlag.Name) {
		cfg.HTTPVirtualHosts = SplitAndTrim(ctx.GlobalString(HTTPVirtualHostsFlag.Name))
	}

	if ctx.GlobalIsSet(HTTPPathPrefixFlag.Name) {
		cfg.HTTPPathPrefix = ctx.GlobalString(HTTPPathPrefixFlag.Name)
	}
	if ctx.GlobalIsSet(AllowUnprotectedTxs.Name) {
		cfg.AllowUnprotectedTxs = ctx.GlobalBool(AllowUnprotectedTxs.Name)
	}
}

// setGraphQL creates the GraphQL listener interface string from the set
// command line flags, returning empty if the GraphQL endpoint is disabled.
func setGraphQL(ctx *cli.Context, cfg *node.Config) {
	if ctx.GlobalIsSet(GraphQLCORSDomainFlag.Name) {
		cfg.GraphQLCors = SplitAndTrim(ctx.GlobalString(GraphQLCORSDomainFlag.Name))
	}
	if ctx.GlobalIsSet(GraphQLVirtualHostsFlag.Name) {
		cfg.GraphQLVirtualHosts = SplitAndTrim(ctx.GlobalString(GraphQLVirtualHostsFlag.Name))
	}
}

// setWS creates the WebSocket RPC listener interface string from the set
// command line flags, returning empty if the HTTP endpoint is disabled.
func setWS(ctx *cli.Context, cfg *node.Config) {
	if ctx.GlobalBool(WSEnabledFlag.Name) && cfg.WSHost == "" {
		cfg.WSHost = "127.0.0.1"
		if ctx.GlobalIsSet(WSListenAddrFlag.Name) {
			cfg.WSHost = ctx.GlobalString(WSListenAddrFlag.Name)
		}
	}
	if ctx.GlobalIsSet(WSPortFlag.Name) {
		cfg.WSPort = ctx.GlobalInt(WSPortFlag.Name)
	}

	if ctx.GlobalIsSet(WSAllowedOriginsFlag.Name) {
		cfg.WSOrigins = SplitAndTrim(ctx.GlobalString(WSAllowedOriginsFlag.Name))
	}

	if ctx.GlobalIsSet(WSApiFlag.Name) {
		cfg.WSModules = SplitAndTrim(ctx.GlobalString(WSApiFlag.Name))
	}

	if ctx.GlobalIsSet(WSPathPrefixFlag.Name) {
		cfg.WSPathPrefix = ctx.GlobalString(WSPathPrefixFlag.Name)
	}
}

// setIPC creates an IPC path configuration from the set command line flags,
// returning an empty string if IPC was explicitly disabled, or the set path.
func setIPC(ctx *cli.Context, cfg *node.Config) {
	CheckExclusive(ctx, IPCDisabledFlag, IPCPathFlag)
	switch {
	case ctx.GlobalBool(IPCDisabledFlag.Name):
		cfg.IPCPath = ""
	case ctx.GlobalIsSet(IPCPathFlag.Name):
		cfg.IPCPath = ctx.GlobalString(IPCPathFlag.Name)
	}
}

// setLes configures the les server and ultra light client settings from the command line flags.
func setLes(ctx *cli.Context, cfg *ethconfig.Config) {
	if ctx.GlobalIsSet(LightServeFlag.Name) {
		cfg.LightServ = ctx.GlobalInt(LightServeFlag.Name)
	}
	if ctx.GlobalIsSet(LightIngressFlag.Name) {
		cfg.LightIngress = ctx.GlobalInt(LightIngressFlag.Name)
	}
	if ctx.GlobalIsSet(LightEgressFlag.Name) {
		cfg.LightEgress = ctx.GlobalInt(LightEgressFlag.Name)
	}
	if ctx.GlobalIsSet(LightMaxPeersFlag.Name) {
		cfg.LightPeers = ctx.GlobalInt(LightMaxPeersFlag.Name)
	}
	if ctx.GlobalIsSet(UltraLightServersFlag.Name) {
		cfg.UltraLightServers = strings.Split(ctx.GlobalString(UltraLightServersFlag.Name), ",")
	}
	if ctx.GlobalIsSet(UltraLightFractionFlag.Name) {
		cfg.UltraLightFraction = ctx.GlobalInt(UltraLightFractionFlag.Name)
	}
	if cfg.UltraLightFraction <= 0 && cfg.UltraLightFraction > 100 {
		log.Error("Ultra light fraction is invalid", "had", cfg.UltraLightFraction, "updated", ethconfig.Defaults.UltraLightFraction)
		cfg.UltraLightFraction = ethconfig.Defaults.UltraLightFraction
	}
	if ctx.GlobalIsSet(UltraLightOnlyAnnounceFlag.Name) {
		cfg.UltraLightOnlyAnnounce = ctx.GlobalBool(UltraLightOnlyAnnounceFlag.Name)
	}
	if ctx.GlobalIsSet(LightNoPruneFlag.Name) {
		cfg.LightNoPrune = ctx.GlobalBool(LightNoPruneFlag.Name)
	}
	if ctx.GlobalIsSet(LightNoSyncServeFlag.Name) {
		cfg.LightNoSyncServe = ctx.GlobalBool(LightNoSyncServeFlag.Name)
	}
}

// MakeDatabaseHandles raises out the number of allowed file handles per process
// for Geth and returns half of the allowance to assign to the database.
func MakeDatabaseHandles() int {
	limit, err := fdlimit.Maximum()
	if err != nil {
		Fatalf("Failed to retrieve file descriptor allowance: %v", err)
	}
	raised, err := fdlimit.Raise(uint64(limit))
	if err != nil {
		Fatalf("Failed to raise file descriptor allowance: %v", err)
	}
	return int(raised / 2) // Leave half for networking and other stuff
}

// MakeAddress converts an account specified directly as a hex encoded string or
// a key index in the key store to an internal account representation.
func MakeAddress(ks *keystore.KeyStore, account string) (accounts.Account, error) {
	// If the specified account is a valid address, return it
	if common.IsHexAddress(account) {
		return accounts.Account{Address: common.HexToAddress(account)}, nil
	}
	// Otherwise try to interpret the account as a keystore index
	index, err := strconv.Atoi(account)
	if err != nil || index < 0 {
		return accounts.Account{}, fmt.Errorf("invalid account address or index %q", account)
	}
	log.Warn("-------------------------------------------------------------------")
	log.Warn("Referring to accounts by order in the keystore folder is dangerous!")
	log.Warn("This functionality is deprecated and will be removed in the future!")
	log.Warn("Please use explicit addresses! (can search via `geth account list`)")
	log.Warn("-------------------------------------------------------------------")

	accs := ks.Accounts()
	if len(accs) <= index {
		return accounts.Account{}, fmt.Errorf("index %d higher than number of accounts %d", index, len(accs))
	}
	return accs[index], nil
}

// setEtherbase retrieves the etherbase either from the directly specified
// command line flags or from the keystore if CLI indexed.
func setEtherbase(ctx *cli.Context, ks *keystore.KeyStore, cfg *ethconfig.Config) {
	// Extract the current etherbase
	var etherbase string
	if ctx.GlobalIsSet(MinerEtherbaseFlag.Name) {
		etherbase = ctx.GlobalString(MinerEtherbaseFlag.Name)
	}
	// Convert the etherbase into an address and configure it
	if etherbase != "" {
		if ks != nil {
			account, err := MakeAddress(ks, etherbase)
			if err != nil {
				Fatalf("Invalid miner etherbase: %v", err)
			}
			cfg.Miner.Etherbase = account.Address
		} else {
			Fatalf("No etherbase configured")
		}
	}
}

// MakePasswordList reads password lines from the file specified by the global --password flag.
func MakePasswordList(ctx *cli.Context) []string {
	path := ctx.GlobalString(PasswordFileFlag.Name)
	if path == "" {
		return nil
	}
	text, err := ioutil.ReadFile(path)
	if err != nil {
		Fatalf("Failed to read password file: %v", err)
	}
	lines := strings.Split(string(text), "\n")
	// Sanitise DOS line endings.
	for i := range lines {
		lines[i] = strings.TrimRight(lines[i], "\r")
	}
	return lines
}

func SetP2PConfig(ctx *cli.Context, cfg *p2p.Config) {
	setNodeKey(ctx, cfg)
	setNAT(ctx, cfg)
	setListenAddress(ctx, cfg)
	setBootstrapNodes(ctx, cfg)
	setBootstrapNodesV5(ctx, cfg)

	lightClient := ctx.GlobalString(SyncModeFlag.Name) == "light"
	lightServer := (ctx.GlobalInt(LightServeFlag.Name) != 0)

	lightPeers := ctx.GlobalInt(LightMaxPeersFlag.Name)
	if lightClient && !ctx.GlobalIsSet(LightMaxPeersFlag.Name) {
		// dynamic default - for clients we use 1/10th of the default for servers
		lightPeers /= 10
	}

	if ctx.GlobalIsSet(MaxPeersFlag.Name) {
		cfg.MaxPeers = ctx.GlobalInt(MaxPeersFlag.Name)
		if lightServer && !ctx.GlobalIsSet(LightMaxPeersFlag.Name) {
			cfg.MaxPeers += lightPeers
		}
	} else {
		if lightServer {
			cfg.MaxPeers += lightPeers
		}
		if lightClient && ctx.GlobalIsSet(LightMaxPeersFlag.Name) && cfg.MaxPeers < lightPeers {
			cfg.MaxPeers = lightPeers
		}
	}
	if !(lightClient || lightServer) {
		lightPeers = 0
	}
	ethPeers := cfg.MaxPeers - lightPeers
	if lightClient {
		ethPeers = 0
	}
	log.Info("Maximum peer count", "ETH", ethPeers, "LES", lightPeers, "total", cfg.MaxPeers)

	if ctx.GlobalIsSet(MaxPendingPeersFlag.Name) {
		cfg.MaxPendingPeers = ctx.GlobalInt(MaxPendingPeersFlag.Name)
	}
	if ctx.GlobalIsSet(NoDiscoverFlag.Name) || lightClient {
		cfg.NoDiscovery = true
	}

	// if we're running a light client or server, force enable the v5 peer discovery
	// unless it is explicitly disabled with --nodiscover note that explicitly specifying
	// --v5disc overrides --nodiscover, in which case the later only disables v4 discovery
	forceV5Discovery := (lightClient || lightServer) && !ctx.GlobalBool(NoDiscoverFlag.Name)
	if ctx.GlobalIsSet(DiscoveryV5Flag.Name) {
		cfg.DiscoveryV5 = ctx.GlobalBool(DiscoveryV5Flag.Name)
	} else if forceV5Discovery {
		cfg.DiscoveryV5 = true
	}

	if netrestrict := ctx.GlobalString(NetrestrictFlag.Name); netrestrict != "" {
		list, err := netutil.ParseNetlist(netrestrict)
		if err != nil {
			Fatalf("Option %q: %v", NetrestrictFlag.Name, err)
		}
		cfg.NetRestrict = list
	}

	if ctx.GlobalBool(DeveloperFlag.Name) {
		// --dev mode can't use p2p networking.
		cfg.MaxPeers = 0
		cfg.ListenAddr = ""
		cfg.NoDial = true
		cfg.NoDiscovery = true
		cfg.DiscoveryV5 = false
	}
}

// SetNodeConfig applies node-related command line flags to the config.
func SetNodeConfig(ctx *cli.Context, cfg *node.Config) {
	SetP2PConfig(ctx, &cfg.P2P)
	setIPC(ctx, cfg)
	setHTTP(ctx, cfg)
	setGraphQL(ctx, cfg)
	setWS(ctx, cfg)
	setNodeUserIdent(ctx, cfg)
	setDataDir(ctx, cfg)
	setSmartCard(ctx, cfg)

	if ctx.IsSet(JWTSecretFlag.Name) {
		cfg.JWTSecret = ctx.String(JWTSecretFlag.Name)
	}

	if ctx.GlobalIsSet(ExternalSignerFlag.Name) {
		cfg.ExternalSigner = ctx.GlobalString(ExternalSignerFlag.Name)
	}

	if ctx.GlobalIsSet(KeyStoreDirFlag.Name) {
		cfg.KeyStoreDir = ctx.GlobalString(KeyStoreDirFlag.Name)
	}
	if ctx.GlobalIsSet(DeveloperFlag.Name) {
		cfg.UseLightweightKDF = true
	}
	if ctx.GlobalIsSet(LightKDFFlag.Name) {
		cfg.UseLightweightKDF = ctx.GlobalBool(LightKDFFlag.Name)
	}
	if ctx.GlobalIsSet(NoUSBFlag.Name) || cfg.NoUSB {
		log.Warn("Option nousb is deprecated and USB is deactivated by default. Use --usb to enable")
	}
	if ctx.GlobalIsSet(USBFlag.Name) {
		cfg.USB = ctx.GlobalBool(USBFlag.Name)
	}
	if ctx.GlobalIsSet(InsecureUnlockAllowedFlag.Name) {
		cfg.InsecureUnlockAllowed = ctx.GlobalBool(InsecureUnlockAllowedFlag.Name)
	}
}

func setSmartCard(ctx *cli.Context, cfg *node.Config) {
	// Skip enabling smartcards if no path is set
	path := ctx.GlobalString(SmartCardDaemonPathFlag.Name)
	if path == "" {
		return
	}
	// Sanity check that the smartcard path is valid
	fi, err := os.Stat(path)
	if err != nil {
		log.Info("Smartcard socket not found, disabling", "err", err)
		return
	}
	if fi.Mode()&os.ModeType != os.ModeSocket {
		log.Error("Invalid smartcard daemon path", "path", path, "type", fi.Mode().String())
		return
	}
	// Smartcard daemon path exists and is a socket, enable it
	cfg.SmartCardDaemonPath = path
}

func setDataDir(ctx *cli.Context, cfg *node.Config) {
	switch {
	case ctx.GlobalIsSet(DataDirFlag.Name):
		cfg.DataDir = ctx.GlobalString(DataDirFlag.Name)
	case ctx.GlobalBool(DeveloperFlag.Name):
		cfg.DataDir = "" // unless explicitly requested, use memory databases
	case ctx.GlobalBool(RopstenFlag.Name) && cfg.DataDir == node.DefaultDataDir():
		// Maintain compatibility with older Geth configurations storing the
		// Ropsten database in `testnet` instead of `ropsten`.
		legacyPath := filepath.Join(node.DefaultDataDir(), "testnet")
		if _, err := os.Stat(legacyPath); !os.IsNotExist(err) {
			log.Warn("Using the deprecated `testnet` datadir. Future versions will store the Ropsten chain in `ropsten`.")
			cfg.DataDir = legacyPath
		} else {
			cfg.DataDir = filepath.Join(node.DefaultDataDir(), "ropsten")
		}

		cfg.DataDir = filepath.Join(node.DefaultDataDir(), "ropsten")
	case ctx.GlobalBool(RinkebyFlag.Name) && cfg.DataDir == node.DefaultDataDir():
		cfg.DataDir = filepath.Join(node.DefaultDataDir(), "rinkeby")
	case ctx.GlobalBool(GoerliFlag.Name) && cfg.DataDir == node.DefaultDataDir():
		cfg.DataDir = filepath.Join(node.DefaultDataDir(), "goerli")
	case ctx.GlobalBool(SepoliaFlag.Name) && cfg.DataDir == node.DefaultDataDir():
		cfg.DataDir = filepath.Join(node.DefaultDataDir(), "sepolia")
	case ctx.GlobalBool(ScrollAlphaFlag.Name) && cfg.DataDir == node.DefaultDataDir():
		cfg.DataDir = filepath.Join(node.DefaultDataDir(), "scroll-alpha")
	case ctx.GlobalBool(ScrollSepoliaFlag.Name) && cfg.DataDir == node.DefaultDataDir():
		cfg.DataDir = filepath.Join(node.DefaultDataDir(), "scroll-sepolia")
	case ctx.GlobalBool(ScrollFlag.Name) && cfg.DataDir == node.DefaultDataDir():
		cfg.DataDir = filepath.Join(node.DefaultDataDir(), "scroll")

	}
}

func setGPO(ctx *cli.Context, cfg *gasprice.Config, light bool) {
	// If we are running the light client, apply another group
	// settings for gas oracle.
	if light {
		*cfg = ethconfig.LightClientGPO
	}
	if ctx.GlobalIsSet(GpoBlocksFlag.Name) {
		cfg.Blocks = ctx.GlobalInt(GpoBlocksFlag.Name)
	}
	if ctx.GlobalIsSet(GpoPercentileFlag.Name) {
		cfg.Percentile = ctx.GlobalInt(GpoPercentileFlag.Name)
	}
	if ctx.GlobalIsSet(GpoMaxGasPriceFlag.Name) {
		cfg.MaxPrice = big.NewInt(ctx.GlobalInt64(GpoMaxGasPriceFlag.Name))
	}
	if ctx.GlobalIsSet(GpoIgnoreGasPriceFlag.Name) {
		cfg.IgnorePrice = big.NewInt(ctx.GlobalInt64(GpoIgnoreGasPriceFlag.Name))
	}
}

func setTxPool(ctx *cli.Context, cfg *core.TxPoolConfig) {
	if ctx.GlobalIsSet(TxPoolLocalsFlag.Name) {
		locals := strings.Split(ctx.GlobalString(TxPoolLocalsFlag.Name), ",")
		for _, account := range locals {
			if trimmed := strings.TrimSpace(account); !common.IsHexAddress(trimmed) {
				Fatalf("Invalid account in --txpool.locals: %s", trimmed)
			} else {
				cfg.Locals = append(cfg.Locals, common.HexToAddress(account))
			}
		}
	}
	if ctx.GlobalIsSet(TxPoolNoLocalsFlag.Name) {
		cfg.NoLocals = ctx.GlobalBool(TxPoolNoLocalsFlag.Name)
	}
	if ctx.GlobalIsSet(TxPoolJournalFlag.Name) {
		cfg.Journal = ctx.GlobalString(TxPoolJournalFlag.Name)
	}
	if ctx.GlobalIsSet(TxPoolRejournalFlag.Name) {
		cfg.Rejournal = ctx.GlobalDuration(TxPoolRejournalFlag.Name)
	}
	if ctx.GlobalIsSet(TxPoolPriceLimitFlag.Name) {
		cfg.PriceLimit = ctx.GlobalUint64(TxPoolPriceLimitFlag.Name)
	}
	if ctx.GlobalIsSet(TxPoolPriceBumpFlag.Name) {
		cfg.PriceBump = ctx.GlobalUint64(TxPoolPriceBumpFlag.Name)
	}
	if ctx.GlobalIsSet(TxPoolAccountSlotsFlag.Name) {
		cfg.AccountSlots = ctx.GlobalUint64(TxPoolAccountSlotsFlag.Name)
	}
	if ctx.GlobalIsSet(TxPoolGlobalSlotsFlag.Name) {
		cfg.GlobalSlots = ctx.GlobalUint64(TxPoolGlobalSlotsFlag.Name)
	}
	if ctx.GlobalIsSet(TxPoolAccountQueueFlag.Name) {
		cfg.AccountQueue = ctx.GlobalUint64(TxPoolAccountQueueFlag.Name)
	}
	if ctx.GlobalIsSet(TxPoolGlobalQueueFlag.Name) {
		cfg.GlobalQueue = ctx.GlobalUint64(TxPoolGlobalQueueFlag.Name)
	}
	if ctx.GlobalIsSet(TxPoolLifetimeFlag.Name) {
		cfg.Lifetime = ctx.GlobalDuration(TxPoolLifetimeFlag.Name)
	}
}

func setEthash(ctx *cli.Context, cfg *ethconfig.Config) {
	if ctx.GlobalIsSet(EthashCacheDirFlag.Name) {
		cfg.Ethash.CacheDir = ctx.GlobalString(EthashCacheDirFlag.Name)
	}
	if ctx.GlobalIsSet(EthashDatasetDirFlag.Name) {
		cfg.Ethash.DatasetDir = ctx.GlobalString(EthashDatasetDirFlag.Name)
	}
	if ctx.GlobalIsSet(EthashCachesInMemoryFlag.Name) {
		cfg.Ethash.CachesInMem = ctx.GlobalInt(EthashCachesInMemoryFlag.Name)
	}
	if ctx.GlobalIsSet(EthashCachesOnDiskFlag.Name) {
		cfg.Ethash.CachesOnDisk = ctx.GlobalInt(EthashCachesOnDiskFlag.Name)
	}
	if ctx.GlobalIsSet(EthashCachesLockMmapFlag.Name) {
		cfg.Ethash.CachesLockMmap = ctx.GlobalBool(EthashCachesLockMmapFlag.Name)
	}
	if ctx.GlobalIsSet(EthashDatasetsInMemoryFlag.Name) {
		cfg.Ethash.DatasetsInMem = ctx.GlobalInt(EthashDatasetsInMemoryFlag.Name)
	}
	if ctx.GlobalIsSet(EthashDatasetsOnDiskFlag.Name) {
		cfg.Ethash.DatasetsOnDisk = ctx.GlobalInt(EthashDatasetsOnDiskFlag.Name)
	}
	if ctx.GlobalIsSet(EthashDatasetsLockMmapFlag.Name) {
		cfg.Ethash.DatasetsLockMmap = ctx.GlobalBool(EthashDatasetsLockMmapFlag.Name)
	}
}

func setMiner(ctx *cli.Context, cfg *miner.Config) {
	if ctx.GlobalIsSet(MinerNotifyFlag.Name) {
		cfg.Notify = strings.Split(ctx.GlobalString(MinerNotifyFlag.Name), ",")
	}
	cfg.NotifyFull = ctx.GlobalBool(MinerNotifyFullFlag.Name)
	if ctx.GlobalIsSet(MinerExtraDataFlag.Name) {
		cfg.ExtraData = []byte(ctx.GlobalString(MinerExtraDataFlag.Name))
	}
	if ctx.GlobalIsSet(MinerGasLimitFlag.Name) {
		cfg.GasCeil = ctx.GlobalUint64(MinerGasLimitFlag.Name)
	}
	if ctx.GlobalIsSet(MinerGasPriceFlag.Name) {
		cfg.GasPrice = GlobalBig(ctx, MinerGasPriceFlag.Name)
	}
	if ctx.GlobalIsSet(MinerRecommitIntervalFlag.Name) {
		cfg.Recommit = ctx.GlobalDuration(MinerRecommitIntervalFlag.Name)
	}
	if ctx.GlobalIsSet(MinerNoVerifyFlag.Name) {
		cfg.Noverify = ctx.GlobalBool(MinerNoVerifyFlag.Name)
	}
	if ctx.GlobalIsSet(MinerStoreSkippedTxTracesFlag.Name) {
		cfg.StoreSkippedTxTraces = ctx.GlobalBool(MinerStoreSkippedTxTracesFlag.Name)
	}
	if ctx.GlobalIsSet(LegacyMinerGasTargetFlag.Name) {
		log.Warn("The generic --miner.gastarget flag is deprecated and will be removed in the future!")
	}
	if ctx.IsSet(MinerNewBlockTimeout.Name) {
		cfg.NewBlockTimeout = ctx.Duration(MinerNewBlockTimeout.Name)
	}
}

func setWhitelist(ctx *cli.Context, cfg *ethconfig.Config) {
	whitelist := ctx.GlobalString(WhitelistFlag.Name)
	if whitelist == "" {
		return
	}
	cfg.Whitelist = make(map[uint64]common.Hash)
	for _, entry := range strings.Split(whitelist, ",") {
		parts := strings.Split(entry, "=")
		if len(parts) != 2 {
			Fatalf("Invalid whitelist entry: %s", entry)
		}
		number, err := strconv.ParseUint(parts[0], 0, 64)
		if err != nil {
			Fatalf("Invalid whitelist block number %s: %v", parts[0], err)
		}
		var hash common.Hash
		if err = hash.UnmarshalText([]byte(parts[1])); err != nil {
			Fatalf("Invalid whitelist hash %s: %v", parts[1], err)
		}
		cfg.Whitelist[number] = hash
	}
}

func setCircuitCapacityCheck(ctx *cli.Context, cfg *ethconfig.Config) {
	if ctx.GlobalIsSet(CircuitCapacityCheckEnabledFlag.Name) {
		cfg.CheckCircuitCapacity = ctx.GlobalBool(CircuitCapacityCheckEnabledFlag.Name)
	}
}

func setMaxBlockRange(ctx *cli.Context, cfg *ethconfig.Config) {
	if ctx.GlobalIsSet(MaxBlockRangeFlag.Name) {
		cfg.MaxBlockRange = ctx.GlobalInt64(MaxBlockRangeFlag.Name)
	} else {
		cfg.MaxBlockRange = -1
	}
}

// CheckExclusive verifies that only a single instance of the provided flags was
// set by the user. Each flag might optionally be followed by a string type to
// specialize it further.
func CheckExclusive(ctx *cli.Context, args ...interface{}) {
	set := make([]string, 0, 1)
	for i := 0; i < len(args); i++ {
		// Make sure the next argument is a flag and skip if not set
		flag, ok := args[i].(cli.Flag)
		if !ok {
			panic(fmt.Sprintf("invalid argument, not cli.Flag type: %T", args[i]))
		}
		// Check if next arg extends current and expand its name if so
		name := flag.GetName()

		if i+1 < len(args) {
			switch option := args[i+1].(type) {
			case string:
				// Extended flag check, make sure value set doesn't conflict with passed in option
				if ctx.GlobalString(flag.GetName()) == option {
					name += "=" + option
					set = append(set, "--"+name)
				}
				// shift arguments and continue
				i++
				continue

			case cli.Flag:
			default:
				panic(fmt.Sprintf("invalid argument, not cli.Flag or string extension: %T", args[i+1]))
			}
		}
		// Mark the flag if it's set
		if ctx.GlobalIsSet(flag.GetName()) {
			set = append(set, "--"+name)
		}
	}
	if len(set) > 1 {
		Fatalf("Flags %v can't be used at the same time", strings.Join(set, ", "))
	}
}

// SetEthConfig applies eth-related command line flags to the config.
func SetEthConfig(ctx *cli.Context, stack *node.Node, cfg *ethconfig.Config) {
	// Avoid conflicting network flags
	CheckExclusive(ctx, MainnetFlag, DeveloperFlag, RopstenFlag, RinkebyFlag, GoerliFlag, SepoliaFlag, ScrollAlphaFlag, ScrollSepoliaFlag, ScrollFlag)
	CheckExclusive(ctx, LightServeFlag, SyncModeFlag, "light")
	CheckExclusive(ctx, DeveloperFlag, ExternalSignerFlag) // Can't use both ephemeral unlocked and external signer
	if ctx.GlobalString(GCModeFlag.Name) == GCModeArchive && ctx.GlobalUint64(TxLookupLimitFlag.Name) != 0 {
		ctx.GlobalSet(TxLookupLimitFlag.Name, "0")
		log.Warn("Disable transaction unindexing for archive node")
	}
	if ctx.GlobalIsSet(LightServeFlag.Name) && ctx.GlobalUint64(TxLookupLimitFlag.Name) != 0 {
		log.Warn("LES server cannot serve old transaction status and cannot connect below les/4 protocol version if transaction lookup index is limited")
	}
	var ks *keystore.KeyStore
	if keystores := stack.AccountManager().Backends(keystore.KeyStoreType); len(keystores) > 0 {
		ks = keystores[0].(*keystore.KeyStore)
	}
	setEtherbase(ctx, ks, cfg)
	setGPO(ctx, &cfg.GPO, ctx.GlobalString(SyncModeFlag.Name) == "light")
	setTxPool(ctx, &cfg.TxPool)
	setEthash(ctx, cfg)
	setMiner(ctx, &cfg.Miner)
	setWhitelist(ctx, cfg)
	setLes(ctx, cfg)
	setCircuitCapacityCheck(ctx, cfg)
	setMaxBlockRange(ctx, cfg)

	// Cap the cache allowance and tune the garbage collector
	mem, err := gopsutil.VirtualMemory()
	if err == nil {
		if 32<<(^uintptr(0)>>63) == 32 && mem.Total > 2*1024*1024*1024 {
			log.Warn("Lowering memory allowance on 32bit arch", "available", mem.Total/1024/1024, "addressable", 2*1024)
			mem.Total = 2 * 1024 * 1024 * 1024
		}
		allowance := int(mem.Total / 1024 / 1024 / 3)
		if cache := ctx.GlobalInt(CacheFlag.Name); cache > allowance {
			log.Warn("Sanitizing cache to Go's GC limits", "provided", cache, "updated", allowance)
			ctx.GlobalSet(CacheFlag.Name, strconv.Itoa(allowance))
		}
	}
	// Ensure Go's GC ignores the database cache for trigger percentage
	cache := ctx.GlobalInt(CacheFlag.Name)
	gogc := math.Max(20, math.Min(100, 100/(float64(cache)/1024)))

	log.Debug("Sanitizing Go's GC trigger", "percent", int(gogc))
	godebug.SetGCPercent(int(gogc))

	if ctx.GlobalIsSet(SyncModeFlag.Name) {
		cfg.SyncMode = *GlobalTextMarshaler(ctx, SyncModeFlag.Name).(*downloader.SyncMode)
	}
	if ctx.GlobalIsSet(NetworkIdFlag.Name) {
		cfg.NetworkId = ctx.GlobalUint64(NetworkIdFlag.Name)
	}
	if ctx.GlobalIsSet(CacheFlag.Name) || ctx.GlobalIsSet(CacheDatabaseFlag.Name) {
		cfg.DatabaseCache = ctx.GlobalInt(CacheFlag.Name) * ctx.GlobalInt(CacheDatabaseFlag.Name) / 100
	}
	cfg.DatabaseHandles = MakeDatabaseHandles()
	if ctx.GlobalIsSet(AncientFlag.Name) {
		cfg.DatabaseFreezer = ctx.GlobalString(AncientFlag.Name)
	}

	if gcmode := ctx.GlobalString(GCModeFlag.Name); gcmode != GCModeFull && gcmode != GCModeArchive {
		Fatalf("--%s must be either 'full' or 'archive'", GCModeFlag.Name)
	}
	if ctx.GlobalIsSet(GCModeFlag.Name) {
		cfg.NoPruning = ctx.GlobalString(GCModeFlag.Name) == GCModeArchive
	}
	if ctx.GlobalIsSet(CacheNoPrefetchFlag.Name) {
		cfg.NoPrefetch = ctx.GlobalBool(CacheNoPrefetchFlag.Name)
	}
	// Read the value from the flag no matter if it's set or not.
	cfg.Preimages = ctx.GlobalBool(CachePreimagesFlag.Name)
	if cfg.NoPruning && !cfg.Preimages {
		cfg.Preimages = true
		log.Info("Enabling recording of key preimages since archive mode is used")
	}
	if ctx.GlobalIsSet(TxLookupLimitFlag.Name) {
		cfg.TxLookupLimit = ctx.GlobalUint64(TxLookupLimitFlag.Name)
	}
	if ctx.GlobalIsSet(CacheFlag.Name) || ctx.GlobalIsSet(CacheTrieFlag.Name) {
		cfg.TrieCleanCache = ctx.GlobalInt(CacheFlag.Name) * ctx.GlobalInt(CacheTrieFlag.Name) / 100
	}
	if ctx.GlobalIsSet(CacheTrieJournalFlag.Name) {
		cfg.TrieCleanCacheJournal = ctx.GlobalString(CacheTrieJournalFlag.Name)
	}
	if ctx.GlobalIsSet(CacheTrieRejournalFlag.Name) {
		cfg.TrieCleanCacheRejournal = ctx.GlobalDuration(CacheTrieRejournalFlag.Name)
	}
	if ctx.GlobalIsSet(CacheFlag.Name) || ctx.GlobalIsSet(CacheGCFlag.Name) {
		cfg.TrieDirtyCache = ctx.GlobalInt(CacheFlag.Name) * ctx.GlobalInt(CacheGCFlag.Name) / 100
	}
	if ctx.GlobalIsSet(CacheFlag.Name) || ctx.GlobalIsSet(CacheSnapshotFlag.Name) {
		cfg.SnapshotCache = ctx.GlobalInt(CacheFlag.Name) * ctx.GlobalInt(CacheSnapshotFlag.Name) / 100
	}
	if !ctx.GlobalBool(SnapshotFlag.Name) {
		// If snap-sync is requested, this flag is also required
		if cfg.SyncMode == downloader.SnapSync {
			log.Info("Snap sync requested, enabling --snapshot")
		} else {
			cfg.TrieCleanCache += cfg.SnapshotCache
			cfg.SnapshotCache = 0 // Disabled
		}
	}
	if ctx.GlobalIsSet(DocRootFlag.Name) {
		cfg.DocRoot = ctx.GlobalString(DocRootFlag.Name)
	}
	if ctx.GlobalIsSet(VMEnableDebugFlag.Name) {
		// TODO(fjl): force-enable this in --dev mode
		cfg.EnablePreimageRecording = ctx.GlobalBool(VMEnableDebugFlag.Name)
	}

	if ctx.GlobalIsSet(RPCGlobalGasCapFlag.Name) {
		cfg.RPCGasCap = ctx.GlobalUint64(RPCGlobalGasCapFlag.Name)
	}
	if cfg.RPCGasCap != 0 {
		log.Info("Set global gas cap", "cap", cfg.RPCGasCap)
	} else {
		log.Info("Global gas cap disabled")
	}
	if ctx.GlobalIsSet(RPCGlobalEVMTimeoutFlag.Name) {
		cfg.RPCEVMTimeout = ctx.GlobalDuration(RPCGlobalEVMTimeoutFlag.Name)
	}
	if ctx.GlobalIsSet(RPCGlobalTxFeeCapFlag.Name) {
		cfg.RPCTxFeeCap = ctx.GlobalFloat64(RPCGlobalTxFeeCapFlag.Name)
	}
	if ctx.GlobalIsSet(NoDiscoverFlag.Name) {
		cfg.EthDiscoveryURLs, cfg.SnapDiscoveryURLs = []string{}, []string{}
	} else if ctx.GlobalIsSet(DNSDiscoveryFlag.Name) {
		urls := ctx.GlobalString(DNSDiscoveryFlag.Name)
		if urls == "" {
			cfg.EthDiscoveryURLs = []string{}
		} else {
			cfg.EthDiscoveryURLs = SplitAndTrim(urls)
		}
	}
	// Override any default configs for hard coded networks.
	switch {
	case ctx.GlobalBool(MainnetFlag.Name):
		if !ctx.GlobalIsSet(NetworkIdFlag.Name) {
			cfg.NetworkId = 1
		}
		cfg.Genesis = core.DefaultGenesisBlock()
		SetDNSDiscoveryDefaults(cfg, params.MainnetGenesisHash)
	case ctx.GlobalBool(RopstenFlag.Name):
		if !ctx.GlobalIsSet(NetworkIdFlag.Name) {
			cfg.NetworkId = 3
		}
		cfg.Genesis = core.DefaultRopstenGenesisBlock()
		SetDNSDiscoveryDefaults(cfg, params.RopstenGenesisHash)
	case ctx.GlobalBool(SepoliaFlag.Name):
		if !ctx.GlobalIsSet(NetworkIdFlag.Name) {
			cfg.NetworkId = 11155111
		}
		cfg.Genesis = core.DefaultSepoliaGenesisBlock()
		SetDNSDiscoveryDefaults(cfg, params.SepoliaGenesisHash)
	case ctx.GlobalBool(RinkebyFlag.Name):
		if !ctx.GlobalIsSet(NetworkIdFlag.Name) {
			cfg.NetworkId = 4
		}
		cfg.Genesis = core.DefaultRinkebyGenesisBlock()
		SetDNSDiscoveryDefaults(cfg, params.RinkebyGenesisHash)
	case ctx.GlobalBool(GoerliFlag.Name):
		if !ctx.GlobalIsSet(NetworkIdFlag.Name) {
			cfg.NetworkId = 5
		}
		cfg.Genesis = core.DefaultGoerliGenesisBlock()
		SetDNSDiscoveryDefaults(cfg, params.GoerliGenesisHash)
	case ctx.GlobalBool(ScrollAlphaFlag.Name):
		if !ctx.GlobalIsSet(NetworkIdFlag.Name) {
			cfg.NetworkId = 534353
		}
		cfg.Genesis = core.DefaultScrollAlphaGenesisBlock()
		// SetDNSDiscoveryDefaults(cfg, params.ScrollAlphaGenesisHash)
	case ctx.GlobalBool(ScrollSepoliaFlag.Name):
		if !ctx.GlobalIsSet(NetworkIdFlag.Name) {
			cfg.NetworkId = 534351
		}
		cfg.Genesis = core.DefaultScrollSepoliaGenesisBlock()
		// disable pruning
		if ctx.GlobalString(GCModeFlag.Name) != GCModeArchive {
			log.Crit("Must use --gcmode=archive")
		}
		log.Info("Pruning disabled")
		cfg.NoPruning = true
		// disable prefetch
		log.Info("Prefetch disabled")
		cfg.NoPrefetch = true
	case ctx.GlobalBool(ScrollFlag.Name):
		if !ctx.GlobalIsSet(NetworkIdFlag.Name) {
			cfg.NetworkId = 534352
		}
		cfg.Genesis = core.DefaultScrollMainnetGenesisBlock()
		// forced for mainnet
		log.Info("Setting flag", "--l1.confirmations", "finalized")
		stack.Config().L1Confirmations = rpc.FinalizedBlockNumber
		log.Info("Setting flag", "--l1.sync.startblock", "18306000")
		stack.Config().L1DeploymentBlock = 18306000
		// disable pruning
		if ctx.GlobalString(GCModeFlag.Name) != GCModeArchive {
			log.Crit("Must use --gcmode=archive")
		}
		log.Info("Pruning disabled")
		cfg.NoPruning = true
		// disable prefetch
		log.Info("Prefetch disabled")
		cfg.NoPrefetch = true
	case ctx.GlobalBool(DeveloperFlag.Name):
		if !ctx.GlobalIsSet(NetworkIdFlag.Name) {
			cfg.NetworkId = 1337
		}
		cfg.SyncMode = downloader.FullSync
		// Create new developer account or reuse existing one
		var (
			developer  accounts.Account
			passphrase string
			err        error
		)
		if list := MakePasswordList(ctx); len(list) > 0 {
			// Just take the first value. Although the function returns a possible multiple values and
			// some usages iterate through them as attempts, that doesn't make sense in this setting,
			// when we're definitely concerned with only one account.
			passphrase = list[0]
		}
		// setEtherbase has been called above, configuring the miner address from command line flags.
		if cfg.Miner.Etherbase != (common.Address{}) {
			developer = accounts.Account{Address: cfg.Miner.Etherbase}
		} else if accs := ks.Accounts(); len(accs) > 0 {
			developer = ks.Accounts()[0]
		} else {
			developer, err = ks.NewAccount(passphrase)
			if err != nil {
				Fatalf("Failed to create developer account: %v", err)
			}
		}
		if err := ks.Unlock(developer, passphrase); err != nil {
			Fatalf("Failed to unlock developer account: %v", err)
		}
		log.Info("Using developer account", "address", developer.Address)

		// Create a new developer genesis block or reuse existing one
		cfg.Genesis = core.DeveloperGenesisBlock(uint64(ctx.GlobalInt(DeveloperPeriodFlag.Name)), ctx.GlobalUint64(DeveloperGasLimitFlag.Name), developer.Address)
		if ctx.GlobalIsSet(DataDirFlag.Name) {
			// Check if we have an already initialized chain and fall back to
			// that if so. Otherwise we need to generate a new genesis spec.
			chaindb := MakeChainDatabase(ctx, stack, false) // TODO (MariusVanDerWijden) make this read only
			if rawdb.ReadCanonicalHash(chaindb, 0) != (common.Hash{}) {
				cfg.Genesis = nil // fallback to db content
			}
			chaindb.Close()
		}
		if !ctx.GlobalIsSet(MinerGasPriceFlag.Name) {
			cfg.Miner.GasPrice = big.NewInt(1)
		}
	default:
		if cfg.NetworkId == 1 {
			SetDNSDiscoveryDefaults(cfg, params.MainnetGenesisHash)
		}
	}
}

// SetDNSDiscoveryDefaults configures DNS discovery with the given URL if
// no URLs are set.
func SetDNSDiscoveryDefaults(cfg *ethconfig.Config, genesis common.Hash) {
	if cfg.EthDiscoveryURLs != nil {
		return // already set through flags/config
	}
	protocol := "all"
	if cfg.SyncMode == downloader.LightSync {
		protocol = "les"
	}
	if url := params.KnownDNSNetwork(genesis, protocol); url != "" {
		cfg.EthDiscoveryURLs = []string{url}
		cfg.SnapDiscoveryURLs = cfg.EthDiscoveryURLs
	}
}

// RegisterEthService adds an Ethereum client to the stack.
// The second return value is the full node instance, which may be nil if the
// node is running as a light client.
func RegisterEthService(stack *node.Node, cfg *ethconfig.Config) (ethapi.Backend, *eth.Ethereum) {
	if cfg.SyncMode == downloader.LightSync {
		backend, err := les.New(stack, cfg)
		if err != nil {
			Fatalf("Failed to register the Ethereum service: %v", err)
		}
		stack.RegisterAPIs(tracers.APIs(backend.ApiBackend))
		return backend.ApiBackend, nil
	}

	backend, err := eth.New(stack, cfg)
	if err != nil {
		Fatalf("Failed to register the Ethereum service: %v", err)
	}
	if cfg.LightServ > 0 {
		_, err := les.NewLesServer(stack, backend, cfg)
		if err != nil {
			Fatalf("Failed to create the LES server: %v", err)
		}
	}
	if err := catalyst.RegisterL2Engine(stack, backend); err != nil {
		Fatalf("Failed to register the Engine API service: %v", err)
	}
	stack.RegisterAPIs(tracers.APIs(backend.APIBackend))
	return backend.APIBackend, backend
}

// RegisterEthStatsService configures the Ethereum Stats daemon and adds it to
// the given node.
func RegisterEthStatsService(stack *node.Node, backend ethapi.Backend, url string) {
	if err := ethstats.New(stack, backend, backend.Engine(), url); err != nil {
		Fatalf("Failed to register the Ethereum Stats service: %v", err)
	}
}

// RegisterGraphQLService is a utility function to construct a new service and register it against a node.
func RegisterGraphQLService(stack *node.Node, backend ethapi.Backend, cfg node.Config) {
	if err := graphql.New(stack, backend, cfg.GraphQLCors, cfg.GraphQLVirtualHosts); err != nil {
		Fatalf("Failed to register the GraphQL service: %v", err)
	}
}

func SetupMetrics(ctx *cli.Context) {
	if metrics.Enabled {
		log.Info("Enabling metrics collection")

		var (
			enableExport   = ctx.GlobalBool(MetricsEnableInfluxDBFlag.Name)
			enableExportV2 = ctx.GlobalBool(MetricsEnableInfluxDBV2Flag.Name)
		)

		if enableExport || enableExportV2 {
			CheckExclusive(ctx, MetricsEnableInfluxDBFlag, MetricsEnableInfluxDBV2Flag)

			v1FlagIsSet := ctx.GlobalIsSet(MetricsInfluxDBUsernameFlag.Name) ||
				ctx.GlobalIsSet(MetricsInfluxDBPasswordFlag.Name)

			v2FlagIsSet := ctx.GlobalIsSet(MetricsInfluxDBTokenFlag.Name) ||
				ctx.GlobalIsSet(MetricsInfluxDBOrganizationFlag.Name) ||
				ctx.GlobalIsSet(MetricsInfluxDBBucketFlag.Name)

			if enableExport && v2FlagIsSet {
				Fatalf("Flags --influxdb.metrics.organization, --influxdb.metrics.token, --influxdb.metrics.bucket are only available for influxdb-v2")
			} else if enableExportV2 && v1FlagIsSet {
				Fatalf("Flags --influxdb.metrics.username, --influxdb.metrics.password are only available for influxdb-v1")
			}
		}

		var (
			endpoint = ctx.GlobalString(MetricsInfluxDBEndpointFlag.Name)
			database = ctx.GlobalString(MetricsInfluxDBDatabaseFlag.Name)
			username = ctx.GlobalString(MetricsInfluxDBUsernameFlag.Name)
			password = ctx.GlobalString(MetricsInfluxDBPasswordFlag.Name)

			token        = ctx.GlobalString(MetricsInfluxDBTokenFlag.Name)
			bucket       = ctx.GlobalString(MetricsInfluxDBBucketFlag.Name)
			organization = ctx.GlobalString(MetricsInfluxDBOrganizationFlag.Name)
		)

		if enableExport {
			tagsMap := SplitTagsFlag(ctx.GlobalString(MetricsInfluxDBTagsFlag.Name))

			log.Info("Enabling metrics export to InfluxDB")

			go influxdb.InfluxDBWithTags(metrics.DefaultRegistry, 10*time.Second, endpoint, database, username, password, "geth.", tagsMap)
		} else if enableExportV2 {
			tagsMap := SplitTagsFlag(ctx.GlobalString(MetricsInfluxDBTagsFlag.Name))

			log.Info("Enabling metrics export to InfluxDB (v2)")

			go influxdb.InfluxDBV2WithTags(metrics.DefaultRegistry, 10*time.Second, endpoint, token, bucket, organization, "geth.", tagsMap)
		}

		if ctx.GlobalIsSet(MetricsHTTPFlag.Name) {
			address := fmt.Sprintf("%s:%d", ctx.GlobalString(MetricsHTTPFlag.Name), ctx.GlobalInt(MetricsPortFlag.Name))
			log.Info("Enabling stand-alone metrics HTTP endpoint", "address", address)
			exp.Setup(address)
		}
	}
}

func SplitTagsFlag(tagsFlag string) map[string]string {
	tags := strings.Split(tagsFlag, ",")
	tagsMap := map[string]string{}

	for _, t := range tags {
		if t != "" {
			kv := strings.Split(t, "=")

			if len(kv) == 2 {
				tagsMap[kv[0]] = kv[1]
			}
		}
	}

	return tagsMap
}

// MakeChainDatabase open an LevelDB using the flags passed to the client and will hard crash if it fails.
func MakeChainDatabase(ctx *cli.Context, stack *node.Node, readonly bool) ethdb.Database {
	var (
		cache   = ctx.GlobalInt(CacheFlag.Name) * ctx.GlobalInt(CacheDatabaseFlag.Name) / 100
		handles = MakeDatabaseHandles()

		err     error
		chainDb ethdb.Database
	)
	if ctx.GlobalString(SyncModeFlag.Name) == "light" {
		name := "lightchaindata"
		chainDb, err = stack.OpenDatabase(name, cache, handles, "", readonly)
	} else {
		name := "chaindata"
		chainDb, err = stack.OpenDatabaseWithFreezer(name, cache, handles, ctx.GlobalString(AncientFlag.Name), "", readonly)
	}
	if err != nil {
		Fatalf("Could not open database: %v", err)
	}
	return chainDb
}

func MakeGenesis(ctx *cli.Context) *core.Genesis {
	var genesis *core.Genesis
	switch {
	case ctx.GlobalBool(MainnetFlag.Name):
		genesis = core.DefaultGenesisBlock()
	case ctx.GlobalBool(RopstenFlag.Name):
		genesis = core.DefaultRopstenGenesisBlock()
	case ctx.GlobalBool(SepoliaFlag.Name):
		genesis = core.DefaultSepoliaGenesisBlock()
	case ctx.GlobalBool(RinkebyFlag.Name):
		genesis = core.DefaultRinkebyGenesisBlock()
	case ctx.GlobalBool(GoerliFlag.Name):
		genesis = core.DefaultGoerliGenesisBlock()
	case ctx.GlobalBool(ScrollAlphaFlag.Name):
		genesis = core.DefaultScrollAlphaGenesisBlock()
	case ctx.GlobalBool(ScrollSepoliaFlag.Name):
		genesis = core.DefaultScrollSepoliaGenesisBlock()
	case ctx.GlobalBool(ScrollFlag.Name):
		genesis = core.DefaultScrollMainnetGenesisBlock()
	case ctx.GlobalBool(DeveloperFlag.Name):
		Fatalf("Developer chains are ephemeral")
	}
	return genesis
}

// MakeChain creates a chain manager from set command line flags.
func MakeChain(ctx *cli.Context, stack *node.Node) (chain *core.BlockChain, chainDb ethdb.Database) {
	var err error
	chainDb = MakeChainDatabase(ctx, stack, false) // TODO(rjl493456442) support read-only database
	config, _, err := core.SetupGenesisBlock(chainDb, MakeGenesis(ctx))
	if err != nil {
		Fatalf("%v", err)
	}
	var engine consensus.Engine
	if config.Clique != nil {
		engine = clique.New(config.Clique, chainDb)
	} else {
		engine = ethash.NewFaker()
		if !ctx.GlobalBool(FakePoWFlag.Name) {
			engine = ethash.New(ethash.Config{
				CacheDir:         stack.ResolvePath(ethconfig.Defaults.Ethash.CacheDir),
				CachesInMem:      ethconfig.Defaults.Ethash.CachesInMem,
				CachesOnDisk:     ethconfig.Defaults.Ethash.CachesOnDisk,
				CachesLockMmap:   ethconfig.Defaults.Ethash.CachesLockMmap,
				DatasetDir:       stack.ResolvePath(ethconfig.Defaults.Ethash.DatasetDir),
				DatasetsInMem:    ethconfig.Defaults.Ethash.DatasetsInMem,
				DatasetsOnDisk:   ethconfig.Defaults.Ethash.DatasetsOnDisk,
				DatasetsLockMmap: ethconfig.Defaults.Ethash.DatasetsLockMmap,
			}, nil, false)
		}
	}
	if gcmode := ctx.GlobalString(GCModeFlag.Name); gcmode != GCModeFull && gcmode != GCModeArchive {
		Fatalf("--%s must be either 'full' or 'archive'", GCModeFlag.Name)
	}
	cache := &core.CacheConfig{
		TrieCleanLimit:      ethconfig.Defaults.TrieCleanCache,
		TrieCleanNoPrefetch: ctx.GlobalBool(CacheNoPrefetchFlag.Name),
		TrieDirtyLimit:      ethconfig.Defaults.TrieDirtyCache,
		TrieDirtyDisabled:   ctx.GlobalString(GCModeFlag.Name) == GCModeArchive,
		TrieTimeLimit:       ethconfig.Defaults.TrieTimeout,
		SnapshotLimit:       ethconfig.Defaults.SnapshotCache,
		Preimages:           ctx.GlobalBool(CachePreimagesFlag.Name),
	}
	if cache.TrieDirtyDisabled && !cache.Preimages {
		cache.Preimages = true
		log.Info("Enabling recording of key preimages since archive mode is used")
	}
	if !ctx.GlobalBool(SnapshotFlag.Name) {
		cache.SnapshotLimit = 0 // Disabled
	}
	if ctx.GlobalIsSet(CacheFlag.Name) || ctx.GlobalIsSet(CacheTrieFlag.Name) {
		cache.TrieCleanLimit = ctx.GlobalInt(CacheFlag.Name) * ctx.GlobalInt(CacheTrieFlag.Name) / 100
	}
	if ctx.GlobalIsSet(CacheFlag.Name) || ctx.GlobalIsSet(CacheGCFlag.Name) {
		cache.TrieDirtyLimit = ctx.GlobalInt(CacheFlag.Name) * ctx.GlobalInt(CacheGCFlag.Name) / 100
	}
	vmcfg := vm.Config{EnablePreimageRecording: ctx.GlobalBool(VMEnableDebugFlag.Name)}

	// TODO(rjl493456442) disable snapshot generation/wiping if the chain is read only.
	// Disable transaction indexing/unindexing by default.
	chain, err = core.NewBlockChain(chainDb, cache, config, engine, vmcfg, nil, nil, false)
	if err != nil {
		Fatalf("Can't create BlockChain: %v", err)
	}
	return chain, chainDb
}

// MakeConsolePreloads retrieves the absolute paths for the console JavaScript
// scripts to preload before starting.
func MakeConsolePreloads(ctx *cli.Context) []string {
	// Skip preloading if there's nothing to preload
	if ctx.GlobalString(PreloadJSFlag.Name) == "" {
		return nil
	}
	// Otherwise resolve absolute paths and return them
	var preloads []string

	for _, file := range strings.Split(ctx.GlobalString(PreloadJSFlag.Name), ",") {
		preloads = append(preloads, strings.TrimSpace(file))
	}
	return preloads
}

// MigrateFlags sets the global flag from a local flag when it's set.
// This is a temporary function used for migrating old command/flags to the
// new format.
//
// e.g. geth account new --keystore /tmp/mykeystore --lightkdf
//
// is equivalent after calling this method with:
//
// geth --keystore /tmp/mykeystore --lightkdf account new
//
// This allows the use of the existing configuration functionality.
// When all flags are migrated this function can be removed and the existing
// configuration functionality must be changed that is uses local flags
func MigrateFlags(action func(ctx *cli.Context) error) func(*cli.Context) error {
	return func(ctx *cli.Context) error {
		for _, name := range ctx.FlagNames() {
			if ctx.IsSet(name) {
				ctx.GlobalSet(name, ctx.String(name))
			}
		}
		return action(ctx)
	}
}<|MERGE_RESOLUTION|>--- conflicted
+++ resolved
@@ -943,13 +943,9 @@
 		urls = params.ScrollAlphaBootnodes
 	case ctx.GlobalBool(ScrollSepoliaFlag.Name):
 		urls = params.ScrollSepoliaBootnodes
-<<<<<<< HEAD
-	case cfg.BootstrapNodes != nil || len(urls) == 0:
-=======
 	case ctx.GlobalBool(ScrollFlag.Name):
 		urls = params.ScrollMainnetBootnodes
-	case cfg.BootstrapNodes != nil:
->>>>>>> cfd9de0f
+	case cfg.BootstrapNodes != nil || len(urls) == 0:
 		return // already set, don't apply defaults.
 	}
 
@@ -1788,10 +1784,6 @@
 		}
 		cfg.Genesis = core.DefaultScrollMainnetGenesisBlock()
 		// forced for mainnet
-		log.Info("Setting flag", "--l1.confirmations", "finalized")
-		stack.Config().L1Confirmations = rpc.FinalizedBlockNumber
-		log.Info("Setting flag", "--l1.sync.startblock", "18306000")
-		stack.Config().L1DeploymentBlock = 18306000
 		// disable pruning
 		if ctx.GlobalString(GCModeFlag.Name) != GCModeArchive {
 			log.Crit("Must use --gcmode=archive")
