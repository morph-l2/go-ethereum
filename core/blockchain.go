// Copyright 2014 The go-ethereum Authors
// This file is part of the go-ethereum library.
//
// The go-ethereum library is free software: you can redistribute it and/or modify
// it under the terms of the GNU Lesser General Public License as published by
// the Free Software Foundation, either version 3 of the License, or
// (at your option) any later version.
//
// The go-ethereum library is distributed in the hope that it will be useful,
// but WITHOUT ANY WARRANTY; without even the implied warranty of
// MERCHANTABILITY or FITNESS FOR A PARTICULAR PURPOSE. See the
// GNU Lesser General Public License for more details.
//
// You should have received a copy of the GNU Lesser General Public License
// along with the go-ethereum library. If not, see <http://www.gnu.org/licenses/>.

// Package core implements the Ethereum consensus protocol.
package core

import (
	"errors"
	"fmt"
	"io"
	"math/big"
	"sort"
	"sync"
	"sync/atomic"
	"time"

	lru "github.com/hashicorp/golang-lru"

	"github.com/scroll-tech/go-ethereum/common"
	"github.com/scroll-tech/go-ethereum/common/mclock"
	"github.com/scroll-tech/go-ethereum/common/prque"
	"github.com/scroll-tech/go-ethereum/consensus"
	"github.com/scroll-tech/go-ethereum/core/rawdb"
	"github.com/scroll-tech/go-ethereum/core/state"
	"github.com/scroll-tech/go-ethereum/core/state/snapshot"
	"github.com/scroll-tech/go-ethereum/core/types"
	"github.com/scroll-tech/go-ethereum/core/vm"
	"github.com/scroll-tech/go-ethereum/ethdb"
	"github.com/scroll-tech/go-ethereum/event"
	"github.com/scroll-tech/go-ethereum/internal/syncx"
	"github.com/scroll-tech/go-ethereum/log"
	"github.com/scroll-tech/go-ethereum/metrics"
	"github.com/scroll-tech/go-ethereum/params"
	"github.com/scroll-tech/go-ethereum/trie"
	"github.com/scroll-tech/go-ethereum/trie/zkproof"
)

var (
	headBlockGauge     = metrics.NewRegisteredGauge("chain/head/block", nil)
	headHeaderGauge    = metrics.NewRegisteredGauge("chain/head/header", nil)
	headFastBlockGauge = metrics.NewRegisteredGauge("chain/head/receipt", nil)

	accountReadTimer   = metrics.NewRegisteredTimer("chain/account/reads", nil)
	accountHashTimer   = metrics.NewRegisteredTimer("chain/account/hashes", nil)
	accountUpdateTimer = metrics.NewRegisteredTimer("chain/account/updates", nil)
	accountCommitTimer = metrics.NewRegisteredTimer("chain/account/commits", nil)

	storageReadTimer   = metrics.NewRegisteredTimer("chain/storage/reads", nil)
	storageHashTimer   = metrics.NewRegisteredTimer("chain/storage/hashes", nil)
	storageUpdateTimer = metrics.NewRegisteredTimer("chain/storage/updates", nil)
	storageCommitTimer = metrics.NewRegisteredTimer("chain/storage/commits", nil)

	snapshotAccountReadTimer = metrics.NewRegisteredTimer("chain/snapshot/account/reads", nil)
	snapshotStorageReadTimer = metrics.NewRegisteredTimer("chain/snapshot/storage/reads", nil)
	snapshotCommitTimer      = metrics.NewRegisteredTimer("chain/snapshot/commits", nil)

	blockInsertTimer     = metrics.NewRegisteredTimer("chain/inserts", nil)
	blockValidationTimer = metrics.NewRegisteredTimer("chain/validation", nil)
	blockExecutionTimer  = metrics.NewRegisteredTimer("chain/execution", nil)
	blockWriteTimer      = metrics.NewRegisteredTimer("chain/write", nil)

	blockReorgMeter         = metrics.NewRegisteredMeter("chain/reorg/executes", nil)
	blockReorgAddMeter      = metrics.NewRegisteredMeter("chain/reorg/add", nil)
	blockReorgDropMeter     = metrics.NewRegisteredMeter("chain/reorg/drop", nil)
	blockReorgInvalidatedTx = metrics.NewRegisteredMeter("chain/reorg/invalidTx", nil)

	blockPrefetchExecuteTimer   = metrics.NewRegisteredTimer("chain/prefetch/executes", nil)
	blockPrefetchInterruptMeter = metrics.NewRegisteredMeter("chain/prefetch/interrupts", nil)

	errInsertionInterrupted = errors.New("insertion is interrupted")
	errChainStopped         = errors.New("blockchain is stopped")
)

const (
	bodyCacheLimit      = 256
	blockCacheLimit     = 256
	receiptsCacheLimit  = 32
	txLookupCacheLimit  = 1024
	maxFutureBlocks     = 256
	maxTimeFutureBlocks = 30
	TriesInMemory       = 128

	// BlockChainVersion ensures that an incompatible database forces a resync from scratch.
	//
	// Changelog:
	//
	// - Version 4
	//   The following incompatible database changes were added:
	//   * the `BlockNumber`, `TxHash`, `TxIndex`, `BlockHash` and `Index` fields of log are deleted
	//   * the `Bloom` field of receipt is deleted
	//   * the `BlockIndex` and `TxIndex` fields of txlookup are deleted
	// - Version 5
	//  The following incompatible database changes were added:
	//    * the `TxHash`, `GasCost`, and `ContractAddress` fields are no longer stored for a receipt
	//    * the `TxHash`, `GasCost`, and `ContractAddress` fields are computed by looking up the
	//      receipts' corresponding block
	// - Version 6
	//  The following incompatible database changes were added:
	//    * Transaction lookup information stores the corresponding block number instead of block hash
	// - Version 7
	//  The following incompatible database changes were added:
	//    * Use freezer as the ancient database to maintain all ancient data
	// - Version 8
	//  The following incompatible database changes were added:
	//    * New scheme for contract code in order to separate the codes and trie nodes
	BlockChainVersion uint64 = 8
)

// CacheConfig contains the configuration values for the trie caching/pruning
// that's resident in a blockchain.
type CacheConfig struct {
	TrieCleanLimit      int           // Memory allowance (MB) to use for caching trie nodes in memory
	TrieCleanJournal    string        // Disk journal for saving clean cache entries.
	TrieCleanRejournal  time.Duration // Time interval to dump clean cache to disk periodically
	TrieCleanNoPrefetch bool          // Whether to disable heuristic state prefetching for followup blocks
	TrieDirtyLimit      int           // Memory limit (MB) at which to start flushing dirty trie nodes to disk
	TrieDirtyDisabled   bool          // Whether to disable trie write caching and GC altogether (archive node)
	TrieTimeLimit       time.Duration // Time limit after which to flush the current in-memory trie to disk
	SnapshotLimit       int           // Memory allowance (MB) to use for caching snapshot entries in memory
	Preimages           bool          // Whether to store preimage of trie key to the disk
	MPTWitness          int           // How to generate witness data for mpt circuit, 0: nothing, 1: natural

	SnapshotWait bool // Wait for snapshot construction on startup. TODO(karalabe): This is a dirty hack for testing, nuke it
}

// defaultCacheConfig are the default caching values if none are specified by the
// user (also used during testing).
var defaultCacheConfig = &CacheConfig{
	TrieCleanLimit: 256,
	TrieDirtyLimit: 256,
	TrieTimeLimit:  5 * time.Minute,
	SnapshotLimit:  256,
	SnapshotWait:   true,
	MPTWitness:     int(zkproof.MPTWitnessNothing),
}

// BlockChain represents the canonical chain given a database with a genesis
// block. The Blockchain manages chain imports, reverts, chain reorganisations.
//
// Importing blocks in to the block chain happens according to the set of rules
// defined by the two stage Validator. Processing of blocks is done using the
// Processor which processes the included transaction. The validation of the state
// is done in the second part of the Validator. Failing results in aborting of
// the import.
//
// The BlockChain also helps in returning blocks from **any** chain included
// in the database as well as blocks that represents the canonical chain. It's
// important to note that GetBlock can return any block and does not need to be
// included in the canonical one where as GetBlockByNumber always represents the
// canonical chain.
type BlockChain struct {
	chainConfig *params.ChainConfig // Chain & network configuration
	cacheConfig *CacheConfig        // Cache configuration for pruning

	db     ethdb.Database // Low level persistent database to store final content in
	snaps  *snapshot.Tree // Snapshot tree for fast trie leaf access
	triegc *prque.Prque   // Priority queue mapping block numbers to tries to gc
	gcproc time.Duration  // Accumulates canonical block processing for trie dumping

	// txLookupLimit is the maximum number of blocks from head whose tx indices
	// are reserved:
	//  * 0:   means no limit and regenerate any missing indexes
	//  * N:   means N block limit [HEAD-N+1, HEAD] and delete extra indexes
	//  * nil: disable tx reindexer/deleter, but still index new blocks
	txLookupLimit uint64

	hc            *HeaderChain
	rmLogsFeed    event.Feed
	chainFeed     event.Feed
	chainSideFeed event.Feed
	chainHeadFeed event.Feed
	logsFeed      event.Feed
	blockProcFeed event.Feed
	scope         event.SubscriptionScope
	genesisBlock  *types.Block

	// This mutex synchronizes chain write operations.
	// Readers don't need to take it, they can just read the database.
	chainmu *syncx.ClosableMutex

	currentBlock     atomic.Value // Current head of the block chain
	currentFastBlock atomic.Value // Current head of the fast-sync chain (may be above the block chain!)

	stateCache    state.Database // State database to reuse between imports (contains state cache)
	bodyCache     *lru.Cache     // Cache for the most recent block bodies
	bodyRLPCache  *lru.Cache     // Cache for the most recent block bodies in RLP encoded format
	receiptsCache *lru.Cache     // Cache for the most recent receipts per block
	blockCache    *lru.Cache     // Cache for the most recent entire blocks
	txLookupCache *lru.Cache     // Cache for the most recent transaction lookup data.
	futureBlocks  *lru.Cache     // future blocks are blocks added for later processing

	wg            sync.WaitGroup //
	quit          chan struct{}  // shutdown signal, closed in Stop.
	running       int32          // 0 if chain is running, 1 when stopped
	procInterrupt int32          // interrupt signaler for block processing

	engine     consensus.Engine
	validator  Validator // Block and state validator interface
	prefetcher Prefetcher
	processor  Processor // Block transaction processor interface
	vmConfig   vm.Config

	shouldPreserve func(*types.Block) bool // Function used to determine whether should preserve the given block.
}

// NewBlockChain returns a fully initialised block chain using information
// available in the database. It initialises the default Ethereum Validator and
// Processor.
func NewBlockChain(db ethdb.Database, cacheConfig *CacheConfig, chainConfig *params.ChainConfig, engine consensus.Engine, vmConfig vm.Config, shouldPreserve func(block *types.Block) bool, txLookupLimit *uint64, checkCircuitCapacity bool) (*BlockChain, error) {
	if cacheConfig == nil {
		cacheConfig = defaultCacheConfig
	}
	bodyCache, _ := lru.New(bodyCacheLimit)
	bodyRLPCache, _ := lru.New(bodyCacheLimit)
	receiptsCache, _ := lru.New(receiptsCacheLimit)
	blockCache, _ := lru.New(blockCacheLimit)
	txLookupCache, _ := lru.New(txLookupCacheLimit)
	futureBlocks, _ := lru.New(maxFutureBlocks)
	// override snapshot setting
	if chainConfig.Scroll.ZktrieEnabled() && cacheConfig.SnapshotLimit > 0 {
		log.Warn("Snapshot has been disabled by zktrie")
		cacheConfig.SnapshotLimit = 0
	}

	if chainConfig.Scroll.FeeVaultEnabled() {
		log.Warn("Using fee vault address", "FeeVaultAddress", *chainConfig.Scroll.FeeVaultAddress)
	}

	bc := &BlockChain{
		chainConfig: chainConfig,
		cacheConfig: cacheConfig,
		db:          db,
		triegc:      prque.New(nil),
		stateCache: state.NewDatabaseWithConfig(db, &trie.Config{
			Cache:     cacheConfig.TrieCleanLimit,
			Journal:   cacheConfig.TrieCleanJournal,
			Preimages: cacheConfig.Preimages,
			Zktrie:    chainConfig.Scroll.ZktrieEnabled(),
		}),
		quit:           make(chan struct{}),
		chainmu:        syncx.NewClosableMutex(),
		shouldPreserve: shouldPreserve,
		bodyCache:      bodyCache,
		bodyRLPCache:   bodyRLPCache,
		receiptsCache:  receiptsCache,
		blockCache:     blockCache,
		txLookupCache:  txLookupCache,
		futureBlocks:   futureBlocks,
		engine:         engine,
		vmConfig:       vmConfig,
	}
	bc.validator = NewBlockValidator(chainConfig, bc, engine, db, checkCircuitCapacity)
	bc.prefetcher = newStatePrefetcher(chainConfig, bc, engine)
	bc.processor = NewStateProcessor(chainConfig, bc, engine)

	var err error
	bc.hc, err = NewHeaderChain(db, chainConfig, engine, bc.insertStopped)
	if err != nil {
		return nil, err
	}
	bc.genesisBlock = bc.GetBlockByNumber(0)
	if bc.genesisBlock == nil {
		return nil, ErrNoGenesis
	}

	var nilBlock *types.Block
	bc.currentBlock.Store(nilBlock)
	bc.currentFastBlock.Store(nilBlock)

	// Initialize the chain with ancient data if it isn't empty.
	var txIndexBlock uint64

	if bc.empty() {
		rawdb.InitDatabaseFromFreezer(bc.db)
		// If ancient database is not empty, reconstruct all missing
		// indices in the background.
		frozen, _ := bc.db.Ancients()
		if frozen > 0 {
			txIndexBlock = frozen
		}
	}
	if err := bc.loadLastState(); err != nil {
		return nil, err
	}

	// Make sure the state associated with the block is available
	head := bc.CurrentBlock()
	if _, err := state.New(head.Root(), bc.stateCache, bc.snaps); err != nil {
		// Head state is missing, before the state recovery, find out the
		// disk layer point of snapshot(if it's enabled). Make sure the
		// rewound point is lower than disk layer.
		var diskRoot common.Hash
		if bc.cacheConfig.SnapshotLimit > 0 {
			diskRoot = rawdb.ReadSnapshotRoot(bc.db)
		}
		if diskRoot != (common.Hash{}) {
			log.Warn("Head state missing, repairing", "number", head.Number(), "hash", head.Hash(), "snaproot", diskRoot)

			snapDisk, err := bc.setHeadBeyondRoot(head.NumberU64(), diskRoot, true)
			if err != nil {
				return nil, err
			}
			// Chain rewound, persist old snapshot number to indicate recovery procedure
			if snapDisk != 0 {
				rawdb.WriteSnapshotRecoveryNumber(bc.db, snapDisk)
			}
		} else {
			log.Warn("Head state missing, repairing", "number", head.Number(), "hash", head.Hash())
			if _, err := bc.setHeadBeyondRoot(head.NumberU64(), common.Hash{}, true); err != nil {
				return nil, err
			}
		}
	}

	// Ensure that a previous crash in SetHead doesn't leave extra ancients
	if frozen, err := bc.db.Ancients(); err == nil && frozen > 0 {
		var (
			needRewind bool
			low        uint64
		)
		// The head full block may be rolled back to a very low height due to
		// blockchain repair. If the head full block is even lower than the ancient
		// chain, truncate the ancient store.
		fullBlock := bc.CurrentBlock()
		if fullBlock != nil && fullBlock.Hash() != bc.genesisBlock.Hash() && fullBlock.NumberU64() < frozen-1 {
			needRewind = true
			low = fullBlock.NumberU64()
		}
		// In fast sync, it may happen that ancient data has been written to the
		// ancient store, but the LastFastBlock has not been updated, truncate the
		// extra data here.
		fastBlock := bc.CurrentFastBlock()
		if fastBlock != nil && fastBlock.NumberU64() < frozen-1 {
			needRewind = true
			if fastBlock.NumberU64() < low || low == 0 {
				low = fastBlock.NumberU64()
			}
		}
		if needRewind {
			log.Error("Truncating ancient chain", "from", bc.CurrentHeader().Number.Uint64(), "to", low)
			if err := bc.SetHead(low); err != nil {
				return nil, err
			}
		}
	}
	// The first thing the node will do is reconstruct the verification data for
	// the head block (ethash cache or clique voting snapshot). Might as well do
	// it in advance.
	bc.engine.VerifyHeader(bc, bc.CurrentHeader(), true)

	// Check the current state of the block hashes and make sure that we do not have any of the bad blocks in our chain
	for hash := range BadHashes {
		if header := bc.GetHeaderByHash(hash); header != nil {
			// get the canonical block corresponding to the offending header's number
			headerByNumber := bc.GetHeaderByNumber(header.Number.Uint64())
			// make sure the headerByNumber (if present) is in our current canonical chain
			if headerByNumber != nil && headerByNumber.Hash() == header.Hash() {
				log.Error("Found bad hash, rewinding chain", "number", header.Number, "hash", header.ParentHash)
				if err := bc.SetHead(header.Number.Uint64() - 1); err != nil {
					return nil, err
				}
				log.Error("Chain rewind was successful, resuming normal operation")
			}
		}
	}

	// Load any existing snapshot, regenerating it if loading failed
	if bc.cacheConfig.SnapshotLimit > 0 {
		// If the chain was rewound past the snapshot persistent layer (causing
		// a recovery block number to be persisted to disk), check if we're still
		// in recovery mode and in that case, don't invalidate the snapshot on a
		// head mismatch.
		var recover bool

		head := bc.CurrentBlock()
		if layer := rawdb.ReadSnapshotRecoveryNumber(bc.db); layer != nil && *layer > head.NumberU64() {
			log.Warn("Enabling snapshot recovery", "chainhead", head.NumberU64(), "diskbase", *layer)
			recover = true
		}
		bc.snaps, _ = snapshot.New(bc.db, bc.stateCache.TrieDB(), bc.cacheConfig.SnapshotLimit, head.Root(), !bc.cacheConfig.SnapshotWait, true, recover)
	}

	// Start future block processor.
	bc.wg.Add(1)
	go bc.futureBlocksLoop()

	// Start tx indexer/unindexer.
	if txLookupLimit != nil {
		bc.txLookupLimit = *txLookupLimit

		bc.wg.Add(1)
		go bc.maintainTxIndex(txIndexBlock)
	}

	// If periodic cache journal is required, spin it up.
	if bc.cacheConfig.TrieCleanRejournal > 0 {
		if bc.cacheConfig.TrieCleanRejournal < time.Minute {
			log.Warn("Sanitizing invalid trie cache journal time", "provided", bc.cacheConfig.TrieCleanRejournal, "updated", time.Minute)
			bc.cacheConfig.TrieCleanRejournal = time.Minute
		}
		triedb := bc.stateCache.TrieDB()
		bc.wg.Add(1)
		go func() {
			defer bc.wg.Done()
			triedb.SaveCachePeriodically(bc.cacheConfig.TrieCleanJournal, bc.cacheConfig.TrieCleanRejournal, bc.quit)
		}()
	}
	return bc, nil
}

// empty returns an indicator whether the blockchain is empty.
// Note, it's a special case that we connect a non-empty ancient
// database with an empty node, so that we can plugin the ancient
// into node seamlessly.
func (bc *BlockChain) empty() bool {
	genesis := bc.genesisBlock.Hash()
	for _, hash := range []common.Hash{rawdb.ReadHeadBlockHash(bc.db), rawdb.ReadHeadHeaderHash(bc.db), rawdb.ReadHeadFastBlockHash(bc.db)} {
		if hash != genesis {
			return false
		}
	}
	return true
}

// loadLastState loads the last known chain state from the database. This method
// assumes that the chain manager mutex is held.
func (bc *BlockChain) loadLastState() error {
	// Restore the last known head block
	head := rawdb.ReadHeadBlockHash(bc.db)
	if head == (common.Hash{}) {
		// Corrupt or empty database, init from scratch
		log.Warn("Empty database, resetting chain")
		return bc.Reset()
	}
	// Make sure the entire head block is available
	currentBlock := bc.GetBlockByHash(head)
	if currentBlock == nil {
		// Corrupt or empty database, init from scratch
		log.Warn("Head block missing, resetting chain", "hash", head)
		return bc.Reset()
	}
	// Everything seems to be fine, set as the head block
	bc.currentBlock.Store(currentBlock)
	headBlockGauge.Update(int64(currentBlock.NumberU64()))

	// Restore the last known head header
	currentHeader := currentBlock.Header()
	if head := rawdb.ReadHeadHeaderHash(bc.db); head != (common.Hash{}) {
		if header := bc.GetHeaderByHash(head); header != nil {
			currentHeader = header
		}
	}
	bc.hc.SetCurrentHeader(currentHeader)

	// Restore the last known head fast block
	bc.currentFastBlock.Store(currentBlock)
	headFastBlockGauge.Update(int64(currentBlock.NumberU64()))

	if head := rawdb.ReadHeadFastBlockHash(bc.db); head != (common.Hash{}) {
		if block := bc.GetBlockByHash(head); block != nil {
			bc.currentFastBlock.Store(block)
			headFastBlockGauge.Update(int64(block.NumberU64()))
		}
	}
	// Issue a status log for the user
	currentFastBlock := bc.CurrentFastBlock()

	headerTd := bc.GetTd(currentHeader.Hash(), currentHeader.Number.Uint64())
	blockTd := bc.GetTd(currentBlock.Hash(), currentBlock.NumberU64())
	fastTd := bc.GetTd(currentFastBlock.Hash(), currentFastBlock.NumberU64())

	log.Info("Loaded most recent local header", "number", currentHeader.Number, "hash", currentHeader.Hash(), "td", headerTd, "age", common.PrettyAge(time.Unix(int64(currentHeader.Time), 0)))
	log.Info("Loaded most recent local full block", "number", currentBlock.Number(), "hash", currentBlock.Hash(), "td", blockTd, "age", common.PrettyAge(time.Unix(int64(currentBlock.Time()), 0)))
	log.Info("Loaded most recent local fast block", "number", currentFastBlock.Number(), "hash", currentFastBlock.Hash(), "td", fastTd, "age", common.PrettyAge(time.Unix(int64(currentFastBlock.Time()), 0)))
	if pivot := rawdb.ReadLastPivotNumber(bc.db); pivot != nil {
		log.Info("Loaded last fast-sync pivot marker", "number", *pivot)
	}
	return nil
}

// SetHead rewinds the local chain to a new head. Depending on whether the node
// was fast synced or full synced and in which state, the method will try to
// delete minimal data from disk whilst retaining chain consistency.
func (bc *BlockChain) SetHead(head uint64) error {
	_, err := bc.setHeadBeyondRoot(head, common.Hash{}, false)
	return err
}

// setHeadBeyondRoot rewinds the local chain to a new head with the extra condition
// that the rewind must pass the specified state root. This method is meant to be
// used when rewinding with snapshots enabled to ensure that we go back further than
// persistent disk layer. Depending on whether the node was fast synced or full, and
// in which state, the method will try to delete minimal data from disk whilst
// retaining chain consistency.
//
// The method returns the block number where the requested root cap was found.
func (bc *BlockChain) setHeadBeyondRoot(head uint64, root common.Hash, repair bool) (uint64, error) {
	if !bc.chainmu.TryLock() {
		return 0, errChainStopped
	}
	defer bc.chainmu.Unlock()

	// Track the block number of the requested root hash
	var rootNumber uint64 // (no root == always 0)

	// Retrieve the last pivot block to short circuit rollbacks beyond it and the
	// current freezer limit to start nuking id underflown
	pivot := rawdb.ReadLastPivotNumber(bc.db)
	frozen, _ := bc.db.Ancients()

	updateFn := func(db ethdb.KeyValueWriter, header *types.Header) (uint64, bool) {
		// Rewind the blockchain, ensuring we don't end up with a stateless head
		// block. Note, depth equality is permitted to allow using SetHead as a
		// chain reparation mechanism without deleting any data!
		if currentBlock := bc.CurrentBlock(); currentBlock != nil && header.Number.Uint64() <= currentBlock.NumberU64() {
			newHeadBlock := bc.GetBlock(header.Hash(), header.Number.Uint64())
			if newHeadBlock == nil {
				log.Error("Gap in the chain, rewinding to genesis", "number", header.Number, "hash", header.Hash())
				newHeadBlock = bc.genesisBlock
			} else {
				// Block exists, keep rewinding until we find one with state,
				// keeping rewinding until we exceed the optional threshold
				// root hash
				beyondRoot := (root == common.Hash{}) // Flag whether we're beyond the requested root (no root, always true)

				for {
					// If a root threshold was requested but not yet crossed, check
					if root != (common.Hash{}) && !beyondRoot && newHeadBlock.Root() == root {
						beyondRoot, rootNumber = true, newHeadBlock.NumberU64()
					}
					if _, err := state.New(newHeadBlock.Root(), bc.stateCache, bc.snaps); err != nil {
						log.Trace("Block state missing, rewinding further", "number", newHeadBlock.NumberU64(), "hash", newHeadBlock.Hash())
						if pivot == nil || newHeadBlock.NumberU64() > *pivot {
							parent := bc.GetBlock(newHeadBlock.ParentHash(), newHeadBlock.NumberU64()-1)
							if parent != nil {
								newHeadBlock = parent
								continue
							}
							log.Error("Missing block in the middle, aiming genesis", "number", newHeadBlock.NumberU64()-1, "hash", newHeadBlock.ParentHash())
							newHeadBlock = bc.genesisBlock
						} else {
							log.Trace("Rewind passed pivot, aiming genesis", "number", newHeadBlock.NumberU64(), "hash", newHeadBlock.Hash(), "pivot", *pivot)
							newHeadBlock = bc.genesisBlock
						}
					}
					if beyondRoot || newHeadBlock.NumberU64() == 0 {
						log.Debug("Rewound to block with state", "number", newHeadBlock.NumberU64(), "hash", newHeadBlock.Hash())
						break
					}
					log.Debug("Skipping block with threshold state", "number", newHeadBlock.NumberU64(), "hash", newHeadBlock.Hash(), "root", newHeadBlock.Root())
					newHeadBlock = bc.GetBlock(newHeadBlock.ParentHash(), newHeadBlock.NumberU64()-1) // Keep rewinding
				}
			}
			rawdb.WriteHeadBlockHash(db, newHeadBlock.Hash())

			// Degrade the chain markers if they are explicitly reverted.
			// In theory we should update all in-memory markers in the
			// last step, however the direction of SetHead is from high
			// to low, so it's safe the update in-memory markers directly.
			bc.currentBlock.Store(newHeadBlock)
			headBlockGauge.Update(int64(newHeadBlock.NumberU64()))
		}
		// Rewind the fast block in a simpleton way to the target head
		if currentFastBlock := bc.CurrentFastBlock(); currentFastBlock != nil && header.Number.Uint64() < currentFastBlock.NumberU64() {
			newHeadFastBlock := bc.GetBlock(header.Hash(), header.Number.Uint64())
			// If either blocks reached nil, reset to the genesis state
			if newHeadFastBlock == nil {
				newHeadFastBlock = bc.genesisBlock
			}
			rawdb.WriteHeadFastBlockHash(db, newHeadFastBlock.Hash())

			// Degrade the chain markers if they are explicitly reverted.
			// In theory we should update all in-memory markers in the
			// last step, however the direction of SetHead is from high
			// to low, so it's safe the update in-memory markers directly.
			bc.currentFastBlock.Store(newHeadFastBlock)
			headFastBlockGauge.Update(int64(newHeadFastBlock.NumberU64()))
		}
		head := bc.CurrentBlock().NumberU64()

		// If setHead underflown the freezer threshold and the block processing
		// intent afterwards is full block importing, delete the chain segment
		// between the stateful-block and the sethead target.
		var wipe bool
		if head+1 < frozen {
			wipe = pivot == nil || head >= *pivot
		}
		return head, wipe // Only force wipe if full synced
	}
	// Rewind the header chain, deleting all block bodies until then
	delFn := func(db ethdb.KeyValueWriter, hash common.Hash, num uint64) {
		// Ignore the error here since light client won't hit this path
		frozen, _ := bc.db.Ancients()
		if num+1 <= frozen {
			// Truncate all relative data(header, total difficulty, body, receipt
			// and canonical hash) from ancient store.
			if err := bc.db.TruncateAncients(num); err != nil {
				log.Crit("Failed to truncate ancient data", "number", num, "err", err)
			}
			// Remove the hash <-> number mapping from the active store.
			rawdb.DeleteHeaderNumber(db, hash)
		} else {
			// Remove relative body and receipts from the active store.
			// The header, total difficulty and canonical hash will be
			// removed in the hc.SetHead function.
			rawdb.DeleteBody(db, hash, num)
			rawdb.DeleteReceipts(db, hash, num)
		}
		// Todo(rjl493456442) txlookup, bloombits, etc
	}
	// If SetHead was only called as a chain reparation method, try to skip
	// touching the header chain altogether, unless the freezer is broken
	if repair {
		if target, force := updateFn(bc.db, bc.CurrentBlock().Header()); force {
			bc.hc.SetHead(target, updateFn, delFn)
		}
	} else {
		// Rewind the chain to the requested head and keep going backwards until a
		// block with a state is found or fast sync pivot is passed
		log.Warn("Rewinding blockchain", "target", head)
		bc.hc.SetHead(head, updateFn, delFn)
	}
	// Clear out any stale content from the caches
	bc.bodyCache.Purge()
	bc.bodyRLPCache.Purge()
	bc.receiptsCache.Purge()
	bc.blockCache.Purge()
	bc.txLookupCache.Purge()
	bc.futureBlocks.Purge()

	return rootNumber, bc.loadLastState()
}

// SnapSyncCommitHead sets the current head block to the one defined by the hash
// irrelevant what the chain contents were prior.
func (bc *BlockChain) SnapSyncCommitHead(hash common.Hash) error {
	// Make sure that both the block as well at its state trie exists
	block := bc.GetBlockByHash(hash)
	if block == nil {
		return fmt.Errorf("non existent block [%x..]", hash[:4])
	}
	if _, err := trie.NewSecure(block.Root(), bc.stateCache.TrieDB()); err != nil {
		return err
	}

	// If all checks out, manually set the head block.
	if !bc.chainmu.TryLock() {
		return errChainStopped
	}
	bc.currentBlock.Store(block)
	headBlockGauge.Update(int64(block.NumberU64()))
	bc.chainmu.Unlock()

	// Destroy any existing state snapshot and regenerate it in the background,
	// also resuming the normal maintenance of any previously paused snapshot.
	if bc.snaps != nil {
		bc.snaps.Rebuild(block.Root())
	}
	log.Info("Committed new head block", "number", block.Number(), "hash", hash)
	return nil
}

// Reset purges the entire blockchain, restoring it to its genesis state.
func (bc *BlockChain) Reset() error {
	return bc.ResetWithGenesisBlock(bc.genesisBlock)
}

// ResetWithGenesisBlock purges the entire blockchain, restoring it to the
// specified genesis state.
func (bc *BlockChain) ResetWithGenesisBlock(genesis *types.Block) error {
	// Dump the entire block chain and purge the caches
	if err := bc.SetHead(0); err != nil {
		return err
	}
	if !bc.chainmu.TryLock() {
		return errChainStopped
	}
	defer bc.chainmu.Unlock()

	// Prepare the genesis block and reinitialise the chain
	batch := bc.db.NewBatch()
	rawdb.WriteTd(batch, genesis.Hash(), genesis.NumberU64(), genesis.Difficulty())
	rawdb.WriteBlock(batch, genesis)
	if err := batch.Write(); err != nil {
		log.Crit("Failed to write genesis block", "err", err)
	}
	bc.writeHeadBlock(genesis)

	// Last update all in-memory chain markers
	bc.genesisBlock = genesis
	bc.currentBlock.Store(bc.genesisBlock)
	headBlockGauge.Update(int64(bc.genesisBlock.NumberU64()))
	bc.hc.SetGenesis(bc.genesisBlock.Header())
	bc.hc.SetCurrentHeader(bc.genesisBlock.Header())
	bc.currentFastBlock.Store(bc.genesisBlock)
	headFastBlockGauge.Update(int64(bc.genesisBlock.NumberU64()))
	return nil
}

// Export writes the active chain to the given writer.
func (bc *BlockChain) Export(w io.Writer) error {
	return bc.ExportN(w, uint64(0), bc.CurrentBlock().NumberU64())
}

// ExportN writes a subset of the active chain to the given writer.
func (bc *BlockChain) ExportN(w io.Writer, first uint64, last uint64) error {
	if !bc.chainmu.TryLock() {
		return errChainStopped
	}
	defer bc.chainmu.Unlock()

	if first > last {
		return fmt.Errorf("export failed: first (%d) is greater than last (%d)", first, last)
	}
	log.Info("Exporting batch of blocks", "count", last-first+1)

	start, reported := time.Now(), time.Now()
	for nr := first; nr <= last; nr++ {
		block := bc.GetBlockByNumber(nr)
		if block == nil {
			return fmt.Errorf("export failed on #%d: not found", nr)
		}
		if err := block.EncodeRLP(w); err != nil {
			return err
		}
		if time.Since(reported) >= statsReportLimit {
			log.Info("Exporting blocks", "exported", block.NumberU64()-first, "elapsed", common.PrettyDuration(time.Since(start)))
			reported = time.Now()
		}
	}
	return nil
}

// writeHeadBlock injects a new head block into the current block chain. This method
// assumes that the block is indeed a true head. It will also reset the head
// header and the head fast sync block to this very same block if they are older
// or if they are on a different side chain.
//
// Note, this function assumes that the `mu` mutex is held!
func (bc *BlockChain) writeHeadBlock(block *types.Block) {
	// Add the block to the canonical chain number scheme and mark as the head
	batch := bc.db.NewBatch()
	rawdb.WriteHeadHeaderHash(batch, block.Hash())
	rawdb.WriteHeadFastBlockHash(batch, block.Hash())
	rawdb.WriteCanonicalHash(batch, block.Hash(), block.NumberU64())
	rawdb.WriteTxLookupEntriesByBlock(batch, block)
	rawdb.WriteHeadBlockHash(batch, block.Hash())

	// Flush the whole batch into the disk, exit the node if failed
	if err := batch.Write(); err != nil {
		log.Crit("Failed to update chain indexes and markers", "err", err)
	}
	// Update all in-memory chain markers in the last step
	bc.hc.SetCurrentHeader(block.Header())

	bc.currentFastBlock.Store(block)
	headFastBlockGauge.Update(int64(block.NumberU64()))

	bc.currentBlock.Store(block)
	headBlockGauge.Update(int64(block.NumberU64()))
}

// Stop stops the blockchain service. If any imports are currently in progress
// it will abort them using the procInterrupt.
func (bc *BlockChain) Stop() {
	if !atomic.CompareAndSwapInt32(&bc.running, 0, 1) {
		return
	}

	// Unsubscribe all subscriptions registered from blockchain.
	bc.scope.Close()

	// Signal shutdown to all goroutines.
	close(bc.quit)
	bc.StopInsert()

	// Now wait for all chain modifications to end and persistent goroutines to exit.
	//
	// Note: Close waits for the mutex to become available, i.e. any running chain
	// modification will have exited when Close returns. Since we also called StopInsert,
	// the mutex should become available quickly. It cannot be taken again after Close has
	// returned.
	bc.chainmu.Close()
	bc.wg.Wait()

	// Ensure that the entirety of the state snapshot is journalled to disk.
	var snapBase common.Hash
	if bc.snaps != nil {
		var err error
		if snapBase, err = bc.snaps.Journal(bc.CurrentBlock().Root()); err != nil {
			log.Error("Failed to journal state snapshot", "err", err)
		}
	}

	// Ensure the state of a recent block is also stored to disk before exiting.
	// We're writing three different states to catch different restart scenarios:
	//  - HEAD:     So we don't need to reprocess any blocks in the general case
	//  - HEAD-1:   So we don't do large reorgs if our HEAD becomes an uncle
	//  - HEAD-127: So we have a hard limit on the number of blocks reexecuted
	if !bc.cacheConfig.TrieDirtyDisabled {
		triedb := bc.stateCache.TrieDB()

		for _, offset := range []uint64{0, 1, TriesInMemory - 1} {
			if number := bc.CurrentBlock().NumberU64(); number > offset {
				recent := bc.GetBlockByNumber(number - offset)

				log.Info("Writing cached state to disk", "block", recent.Number(), "hash", recent.Hash(), "root", recent.Root())
				if err := triedb.Commit(recent.Root(), true, nil); err != nil {
					log.Error("Failed to commit recent state trie", "err", err)
				}
			}
		}
		if snapBase != (common.Hash{}) {
			log.Info("Writing snapshot state to disk", "root", snapBase)
			if err := triedb.Commit(snapBase, true, nil); err != nil {
				log.Error("Failed to commit recent state trie", "err", err)
			}
		}
		for !bc.triegc.Empty() {
			triedb.Dereference(bc.triegc.PopItem().(common.Hash))
		}
		if size, _ := triedb.Size(); size != 0 {
			log.Error("Dangling trie nodes after full cleanup")
		}
	}
	// Ensure all live cached entries be saved into disk, so that we can skip
	// cache warmup when node restarts.
	if bc.cacheConfig.TrieCleanJournal != "" {
		triedb := bc.stateCache.TrieDB()
		triedb.SaveCache(bc.cacheConfig.TrieCleanJournal)
	}
	log.Info("Blockchain stopped")
}

// StopInsert interrupts all insertion methods, causing them to return
// errInsertionInterrupted as soon as possible. Insertion is permanently disabled after
// calling this method.
func (bc *BlockChain) StopInsert() {
	atomic.StoreInt32(&bc.procInterrupt, 1)
}

// insertStopped returns true after StopInsert has been called.
func (bc *BlockChain) insertStopped() bool {
	return atomic.LoadInt32(&bc.procInterrupt) == 1
}

func (bc *BlockChain) procFutureBlocks() {
	blocks := make([]*types.Block, 0, bc.futureBlocks.Len())
	for _, hash := range bc.futureBlocks.Keys() {
		if block, exist := bc.futureBlocks.Peek(hash); exist {
			blocks = append(blocks, block.(*types.Block))
		}
	}
	if len(blocks) > 0 {
		sort.Slice(blocks, func(i, j int) bool {
			return blocks[i].NumberU64() < blocks[j].NumberU64()
		})
		// Insert one by one as chain insertion needs contiguous ancestry between blocks
		for i := range blocks {
			bc.InsertChain(blocks[i : i+1])
		}
	}
}

// WriteStatus status of write
type WriteStatus byte

const (
	NonStatTy WriteStatus = iota
	CanonStatTy
	SideStatTy
)

// numberHash is just a container for a number and a hash, to represent a block
type numberHash struct {
	number uint64
	hash   common.Hash
}

// InsertReceiptChain attempts to complete an already existing header chain with
// transaction and receipt data.
func (bc *BlockChain) InsertReceiptChain(blockChain types.Blocks, receiptChain []types.Receipts, ancientLimit uint64) (int, error) {
	// We don't require the chainMu here since we want to maximize the
	// concurrency of header insertion and receipt insertion.
	bc.wg.Add(1)
	defer bc.wg.Done()

	var (
		ancientBlocks, liveBlocks     types.Blocks
		ancientReceipts, liveReceipts []types.Receipts
	)
	// Do a sanity check that the provided chain is actually ordered and linked
	for i := 0; i < len(blockChain); i++ {
		if i != 0 {
			if blockChain[i].NumberU64() != blockChain[i-1].NumberU64()+1 || blockChain[i].ParentHash() != blockChain[i-1].Hash() {
				log.Error("Non contiguous receipt insert", "number", blockChain[i].Number(), "hash", blockChain[i].Hash(), "parent", blockChain[i].ParentHash(),
					"prevnumber", blockChain[i-1].Number(), "prevhash", blockChain[i-1].Hash())
				return 0, fmt.Errorf("non contiguous insert: item %d is #%d [%x..], item %d is #%d [%x..] (parent [%x..])", i-1, blockChain[i-1].NumberU64(),
					blockChain[i-1].Hash().Bytes()[:4], i, blockChain[i].NumberU64(), blockChain[i].Hash().Bytes()[:4], blockChain[i].ParentHash().Bytes()[:4])
			}
		}
		if blockChain[i].NumberU64() <= ancientLimit {
			ancientBlocks, ancientReceipts = append(ancientBlocks, blockChain[i]), append(ancientReceipts, receiptChain[i])
		} else {
			liveBlocks, liveReceipts = append(liveBlocks, blockChain[i]), append(liveReceipts, receiptChain[i])
		}
	}

	var (
		stats = struct{ processed, ignored int32 }{}
		start = time.Now()
		size  = int64(0)
	)

	// updateHead updates the head fast sync block if the inserted blocks are better
	// and returns an indicator whether the inserted blocks are canonical.
	updateHead := func(head *types.Block) bool {
		if !bc.chainmu.TryLock() {
			return false
		}
		defer bc.chainmu.Unlock()

		// Rewind may have occurred, skip in that case.
		if bc.CurrentHeader().Number.Cmp(head.Number()) >= 0 {
			currentFastBlock, td := bc.CurrentFastBlock(), bc.GetTd(head.Hash(), head.NumberU64())
			if bc.GetTd(currentFastBlock.Hash(), currentFastBlock.NumberU64()).Cmp(td) < 0 {
				rawdb.WriteHeadFastBlockHash(bc.db, head.Hash())
				bc.currentFastBlock.Store(head)
				headFastBlockGauge.Update(int64(head.NumberU64()))
				return true
			}
		}
		return false
	}

	// writeAncient writes blockchain and corresponding receipt chain into ancient store.
	//
	// this function only accepts canonical chain data. All side chain will be reverted
	// eventually.
	writeAncient := func(blockChain types.Blocks, receiptChain []types.Receipts) (int, error) {
		first := blockChain[0]
		last := blockChain[len(blockChain)-1]

		// Ensure genesis is in ancients.
		if first.NumberU64() == 1 {
			if frozen, _ := bc.db.Ancients(); frozen == 0 {
				b := bc.genesisBlock
				td := bc.genesisBlock.Difficulty()
				writeSize, err := rawdb.WriteAncientBlocks(bc.db, []*types.Block{b}, []types.Receipts{nil}, td)
				size += writeSize
				if err != nil {
					log.Error("Error writing genesis to ancients", "err", err)
					return 0, err
				}
				log.Info("Wrote genesis to ancients")
			}
		}
		// Before writing the blocks to the ancients, we need to ensure that
		// they correspond to the what the headerchain 'expects'.
		// We only check the last block/header, since it's a contiguous chain.
		if !bc.HasHeader(last.Hash(), last.NumberU64()) {
			return 0, fmt.Errorf("containing header #%d [%x..] unknown", last.Number(), last.Hash().Bytes()[:4])
		}

		// Write all chain data to ancients.
		td := bc.GetTd(first.Hash(), first.NumberU64())
		writeSize, err := rawdb.WriteAncientBlocks(bc.db, blockChain, receiptChain, td)
		size += writeSize
		if err != nil {
			log.Error("Error importing chain data to ancients", "err", err)
			return 0, err
		}

		// Write tx indices if any condition is satisfied:
		// * If user requires to reserve all tx indices(txlookuplimit=0)
		// * If all ancient tx indices are required to be reserved(txlookuplimit is even higher than ancientlimit)
		// * If block number is large enough to be regarded as a recent block
		// It means blocks below the ancientLimit-txlookupLimit won't be indexed.
		//
		// But if the `TxIndexTail` is not nil, e.g. Geth is initialized with
		// an external ancient database, during the setup, blockchain will start
		// a background routine to re-indexed all indices in [ancients - txlookupLimit, ancients)
		// range. In this case, all tx indices of newly imported blocks should be
		// generated.
		var batch = bc.db.NewBatch()
		for _, block := range blockChain {
			if bc.txLookupLimit == 0 || ancientLimit <= bc.txLookupLimit || block.NumberU64() >= ancientLimit-bc.txLookupLimit {
				rawdb.WriteTxLookupEntriesByBlock(batch, block)
			} else if rawdb.ReadTxIndexTail(bc.db) != nil {
				rawdb.WriteTxLookupEntriesByBlock(batch, block)
			}
			stats.processed++
		}

		// Flush all tx-lookup index data.
		size += int64(batch.ValueSize())
		if err := batch.Write(); err != nil {
			// The tx index data could not be written.
			// Roll back the ancient store update.
			fastBlock := bc.CurrentFastBlock().NumberU64()
			if err := bc.db.TruncateAncients(fastBlock + 1); err != nil {
				log.Error("Can't truncate ancient store after failed insert", "err", err)
			}
			return 0, err
		}

		// Sync the ancient store explicitly to ensure all data has been flushed to disk.
		if err := bc.db.Sync(); err != nil {
			return 0, err
		}

		// Update the current fast block because all block data is now present in DB.
		previousFastBlock := bc.CurrentFastBlock().NumberU64()
		if !updateHead(blockChain[len(blockChain)-1]) {
			// We end up here if the header chain has reorg'ed, and the blocks/receipts
			// don't match the canonical chain.
			if err := bc.db.TruncateAncients(previousFastBlock + 1); err != nil {
				log.Error("Can't truncate ancient store after failed insert", "err", err)
			}
			return 0, errSideChainReceipts
		}

		// Delete block data from the main database.
		batch.Reset()
		canonHashes := make(map[common.Hash]struct{})
		for _, block := range blockChain {
			canonHashes[block.Hash()] = struct{}{}
			if block.NumberU64() == 0 {
				continue
			}
			rawdb.DeleteCanonicalHash(batch, block.NumberU64())
			rawdb.DeleteBlockWithoutNumber(batch, block.Hash(), block.NumberU64())
		}
		// Delete side chain hash-to-number mappings.
		for _, nh := range rawdb.ReadAllHashesInRange(bc.db, first.NumberU64(), last.NumberU64()) {
			if _, canon := canonHashes[nh.Hash]; !canon {
				rawdb.DeleteHeader(batch, nh.Hash, nh.Number)
			}
		}
		if err := batch.Write(); err != nil {
			return 0, err
		}
		return 0, nil
	}

	// writeLive writes blockchain and corresponding receipt chain into active store.
	writeLive := func(blockChain types.Blocks, receiptChain []types.Receipts) (int, error) {
		skipPresenceCheck := false
		batch := bc.db.NewBatch()
		for i, block := range blockChain {
			// Short circuit insertion if shutting down or processing failed
			if bc.insertStopped() {
				return 0, errInsertionInterrupted
			}
			// Short circuit if the owner header is unknown
			if !bc.HasHeader(block.Hash(), block.NumberU64()) {
				return i, fmt.Errorf("containing header #%d [%x..] unknown", block.Number(), block.Hash().Bytes()[:4])
			}
			if !skipPresenceCheck {
				// Ignore if the entire data is already known
				if bc.HasBlock(block.Hash(), block.NumberU64()) {
					stats.ignored++
					continue
				} else {
					// If block N is not present, neither are the later blocks.
					// This should be true, but if we are mistaken, the shortcut
					// here will only cause overwriting of some existing data
					skipPresenceCheck = true
				}
			}
			// Write all the data out into the database
			rawdb.WriteBody(batch, block.Hash(), block.NumberU64(), block.Body())
			rawdb.WriteReceipts(batch, block.Hash(), block.NumberU64(), receiptChain[i])
			rawdb.WriteTxLookupEntriesByBlock(batch, block) // Always write tx indices for live blocks, we assume they are needed

			// Write everything belongs to the blocks into the database. So that
			// we can ensure all components of body is completed(body, receipts,
			// tx indexes)
			if batch.ValueSize() >= ethdb.IdealBatchSize {
				if err := batch.Write(); err != nil {
					return 0, err
				}
				size += int64(batch.ValueSize())
				batch.Reset()
			}
			stats.processed++
		}
		// Write everything belongs to the blocks into the database. So that
		// we can ensure all components of body is completed(body, receipts,
		// tx indexes)
		if batch.ValueSize() > 0 {
			size += int64(batch.ValueSize())
			if err := batch.Write(); err != nil {
				return 0, err
			}
		}
		updateHead(blockChain[len(blockChain)-1])
		return 0, nil
	}

	// Write downloaded chain data and corresponding receipt chain data
	if len(ancientBlocks) > 0 {
		if n, err := writeAncient(ancientBlocks, ancientReceipts); err != nil {
			if err == errInsertionInterrupted {
				return 0, nil
			}
			return n, err
		}
	}
	// Write the tx index tail (block number from where we index) before write any live blocks
	if len(liveBlocks) > 0 && liveBlocks[0].NumberU64() == ancientLimit+1 {
		// The tx index tail can only be one of the following two options:
		// * 0: all ancient blocks have been indexed
		// * ancient-limit: the indices of blocks before ancient-limit are ignored
		if tail := rawdb.ReadTxIndexTail(bc.db); tail == nil {
			if bc.txLookupLimit == 0 || ancientLimit <= bc.txLookupLimit {
				rawdb.WriteTxIndexTail(bc.db, 0)
			} else {
				rawdb.WriteTxIndexTail(bc.db, ancientLimit-bc.txLookupLimit)
			}
		}
	}
	if len(liveBlocks) > 0 {
		if n, err := writeLive(liveBlocks, liveReceipts); err != nil {
			if err == errInsertionInterrupted {
				return 0, nil
			}
			return n, err
		}
	}

	head := blockChain[len(blockChain)-1]
	context := []interface{}{
		"count", stats.processed, "elapsed", common.PrettyDuration(time.Since(start)),
		"number", head.Number(), "hash", head.Hash(), "age", common.PrettyAge(time.Unix(int64(head.Time()), 0)),
		"size", common.StorageSize(size),
	}
	if stats.ignored > 0 {
		context = append(context, []interface{}{"ignored", stats.ignored}...)
	}
	log.Info("Imported new block receipts", context...)

	return 0, nil
}

var lastWrite uint64

// writeBlockWithoutState writes only the block and its metadata to the database,
// but does not write any state. This is used to construct competing side forks
// up to the point where they exceed the canonical total difficulty.
func (bc *BlockChain) writeBlockWithoutState(block *types.Block, td *big.Int) (err error) {
	if bc.insertStopped() {
		return errInsertionInterrupted
	}

	batch := bc.db.NewBatch()
	rawdb.WriteTd(batch, block.Hash(), block.NumberU64(), td)
	rawdb.WriteBlock(batch, block)

<<<<<<< HEAD
=======
	queueIndex := rawdb.ReadFirstQueueIndexNotInL2Block(bc.db, block.ParentHash())

	// note: we can insert blocks with header-only ancestors here,
	// so queueIndex might not yet be available in DB.
	if queueIndex != nil {
		numProcessed := uint64(block.NumL1MessagesProcessed(*queueIndex))
		// do not overwrite the index written by the miner worker
		if index := rawdb.ReadFirstQueueIndexNotInL2Block(bc.db, block.Hash()); index == nil {
			newIndex := *queueIndex + numProcessed
			log.Trace(
				"Blockchain.writeBlockWithoutState WriteFirstQueueIndexNotInL2Block",
				"number", block.Number(),
				"hash", block.Hash().String(),
				"queueIndex", *queueIndex,
				"numProcessed", numProcessed,
				"newIndex", newIndex,
			)
			rawdb.WriteFirstQueueIndexNotInL2Block(batch, block.Hash(), newIndex)
		} else {
			log.Trace(
				"Blockchain.writeBlockWithoutState WriteFirstQueueIndexNotInL2Block: not overwriting existing index",
				"number", block.Number(),
				"hash", block.Hash().String(),
				"queueIndex", *queueIndex,
				"numProcessed", numProcessed,
				"index", *index,
			)
		}
	}

>>>>>>> fcd7212b
	if err := batch.Write(); err != nil {
		log.Crit("Failed to write block into disk", "err", err)
	}
	return nil
}

// writeKnownBlock updates the head block flag with a known block
// and introduces chain reorg if necessary.
func (bc *BlockChain) writeKnownBlock(block *types.Block) error {
	current := bc.CurrentBlock()
	if block.ParentHash() != current.Hash() {
		if err := bc.reorg(current, block); err != nil {
			return err
		}
	}
	bc.writeHeadBlock(block)
	return nil
}

// WriteBlockWithState writes the block and all associated state to the database.
func (bc *BlockChain) WriteBlockWithState(block *types.Block, receipts []*types.Receipt, logs []*types.Log, state *state.StateDB, emitHeadEvent bool) (status WriteStatus, err error) {
	if !bc.chainmu.TryLock() {
		return NonStatTy, errInsertionInterrupted
	}
	defer bc.chainmu.Unlock()
	return bc.writeBlockWithState(block, receipts, logs, state, emitHeadEvent)
}

// writeBlockWithState writes the block and all associated state to the database,
// but is expects the chain mutex to be held.
func (bc *BlockChain) writeBlockWithState(block *types.Block, receipts []*types.Receipt, logs []*types.Log, state *state.StateDB, emitHeadEvent bool) (status WriteStatus, err error) {
	if bc.insertStopped() {
		return NonStatTy, errInsertionInterrupted
	}

	// Calculate the total difficulty of the block
	ptd := bc.GetTd(block.ParentHash(), block.NumberU64()-1)
	if ptd == nil {
		return NonStatTy, consensus.ErrUnknownAncestor
	}
	// Make sure no inconsistent state is leaked during insertion
	externTd := new(big.Int).Add(block.Difficulty(), ptd)

	// Irrelevant of the canonical status, write the block itself to the database.
	//
	// Note all the components of block(td, hash->number map, header, body, receipts)
	// should be written atomically. BlockBatch is used for containing all components.
	blockBatch := bc.db.NewBatch()
	rawdb.WriteTd(blockBatch, block.Hash(), block.NumberU64(), externTd)
	rawdb.WriteBlock(blockBatch, block)
	rawdb.WriteReceipts(blockBatch, block.Hash(), block.NumberU64(), receipts)
	rawdb.WritePreimages(blockBatch, state.Preimages())

<<<<<<< HEAD
=======
	queueIndex := rawdb.ReadFirstQueueIndexNotInL2Block(bc.db, block.ParentHash())
	if queueIndex == nil {
		// We expect that we only insert contiguous chain segments,
		// so the parent will always be inserted first.
		log.Crit("Queue index in DB is nil", "parent", block.ParentHash(), "hash", block.Hash())
	}
	numProcessed := uint64(block.NumL1MessagesProcessed(*queueIndex))
	// do not overwrite the index written by the miner worker
	if index := rawdb.ReadFirstQueueIndexNotInL2Block(bc.db, block.Hash()); index == nil {
		newIndex := *queueIndex + numProcessed
		log.Trace(
			"Blockchain.writeBlockWithState WriteFirstQueueIndexNotInL2Block",
			"number", block.Number(),
			"hash", block.Hash().String(),
			"queueIndex", *queueIndex,
			"numProcessed", numProcessed,
			"newIndex", newIndex,
		)
		rawdb.WriteFirstQueueIndexNotInL2Block(blockBatch, block.Hash(), newIndex)
	} else {
		log.Trace(
			"Blockchain.writeBlockWithState WriteFirstQueueIndexNotInL2Block: not overwriting existing index",
			"number", block.Number(),
			"hash", block.Hash().String(),
			"queueIndex", *queueIndex,
			"numProcessed", numProcessed,
			"index", *index,
		)
	}

>>>>>>> fcd7212b
	if err := blockBatch.Write(); err != nil {
		log.Crit("Failed to write block into disk", "err", err)
	}
	// Commit all cached state changes into underlying memory database.
	root, err := state.Commit(bc.chainConfig.IsEIP158(block.Number()))
	if err != nil {
		return NonStatTy, err
	}
	triedb := bc.stateCache.TrieDB()

	// If we're running an archive node, always flush
	if bc.cacheConfig.TrieDirtyDisabled {
		if err := triedb.Commit(root, false, nil); err != nil {
			return NonStatTy, err
		}
	} else {
		// Full but not archive node, do proper garbage collection
		triedb.Reference(root, common.Hash{}) // metadata reference to keep trie alive
		bc.triegc.Push(root, -int64(block.NumberU64()))

		if current := block.NumberU64(); current > TriesInMemory {
			// If we exceeded our memory allowance, flush matured singleton nodes to disk
			var (
				nodes, imgs = triedb.Size()
				limit       = common.StorageSize(bc.cacheConfig.TrieDirtyLimit) * 1024 * 1024
			)
			if nodes > limit || imgs > 4*1024*1024 {
				triedb.Cap(limit - ethdb.IdealBatchSize)
			}
			// Find the next state trie we need to commit
			chosen := current - TriesInMemory

			// If we exceeded out time allowance, flush an entire trie to disk
			if bc.gcproc > bc.cacheConfig.TrieTimeLimit {
				// If the header is missing (canonical chain behind), we're reorging a low
				// diff sidechain. Suspend committing until this operation is completed.
				header := bc.GetHeaderByNumber(chosen)
				if header == nil {
					log.Warn("Reorg in progress, trie commit postponed", "number", chosen)
				} else {
					// If we're exceeding limits but haven't reached a large enough memory gap,
					// warn the user that the system is becoming unstable.
					if chosen < lastWrite+TriesInMemory && bc.gcproc >= 2*bc.cacheConfig.TrieTimeLimit {
						log.Info("State in memory for too long, committing", "time", bc.gcproc, "allowance", bc.cacheConfig.TrieTimeLimit, "optimum", float64(chosen-lastWrite)/TriesInMemory)
					}
					// Flush an entire trie and restart the counters
					triedb.Commit(header.Root, true, nil)
					lastWrite = chosen
					bc.gcproc = 0
				}
			}
			// Garbage collect anything below our required write retention
			for !bc.triegc.Empty() {
				root, number := bc.triegc.Pop()
				if uint64(-number) > chosen {
					bc.triegc.Push(root, number)
					break
				}
				triedb.Dereference(root.(common.Hash))
			}
		}
	}

	bc.writeHeadBlock(block)
	bc.futureBlocks.Remove(block.Hash())
	bc.chainFeed.Send(ChainEvent{Block: block, Hash: block.Hash(), Logs: logs})
	if len(logs) > 0 {
		bc.logsFeed.Send(logs)
	}
	// In theory we should fire a ChainHeadEvent when we inject
	// a canonical block, but sometimes we can insert a batch of
	// canonicial blocks. Avoid firing too much ChainHeadEvents,
	// we will fire an accumulated ChainHeadEvent and disable fire
	// event here.
	if emitHeadEvent {
		bc.chainHeadFeed.Send(ChainHeadEvent{Block: block})
	}

	return status, nil
}

// addFutureBlock checks if the block is within the max allowed window to get
// accepted for future processing, and returns an error if the block is too far
// ahead and was not added.
func (bc *BlockChain) addFutureBlock(block *types.Block) error {
	max := uint64(time.Now().Unix() + maxTimeFutureBlocks)
	if block.Time() > max {
		return fmt.Errorf("future block timestamp %v > allowed %v", block.Time(), max)
	}
	bc.futureBlocks.Add(block.Hash(), block)
	return nil
}

// InsertChain attempts to insert the given batch of blocks in to the canonical
// chain or, otherwise, create a fork. If an error is returned it will return
// the index number of the failing block as well an error describing what went
// wrong.
//
// After insertion is done, all accumulated events will be fired.
func (bc *BlockChain) InsertChain(chain types.Blocks) (int, error) {
	// Sanity check that we have something meaningful to import
	if len(chain) == 0 {
		return 0, nil
	}

	bc.blockProcFeed.Send(true)
	defer bc.blockProcFeed.Send(false)

	// Do a sanity check that the provided chain is actually ordered and linked.
	for i := 1; i < len(chain); i++ {
		block, prev := chain[i], chain[i-1]
		if block.NumberU64() != prev.NumberU64()+1 || block.ParentHash() != prev.Hash() {
			log.Error("Non contiguous block insert",
				"number", block.Number(),
				"hash", block.Hash(),
				"parent", block.ParentHash(),
				"prevnumber", prev.Number(),
				"prevhash", prev.Hash(),
			)
			return 0, fmt.Errorf("non contiguous insert: item %d is #%d [%x..], item %d is #%d [%x..] (parent [%x..])", i-1, prev.NumberU64(),
				prev.Hash().Bytes()[:4], i, block.NumberU64(), block.Hash().Bytes()[:4], block.ParentHash().Bytes()[:4])
		}
	}

	// Pre-check passed, start the full block imports.
	if !bc.chainmu.TryLock() {
		return 0, errChainStopped
	}
	defer bc.chainmu.Unlock()
	return bc.insertChain(chain, true)
}

// InsertChainWithoutSealVerification works exactly the same
// except for seal verification, seal verification is omitted
func (bc *BlockChain) InsertChainWithoutSealVerification(block *types.Block) (int, error) {
	bc.blockProcFeed.Send(true)
	defer bc.blockProcFeed.Send(false)

	if !bc.chainmu.TryLock() {
		return 0, errChainStopped
	}
	defer bc.chainmu.Unlock()
	return bc.insertChain(types.Blocks([]*types.Block{block}), false)
}

// insertChain is the internal implementation of InsertChain, which assumes that
// 1) chains are contiguous, and 2) The chain mutex is held.
//
// This method is split out so that import batches that require re-injecting
// historical blocks can do so without releasing the lock, which could lead to
// racey behaviour. If a sidechain import is in progress, and the historic state
// is imported, but then new canon-head is added before the actual sidechain
// completes, then the historic state could be pruned again
func (bc *BlockChain) insertChain(chain types.Blocks, verifySeals bool) (int, error) {
	// If the chain is terminating, don't even bother starting up.
	if bc.insertStopped() {
		return 0, nil
	}

	// Start a parallel signature recovery (signer will fluke on fork transition, minimal perf loss)
	senderCacher.recoverFromBlocks(types.MakeSigner(bc.chainConfig, chain[0].Number()), chain)

	var (
		stats     = insertStats{startTime: mclock.Now()}
		lastCanon *types.Block
	)
	// Fire a single chain head event if we've progressed the chain
	defer func() {
		if lastCanon != nil && bc.CurrentBlock().Hash() == lastCanon.Hash() {
			bc.chainHeadFeed.Send(ChainHeadEvent{lastCanon})
		}
	}()
	// Start the parallel header verifier
	headers := make([]*types.Header, len(chain))
	seals := make([]bool, len(chain))

	for i, block := range chain {
		headers[i] = block.Header()
		seals[i] = verifySeals
	}
	abort, results := bc.engine.VerifyHeaders(bc, headers, seals)
	defer close(abort)

	// Peek the error for the first block to decide the directing import logic
	it := newInsertIterator(chain, results, bc.validator)
	block, err := it.next()

	// Left-trim all the known blocks that don't need to build snapshot
	if bc.skipBlock(err, it) {
		// First block (and state) is known
		//   1. We did a roll-back, and should now do a re-import
		//   2. The block is stored as a sidechain, and is lying about it's stateroot, and passes a stateroot
		//      from the canonical chain, which has not been verified.
		// Skip all known blocks that are behind us.
		var (
			current  = bc.CurrentBlock()
			localTd  = bc.GetTd(current.Hash(), current.NumberU64())
			externTd = bc.GetTd(block.ParentHash(), block.NumberU64()-1) // The first block can't be nil
		)
		for block != nil && bc.skipBlock(err, it) {
			externTd = new(big.Int).Add(externTd, block.Difficulty())
			if localTd.Cmp(externTd) < 0 {
				break
			}
			log.Debug("Ignoring already known block", "number", block.Number(), "hash", block.Hash())
			stats.ignored++

			block, err = it.next()
		}
		// The remaining blocks are still known blocks, the only scenario here is:
		// During the fast sync, the pivot point is already submitted but rollback
		// happens. Then node resets the head full block to a lower height via `rollback`
		// and leaves a few known blocks in the database.
		//
		// When node runs a fast sync again, it can re-import a batch of known blocks via
		// `insertChain` while a part of them have higher total difficulty than current
		// head full block(new pivot point).
		for block != nil && bc.skipBlock(err, it) {
			log.Debug("Writing previously known block", "number", block.Number(), "hash", block.Hash())
			if err := bc.writeKnownBlock(block); err != nil {
				return it.index, err
			}
			lastCanon = block

			block, err = it.next()
		}
		// Falls through to the block import
	}
	switch {
	// First block is pruned, insert as sidechain and reorg only if TD grows enough
	case errors.Is(err, consensus.ErrPrunedAncestor):
		log.Debug("Pruned ancestor, inserting as sidechain", "number", block.Number(), "hash", block.Hash())
		return bc.insertSideChain(block, it)

	// First block is future, shove it (and all children) to the future queue (unknown ancestor)
	case errors.Is(err, consensus.ErrFutureBlock) || (errors.Is(err, consensus.ErrUnknownAncestor) && bc.futureBlocks.Contains(it.first().ParentHash())):
		for block != nil && (it.index == 0 || errors.Is(err, consensus.ErrUnknownAncestor)) {
			log.Debug("Future block, postponing import", "number", block.Number(), "hash", block.Hash())
			if err := bc.addFutureBlock(block); err != nil {
				return it.index, err
			}
			block, err = it.next()
		}
		stats.queued += it.processed()
		stats.ignored += it.remaining()

		// If there are any still remaining, mark as ignored
		return it.index, err

	// Some other error(except ErrKnownBlock) occurred, abort.
	// ErrKnownBlock is allowed here since some known blocks
	// still need re-execution to generate snapshots that are missing
	case err != nil && !errors.Is(err, ErrKnownBlock):
		bc.futureBlocks.Remove(block.Hash())
		stats.ignored += len(it.chain)
		bc.reportBlock(block, nil, err)
		return it.index, err
	}
	// No validation errors for the first block (or chain prefix skipped)
	var activeState *state.StateDB
	defer func() {
		// The chain importer is starting and stopping trie prefetchers. If a bad
		// block or other error is hit however, an early return may not properly
		// terminate the background threads. This defer ensures that we clean up
		// and dangling prefetcher, without defering each and holding on live refs.
		if activeState != nil {
			activeState.StopPrefetcher()
		}
	}()

	for ; block != nil && err == nil || errors.Is(err, ErrKnownBlock); block, err = it.next() {
		// If the chain is terminating, stop processing blocks
		if bc.insertStopped() {
			log.Debug("Abort during block processing")
			break
		}
		// If the header is a banned one, straight out abort
		if BadHashes[block.Hash()] {
			bc.reportBlock(block, nil, ErrBannedHash)
			return it.index, ErrBannedHash
		}
		// If the block is known (in the middle of the chain), it's a special case for
		// Clique blocks where they can share state among each other, so importing an
		// older block might complete the state of the subsequent one. In this case,
		// just skip the block (we already validated it once fully (and crashed), since
		// its header and body was already in the database). But if the corresponding
		// snapshot layer is missing, forcibly rerun the execution to build it.
		if bc.skipBlock(err, it) {
			logger := log.Debug
			if bc.chainConfig.Clique == nil {
				logger = log.Warn
			}
			logger("Inserted known block", "number", block.Number(), "hash", block.Hash(),
				"uncles", len(block.Uncles()), "txs", len(block.Transactions()), "gas", block.GasUsed(),
				"root", block.Root())

			// Special case. Commit the empty receipt slice if we meet the known
			// block in the middle. It can only happen in the clique chain. Whenever
			// we insert blocks via `insertSideChain`, we only commit `td`, `header`
			// and `body` if it's non-existent. Since we don't have receipts without
			// reexecution, so nothing to commit. But if the sidechain will be adpoted
			// as the canonical chain eventually, it needs to be reexecuted for missing
			// state, but if it's this special case here(skip reexecution) we will lose
			// the empty receipt entry.
			if len(block.Transactions()) == 0 {
				rawdb.WriteReceipts(bc.db, block.Hash(), block.NumberU64(), nil)
			} else {
				log.Error("Please file an issue, skip known block execution without receipt",
					"hash", block.Hash(), "number", block.NumberU64())
			}
			if err := bc.writeKnownBlock(block); err != nil {
				return it.index, err
			}
			stats.processed++

			// We can assume that logs are empty here, since the only way for consecutive
			// Clique blocks to have the same state is if there are no transactions.
			lastCanon = block
			continue
		}

		// Retrieve the parent block and it's state to execute on top
		start := time.Now()
		parent := it.previous()
		if parent == nil {
			parent = bc.GetHeader(block.ParentHash(), block.NumberU64()-1)
		}
		statedb, err := state.New(parent.Root, bc.stateCache, bc.snaps)
		if err != nil {
			return it.index, err
		}

		// Enable prefetching to pull in trie node paths while processing transactions
		statedb.StartPrefetcher("chain")
		activeState = statedb

		// If we have a followup block, run that against the current state to pre-cache
		// transactions and probabilistically some of the account/storage trie nodes.
		var followupInterrupt uint32
		if !bc.cacheConfig.TrieCleanNoPrefetch {
			if followup, err := it.peek(); followup != nil && err == nil {
				throwaway, _ := state.New(parent.Root, bc.stateCache, bc.snaps)

				go func(start time.Time, followup *types.Block, throwaway *state.StateDB, interrupt *uint32) {
					bc.prefetcher.Prefetch(followup, throwaway, bc.vmConfig, &followupInterrupt)

					blockPrefetchExecuteTimer.Update(time.Since(start))
					if atomic.LoadUint32(interrupt) == 1 {
						blockPrefetchInterruptMeter.Mark(1)
					}
				}(time.Now(), followup, throwaway, &followupInterrupt)
			}
		}

		// Process block using the parent state as reference point
		substart := time.Now()
		receipts, logs, usedGas, err := bc.processor.Process(block, statedb, bc.vmConfig)
		if err != nil {
			bc.reportBlock(block, receipts, err)
			atomic.StoreUint32(&followupInterrupt, 1)
			return it.index, err
		}

		// Update the metrics touched during block processing
		accountReadTimer.Update(statedb.AccountReads)                 // Account reads are complete, we can mark them
		storageReadTimer.Update(statedb.StorageReads)                 // Storage reads are complete, we can mark them
		accountUpdateTimer.Update(statedb.AccountUpdates)             // Account updates are complete, we can mark them
		storageUpdateTimer.Update(statedb.StorageUpdates)             // Storage updates are complete, we can mark them
		snapshotAccountReadTimer.Update(statedb.SnapshotAccountReads) // Account reads are complete, we can mark them
		snapshotStorageReadTimer.Update(statedb.SnapshotStorageReads) // Storage reads are complete, we can mark them
		triehash := statedb.AccountHashes + statedb.StorageHashes     // Save to not double count in validation
		trieproc := statedb.SnapshotAccountReads + statedb.AccountReads + statedb.AccountUpdates
		trieproc += statedb.SnapshotStorageReads + statedb.StorageReads + statedb.StorageUpdates

		blockExecutionTimer.Update(time.Since(substart) - trieproc - triehash)

		// Validate the state using the default validator
		substart = time.Now()
		if err := bc.validator.ValidateState(block, statedb, receipts, usedGas); err != nil {
			bc.reportBlock(block, receipts, err)
			atomic.StoreUint32(&followupInterrupt, 1)
			return it.index, err
		}
		proctime := time.Since(start)

		// Update the metrics touched during block validation
		accountHashTimer.Update(statedb.AccountHashes) // Account hashes are complete, we can mark them
		storageHashTimer.Update(statedb.StorageHashes) // Storage hashes are complete, we can mark them

		blockValidationTimer.Update(time.Since(substart) - (statedb.AccountHashes + statedb.StorageHashes - triehash))

		// Write the block to the chain and get the status.
		substart = time.Now()
		// EvmTraces & StorageTrace being nil is safe because l2geth's p2p server is stoped and the code will not execute there.
		status, err := bc.writeBlockWithState(block, receipts, logs, statedb, false)
		atomic.StoreUint32(&followupInterrupt, 1)
		if err != nil {
			return it.index, err
		}
		// Update the metrics touched during block commit
		accountCommitTimer.Update(statedb.AccountCommits)   // Account commits are complete, we can mark them
		storageCommitTimer.Update(statedb.StorageCommits)   // Storage commits are complete, we can mark them
		snapshotCommitTimer.Update(statedb.SnapshotCommits) // Snapshot commits are complete, we can mark them

		blockWriteTimer.Update(time.Since(substart) - statedb.AccountCommits - statedb.StorageCommits - statedb.SnapshotCommits)
		blockInsertTimer.UpdateSince(start)

		switch status {
		case CanonStatTy:
			log.Debug("Inserted new block", "number", block.Number(), "hash", block.Hash(),
				"uncles", len(block.Uncles()), "txs", len(block.Transactions()), "gas", block.GasUsed(),
				"elapsed", common.PrettyDuration(time.Since(start)),
				"root", block.Root())

			lastCanon = block

			// Only count canonical blocks for GC processing time
			bc.gcproc += proctime

		case SideStatTy:
			log.Debug("Inserted forked block", "number", block.Number(), "hash", block.Hash(),
				"diff", block.Difficulty(), "elapsed", common.PrettyDuration(time.Since(start)),
				"txs", len(block.Transactions()), "gas", block.GasUsed(), "uncles", len(block.Uncles()),
				"root", block.Root())

		default:
			// This in theory is impossible, but lets be nice to our future selves and leave
			// a log, instead of trying to track down blocks imports that don't emit logs.
			log.Warn("Inserted block with unknown status", "number", block.Number(), "hash", block.Hash(),
				"diff", block.Difficulty(), "elapsed", common.PrettyDuration(time.Since(start)),
				"txs", len(block.Transactions()), "gas", block.GasUsed(), "uncles", len(block.Uncles()),
				"root", block.Root())
		}
		stats.processed++
		stats.usedGas += usedGas

		dirty, _ := bc.stateCache.TrieDB().Size()
		stats.report(chain, it.index, dirty)
	}

	// Any blocks remaining here? The only ones we care about are the future ones
	if block != nil && errors.Is(err, consensus.ErrFutureBlock) {
		if err := bc.addFutureBlock(block); err != nil {
			return it.index, err
		}
		block, err = it.next()

		for ; block != nil && errors.Is(err, consensus.ErrUnknownAncestor); block, err = it.next() {
			if err := bc.addFutureBlock(block); err != nil {
				return it.index, err
			}
			stats.queued++
		}
	}
	stats.ignored += it.remaining()

	return it.index, err
}

// insertSideChain is called when an import batch hits upon a pruned ancestor
// error, which happens when a sidechain with a sufficiently old fork-block is
// found.
//
// The method writes all (header-and-body-valid) blocks to disk, then tries to
// switch over to the new chain if the TD exceeded the current chain.
func (bc *BlockChain) insertSideChain(block *types.Block, it *insertIterator) (int, error) {
	var (
		externTd *big.Int
		current  = bc.CurrentBlock()
	)
	// The first sidechain block error is already verified to be ErrPrunedAncestor.
	// Since we don't import them here, we expect ErrUnknownAncestor for the remaining
	// ones. Any other errors means that the block is invalid, and should not be written
	// to disk.
	err := consensus.ErrPrunedAncestor
	for ; block != nil && errors.Is(err, consensus.ErrPrunedAncestor); block, err = it.next() {
		// Check the canonical state root for that number
		if number := block.NumberU64(); current.NumberU64() >= number {
			canonical := bc.GetBlockByNumber(number)
			if canonical != nil && canonical.Hash() == block.Hash() {
				// Not a sidechain block, this is a re-import of a canon block which has it's state pruned

				// Collect the TD of the block. Since we know it's a canon one,
				// we can get it directly, and not (like further below) use
				// the parent and then add the block on top
				externTd = bc.GetTd(block.Hash(), block.NumberU64())
				continue
			}
			if canonical != nil && canonical.Root() == block.Root() {
				// This is most likely a shadow-state attack. When a fork is imported into the
				// database, and it eventually reaches a block height which is not pruned, we
				// just found that the state already exist! This means that the sidechain block
				// refers to a state which already exists in our canon chain.
				//
				// If left unchecked, we would now proceed importing the blocks, without actually
				// having verified the state of the previous blocks.
				log.Warn("Sidechain ghost-state attack detected", "number", block.NumberU64(), "sideroot", block.Root(), "canonroot", canonical.Root())

				// If someone legitimately side-mines blocks, they would still be imported as usual. However,
				// we cannot risk writing unverified blocks to disk when they obviously target the pruning
				// mechanism.
				return it.index, errors.New("sidechain ghost-state attack")
			}
		}
		if externTd == nil {
			externTd = bc.GetTd(block.ParentHash(), block.NumberU64()-1)
		}
		externTd = new(big.Int).Add(externTd, block.Difficulty())

		if !bc.HasBlock(block.Hash(), block.NumberU64()) {
			start := time.Now()
			if err := bc.writeBlockWithoutState(block, externTd); err != nil {
				return it.index, err
			}
			log.Debug("Injected sidechain block", "number", block.Number(), "hash", block.Hash(),
				"diff", block.Difficulty(), "elapsed", common.PrettyDuration(time.Since(start)),
				"txs", len(block.Transactions()), "gas", block.GasUsed(), "uncles", len(block.Uncles()),
				"root", block.Root())
		}
	}
	// At this point, we've written all sidechain blocks to database. Loop ended
	// either on some other error or all were processed. If there was some other
	// error, we can ignore the rest of those blocks.
	//
	// If the externTd was larger than our local TD, we now need to reimport the previous
	// blocks to regenerate the required state
	localTd := bc.GetTd(current.Hash(), current.NumberU64())
	if localTd.Cmp(externTd) > 0 {
		log.Info("Sidechain written to disk", "start", it.first().NumberU64(), "end", it.previous().Number, "sidetd", externTd, "localtd", localTd)
		return it.index, err
	}
	// Gather all the sidechain hashes (full blocks may be memory heavy)
	var (
		hashes  []common.Hash
		numbers []uint64
	)
	parent := it.previous()
	for parent != nil && !bc.HasState(parent.Root) {
		hashes = append(hashes, parent.Hash())
		numbers = append(numbers, parent.Number.Uint64())

		parent = bc.GetHeader(parent.ParentHash, parent.Number.Uint64()-1)
	}
	if parent == nil {
		return it.index, errors.New("missing parent")
	}
	// Import all the pruned blocks to make the state available
	var (
		blocks []*types.Block
		memory common.StorageSize
	)
	for i := len(hashes) - 1; i >= 0; i-- {
		// Append the next block to our batch
		block := bc.GetBlock(hashes[i], numbers[i])

		blocks = append(blocks, block)
		memory += block.Size()

		// If memory use grew too large, import and continue. Sadly we need to discard
		// all raised events and logs from notifications since we're too heavy on the
		// memory here.
		if len(blocks) >= 2048 || memory > 64*1024*1024 {
			log.Info("Importing heavy sidechain segment", "blocks", len(blocks), "start", blocks[0].NumberU64(), "end", block.NumberU64())
			if _, err := bc.insertChain(blocks, false); err != nil {
				return 0, err
			}
			blocks, memory = blocks[:0], 0

			// If the chain is terminating, stop processing blocks
			if bc.insertStopped() {
				log.Debug("Abort during blocks processing")
				return 0, nil
			}
		}
	}
	if len(blocks) > 0 {
		log.Info("Importing sidechain segment", "start", blocks[0].NumberU64(), "end", blocks[len(blocks)-1].NumberU64())
		return bc.insertChain(blocks, false)
	}
	return 0, nil
}

// reorg takes two blocks, an old chain and a new chain and will reconstruct the
// blocks and inserts them to be part of the new canonical chain and accumulates
// potential missing transactions and post an event about them.
func (bc *BlockChain) reorg(oldBlock, newBlock *types.Block) error {
	var (
		newChain    types.Blocks
		oldChain    types.Blocks
		commonBlock *types.Block

		deletedTxs types.Transactions
		addedTxs   types.Transactions

		deletedLogs [][]*types.Log
		rebirthLogs [][]*types.Log

		// collectLogs collects the logs that were generated or removed during
		// the processing of the block that corresponds with the given hash.
		// These logs are later announced as deleted or reborn
		collectLogs = func(hash common.Hash, removed bool) {
			number := bc.hc.GetBlockNumber(hash)
			if number == nil {
				return
			}
			receipts := rawdb.ReadReceipts(bc.db, hash, *number, bc.chainConfig)

			var logs []*types.Log
			for _, receipt := range receipts {
				for _, log := range receipt.Logs {
					l := *log
					if removed {
						l.Removed = true
					}
					logs = append(logs, &l)
				}
			}
			if len(logs) > 0 {
				if removed {
					deletedLogs = append(deletedLogs, logs)
				} else {
					rebirthLogs = append(rebirthLogs, logs)
				}
			}
		}
		// mergeLogs returns a merged log slice with specified sort order.
		mergeLogs = func(logs [][]*types.Log, reverse bool) []*types.Log {
			var ret []*types.Log
			if reverse {
				for i := len(logs) - 1; i >= 0; i-- {
					ret = append(ret, logs[i]...)
				}
			} else {
				for i := 0; i < len(logs); i++ {
					ret = append(ret, logs[i]...)
				}
			}
			return ret
		}
	)
	// Reduce the longer chain to the same number as the shorter one
	if oldBlock.NumberU64() > newBlock.NumberU64() {
		// Old chain is longer, gather all transactions and logs as deleted ones
		for ; oldBlock != nil && oldBlock.NumberU64() != newBlock.NumberU64(); oldBlock = bc.GetBlock(oldBlock.ParentHash(), oldBlock.NumberU64()-1) {
			oldChain = append(oldChain, oldBlock)
			deletedTxs = append(deletedTxs, oldBlock.Transactions()...)
			collectLogs(oldBlock.Hash(), true)
		}
	} else {
		// New chain is longer, stash all blocks away for subsequent insertion
		for ; newBlock != nil && newBlock.NumberU64() != oldBlock.NumberU64(); newBlock = bc.GetBlock(newBlock.ParentHash(), newBlock.NumberU64()-1) {
			newChain = append(newChain, newBlock)
		}
	}
	if oldBlock == nil {
		return fmt.Errorf("invalid old chain")
	}
	if newBlock == nil {
		return fmt.Errorf("invalid new chain")
	}
	// Both sides of the reorg are at the same number, reduce both until the common
	// ancestor is found
	for {
		// If the common ancestor was found, bail out
		if oldBlock.Hash() == newBlock.Hash() {
			commonBlock = oldBlock
			break
		}
		// Remove an old block as well as stash away a new block
		oldChain = append(oldChain, oldBlock)
		deletedTxs = append(deletedTxs, oldBlock.Transactions()...)
		collectLogs(oldBlock.Hash(), true)

		newChain = append(newChain, newBlock)

		// Step back with both chains
		oldBlock = bc.GetBlock(oldBlock.ParentHash(), oldBlock.NumberU64()-1)
		if oldBlock == nil {
			return fmt.Errorf("invalid old chain")
		}
		newBlock = bc.GetBlock(newBlock.ParentHash(), newBlock.NumberU64()-1)
		if newBlock == nil {
			return fmt.Errorf("invalid new chain")
		}
	}
	// Ensure the user sees large reorgs
	if len(oldChain) > 0 && len(newChain) > 0 {
		logFn := log.Info
		msg := "Chain reorg detected"
		if len(oldChain) > 63 {
			msg = "Large chain reorg detected"
			logFn = log.Warn
		}
		logFn(msg, "number", commonBlock.Number(), "hash", commonBlock.Hash(),
			"drop", len(oldChain), "dropfrom", oldChain[0].Hash(), "add", len(newChain), "addfrom", newChain[0].Hash())
		blockReorgAddMeter.Mark(int64(len(newChain)))
		blockReorgDropMeter.Mark(int64(len(oldChain)))
		blockReorgMeter.Mark(1)
	} else {
		log.Error("Impossible reorg, please file an issue", "oldnum", oldBlock.Number(), "oldhash", oldBlock.Hash(), "newnum", newBlock.Number(), "newhash", newBlock.Hash())
	}
	// Insert the new chain(except the head block(reverse order)),
	// taking care of the proper incremental order.
	for i := len(newChain) - 1; i >= 1; i-- {
		// Insert the block in the canonical way, re-writing history
		bc.writeHeadBlock(newChain[i])

		// Collect reborn logs due to chain reorg
		collectLogs(newChain[i].Hash(), false)

		// Collect the new added transactions.
		addedTxs = append(addedTxs, newChain[i].Transactions()...)
	}
	// Delete useless indexes right now which includes the non-canonical
	// transaction indexes, canonical chain indexes which above the head.
	indexesBatch := bc.db.NewBatch()
	for _, tx := range types.TxDifference(deletedTxs, addedTxs) {
		rawdb.DeleteTxLookupEntry(indexesBatch, tx.Hash())
	}
	// Delete any canonical number assignments above the new head
	number := bc.CurrentBlock().NumberU64()
	for i := number + 1; ; i++ {
		hash := rawdb.ReadCanonicalHash(bc.db, i)
		if hash == (common.Hash{}) {
			break
		}
		rawdb.DeleteCanonicalHash(indexesBatch, i)
	}
	if err := indexesBatch.Write(); err != nil {
		log.Crit("Failed to delete useless indexes", "err", err)
	}
	// If any logs need to be fired, do it now. In theory we could avoid creating
	// this goroutine if there are no events to fire, but realistcally that only
	// ever happens if we're reorging empty blocks, which will only happen on idle
	// networks where performance is not an issue either way.
	if len(deletedLogs) > 0 {
		bc.rmLogsFeed.Send(RemovedLogsEvent{mergeLogs(deletedLogs, true)})
	}
	if len(rebirthLogs) > 0 {
		bc.logsFeed.Send(mergeLogs(rebirthLogs, false))
	}
	if len(oldChain) > 0 {
		for i := len(oldChain) - 1; i >= 0; i-- {
			bc.chainSideFeed.Send(ChainSideEvent{Block: oldChain[i]})
		}
	}
	return nil
}

// futureBlocksLoop processes the 'future block' queue.
func (bc *BlockChain) futureBlocksLoop() {
	defer bc.wg.Done()

	futureTimer := time.NewTicker(5 * time.Second)
	defer futureTimer.Stop()
	for {
		select {
		case <-futureTimer.C:
			bc.procFutureBlocks()
		case <-bc.quit:
			return
		}
	}
}

// skipBlock returns 'true', if the block being imported can be skipped over, meaning
// that the block does not need to be processed but can be considered already fully 'done'.
func (bc *BlockChain) skipBlock(err error, it *insertIterator) bool {
	// We can only ever bypass processing if the only error returned by the validator
	// is ErrKnownBlock, which means all checks passed, but we already have the block
	// and state.
	if !errors.Is(err, ErrKnownBlock) {
		return false
	}
	// If we're not using snapshots, we can skip this, since we have both block
	// and (trie-) state
	if bc.snaps == nil {
		return true
	}
	var (
		header     = it.current() // header can't be nil
		parentRoot common.Hash
	)
	// If we also have the snapshot-state, we can skip the processing.
	if bc.snaps.Snapshot(header.Root) != nil {
		return true
	}
	// In this case, we have the trie-state but not snapshot-state. If the parent
	// snapshot-state exists, we need to process this in order to not get a gap
	// in the snapshot layers.
	// Resolve parent block
	if parent := it.previous(); parent != nil {
		parentRoot = parent.Root
	} else if parent = bc.GetHeaderByHash(header.ParentHash); parent != nil {
		parentRoot = parent.Root
	}
	if parentRoot == (common.Hash{}) {
		return false // Theoretically impossible case
	}
	// Parent is also missing snapshot: we can skip this. Otherwise process.
	if bc.snaps.Snapshot(parentRoot) == nil {
		return true
	}
	return false
}

// maintainTxIndex is responsible for the construction and deletion of the
// transaction index.
//
// User can use flag `txlookuplimit` to specify a "recentness" block, below
// which ancient tx indices get deleted. If `txlookuplimit` is 0, it means
// all tx indices will be reserved.
//
// The user can adjust the txlookuplimit value for each launch after fast
// sync, Geth will automatically construct the missing indices and delete
// the extra indices.
func (bc *BlockChain) maintainTxIndex(ancients uint64) {
	defer bc.wg.Done()

	// Before starting the actual maintenance, we need to handle a special case,
	// where user might init Geth with an external ancient database. If so, we
	// need to reindex all necessary transactions before starting to process any
	// pruning requests.
	if ancients > 0 {
		var from = uint64(0)
		if bc.txLookupLimit != 0 && ancients > bc.txLookupLimit {
			from = ancients - bc.txLookupLimit
		}
		rawdb.IndexTransactions(bc.db, from, ancients, bc.quit)
	}

	// indexBlocks reindexes or unindexes transactions depending on user configuration
	indexBlocks := func(tail *uint64, head uint64, done chan struct{}) {
		defer func() { done <- struct{}{} }()

		// If the user just upgraded Geth to a new version which supports transaction
		// index pruning, write the new tail and remove anything older.
		if tail == nil {
			if bc.txLookupLimit == 0 || head < bc.txLookupLimit {
				// Nothing to delete, write the tail and return
				rawdb.WriteTxIndexTail(bc.db, 0)
			} else {
				// Prune all stale tx indices and record the tx index tail
				rawdb.UnindexTransactions(bc.db, 0, head-bc.txLookupLimit+1, bc.quit)
			}
			return
		}
		// If a previous indexing existed, make sure that we fill in any missing entries
		if bc.txLookupLimit == 0 || head < bc.txLookupLimit {
			if *tail > 0 {
				rawdb.IndexTransactions(bc.db, 0, *tail, bc.quit)
			}
			return
		}
		// Update the transaction index to the new chain state
		if head-bc.txLookupLimit+1 < *tail {
			// Reindex a part of missing indices and rewind index tail to HEAD-limit
			rawdb.IndexTransactions(bc.db, head-bc.txLookupLimit+1, *tail, bc.quit)
		} else {
			// Unindex a part of stale indices and forward index tail to HEAD-limit
			rawdb.UnindexTransactions(bc.db, *tail, head-bc.txLookupLimit+1, bc.quit)
		}
	}

	// Any reindexing done, start listening to chain events and moving the index window
	var (
		done   chan struct{}                  // Non-nil if background unindexing or reindexing routine is active.
		headCh = make(chan ChainHeadEvent, 1) // Buffered to avoid locking up the event feed
	)
	sub := bc.SubscribeChainHeadEvent(headCh)
	if sub == nil {
		return
	}
	defer sub.Unsubscribe()

	for {
		select {
		case head := <-headCh:
			if done == nil {
				done = make(chan struct{})
				go indexBlocks(rawdb.ReadTxIndexTail(bc.db), head.Block.NumberU64(), done)
			}
		case <-done:
			done = nil
		case <-bc.quit:
			if done != nil {
				log.Info("Waiting background transaction indexer to exit")
				<-done
			}
			return
		}
	}
}

// reportBlock logs a bad block error.
func (bc *BlockChain) reportBlock(block *types.Block, receipts types.Receipts, err error) {
	rawdb.WriteBadBlock(bc.db, block)

	var receiptString string
	for i, receipt := range receipts {
		receiptString += fmt.Sprintf("\t %d: cumulative: %v gas: %v contract: %v status: %v tx: %v logs: %v bloom: %x state: %x\n",
			i, receipt.CumulativeGasUsed, receipt.GasUsed, receipt.ContractAddress.Hex(),
			receipt.Status, receipt.TxHash.Hex(), receipt.Logs, receipt.Bloom, receipt.PostState)
	}
	log.Error(fmt.Sprintf(`
########## BAD BLOCK #########
Chain config: %v

Number: %v
Hash: 0x%x
ParentHash: 0x%x
%v

Error: %v
##############################
`, bc.chainConfig, block.Number(), block.Hash(), block.ParentHash(), receiptString, err))
}

// InsertHeaderChain attempts to insert the given header chain in to the local
// chain, possibly creating a reorg. If an error is returned, it will return the
// index number of the failing header as well an error describing what went wrong.
//
// The verify parameter can be used to fine tune whether nonce verification
// should be done or not. The reason behind the optional check is because some
// of the header retrieval mechanisms already need to verify nonces, as well as
// because nonces can be verified sparsely, not needing to check each.
func (bc *BlockChain) InsertHeaderChain(chain []*types.Header, checkFreq int) (int, error) {
	if len(chain) == 0 {
		return 0, nil
	}
	start := time.Now()
	if i, err := bc.hc.ValidateHeaderChain(chain, checkFreq); err != nil {
		return i, err
	}

	if !bc.chainmu.TryLock() {
		return 0, errChainStopped
	}
	defer bc.chainmu.Unlock()
	_, err := bc.hc.InsertHeaderChain(chain, start)
	return 0, err
}<|MERGE_RESOLUTION|>--- conflicted
+++ resolved
@@ -1170,39 +1170,6 @@
 	rawdb.WriteTd(batch, block.Hash(), block.NumberU64(), td)
 	rawdb.WriteBlock(batch, block)
 
-<<<<<<< HEAD
-=======
-	queueIndex := rawdb.ReadFirstQueueIndexNotInL2Block(bc.db, block.ParentHash())
-
-	// note: we can insert blocks with header-only ancestors here,
-	// so queueIndex might not yet be available in DB.
-	if queueIndex != nil {
-		numProcessed := uint64(block.NumL1MessagesProcessed(*queueIndex))
-		// do not overwrite the index written by the miner worker
-		if index := rawdb.ReadFirstQueueIndexNotInL2Block(bc.db, block.Hash()); index == nil {
-			newIndex := *queueIndex + numProcessed
-			log.Trace(
-				"Blockchain.writeBlockWithoutState WriteFirstQueueIndexNotInL2Block",
-				"number", block.Number(),
-				"hash", block.Hash().String(),
-				"queueIndex", *queueIndex,
-				"numProcessed", numProcessed,
-				"newIndex", newIndex,
-			)
-			rawdb.WriteFirstQueueIndexNotInL2Block(batch, block.Hash(), newIndex)
-		} else {
-			log.Trace(
-				"Blockchain.writeBlockWithoutState WriteFirstQueueIndexNotInL2Block: not overwriting existing index",
-				"number", block.Number(),
-				"hash", block.Hash().String(),
-				"queueIndex", *queueIndex,
-				"numProcessed", numProcessed,
-				"index", *index,
-			)
-		}
-	}
-
->>>>>>> fcd7212b
 	if err := batch.Write(); err != nil {
 		log.Crit("Failed to write block into disk", "err", err)
 	}
@@ -1255,40 +1222,7 @@
 	rawdb.WriteBlock(blockBatch, block)
 	rawdb.WriteReceipts(blockBatch, block.Hash(), block.NumberU64(), receipts)
 	rawdb.WritePreimages(blockBatch, state.Preimages())
-
-<<<<<<< HEAD
-=======
-	queueIndex := rawdb.ReadFirstQueueIndexNotInL2Block(bc.db, block.ParentHash())
-	if queueIndex == nil {
-		// We expect that we only insert contiguous chain segments,
-		// so the parent will always be inserted first.
-		log.Crit("Queue index in DB is nil", "parent", block.ParentHash(), "hash", block.Hash())
-	}
-	numProcessed := uint64(block.NumL1MessagesProcessed(*queueIndex))
-	// do not overwrite the index written by the miner worker
-	if index := rawdb.ReadFirstQueueIndexNotInL2Block(bc.db, block.Hash()); index == nil {
-		newIndex := *queueIndex + numProcessed
-		log.Trace(
-			"Blockchain.writeBlockWithState WriteFirstQueueIndexNotInL2Block",
-			"number", block.Number(),
-			"hash", block.Hash().String(),
-			"queueIndex", *queueIndex,
-			"numProcessed", numProcessed,
-			"newIndex", newIndex,
-		)
-		rawdb.WriteFirstQueueIndexNotInL2Block(blockBatch, block.Hash(), newIndex)
-	} else {
-		log.Trace(
-			"Blockchain.writeBlockWithState WriteFirstQueueIndexNotInL2Block: not overwriting existing index",
-			"number", block.Number(),
-			"hash", block.Hash().String(),
-			"queueIndex", *queueIndex,
-			"numProcessed", numProcessed,
-			"index", *index,
-		)
-	}
-
->>>>>>> fcd7212b
+	
 	if err := blockBatch.Write(); err != nil {
 		log.Crit("Failed to write block into disk", "err", err)
 	}
