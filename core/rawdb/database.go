--- conflicted
+++ resolved
@@ -405,11 +405,8 @@
 				databaseVersionKey, headHeaderKey, headBlockKey, headFastBlockKey, lastPivotKey,
 				fastTrieProgressKey, snapshotDisabledKey, SnapshotRootKey, snapshotJournalKey,
 				snapshotGeneratorKey, snapshotRecoveryKey, txIndexTailKey, fastTxLookupLimitKey,
-<<<<<<< HEAD
-				uncleanShutdownKey, badBlockKey, skeletonSyncStatusKey,
-=======
+				//>>>>>>> scroll/v4.1.0
 				uncleanShutdownKey, badBlockKey, syncedL1BlockNumberKey,
->>>>>>> 983d6302
 			} {
 				if bytes.Equal(key, meta) {
 					metadata.Add(size)
