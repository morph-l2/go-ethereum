// Copyright 2018 The go-ethereum Authors
// This file is part of the go-ethereum library.
//
// The go-ethereum library is free software: you can redistribute it and/or modify
// it under the terms of the GNU Lesser General Public License as published by
// the Free Software Foundation, either version 3 of the License, or
// (at your option) any later version.
//
// The go-ethereum library is distributed in the hope that it will be useful,
// but WITHOUT ANY WARRANTY; without even the implied warranty of
// MERCHANTABILITY or FITNESS FOR A PARTICULAR PURPOSE. See the
// GNU Lesser General Public License for more details.
//
// You should have received a copy of the GNU Lesser General Public License
// along with the go-ethereum library. If not, see <http://www.gnu.org/licenses/>.

// Package rawdb contains a collection of low level database accessors.
package rawdb

import (
	"bytes"
	"encoding/binary"
	"errors"

	leveldb "github.com/syndtr/goleveldb/leveldb/errors"

	"github.com/scroll-tech/go-ethereum/common"
	"github.com/scroll-tech/go-ethereum/ethdb/memorydb"
	"github.com/scroll-tech/go-ethereum/metrics"
)

// The fields below define the low level database schema prefixing.
var (
	// databaseVersionKey tracks the current database version.
	databaseVersionKey = []byte("DatabaseVersion")

	// headHeaderKey tracks the latest known header's hash.
	headHeaderKey = []byte("LastHeader")

	// headBlockKey tracks the latest known full block's hash.
	headBlockKey = []byte("LastBlock")

	// headFastBlockKey tracks the latest known incomplete block's hash during fast sync.
	headFastBlockKey = []byte("LastFast")

	// lastPivotKey tracks the last pivot block used by fast sync (to reenable on sethead).
	lastPivotKey = []byte("LastPivot")

	// fastTrieProgressKey tracks the number of trie entries imported during fast sync.
	fastTrieProgressKey = []byte("TrieSync")

	// snapshotDisabledKey flags that the snapshot should not be maintained due to initial sync.
	snapshotDisabledKey = []byte("SnapshotDisabled")

	// SnapshotRootKey tracks the hash of the last snapshot.
	SnapshotRootKey = []byte("SnapshotRoot")

	// snapshotJournalKey tracks the in-memory diff layers across restarts.
	snapshotJournalKey = []byte("SnapshotJournal")

	// snapshotGeneratorKey tracks the snapshot generation marker across restarts.
	snapshotGeneratorKey = []byte("SnapshotGenerator")

	// snapshotRecoveryKey tracks the snapshot recovery marker across restarts.
	snapshotRecoveryKey = []byte("SnapshotRecovery")

	// snapshotSyncStatusKey tracks the snapshot sync status across restarts.
	snapshotSyncStatusKey = []byte("SnapshotSyncStatus")

	// skeletonSyncStatusKey tracks the skeleton sync status across restarts.
	skeletonSyncStatusKey = []byte("SkeletonSyncStatus")

	// txIndexTailKey tracks the oldest block whose transactions have been indexed.
	txIndexTailKey = []byte("TransactionIndexTail")

	// fastTxLookupLimitKey tracks the transaction lookup limit during fast sync.
	fastTxLookupLimitKey = []byte("FastTransactionLookupLimit")

	// badBlockKey tracks the list of bad blocks seen by local
	badBlockKey = []byte("InvalidBlock")

	// uncleanShutdownKey tracks the list of local crashes
	uncleanShutdownKey = []byte("unclean-shutdown") // config prefix for the db

	// Data item prefixes (use single byte to avoid mixing data types, avoid `i`, used for indexes).
	headerPrefix       = []byte("h") // headerPrefix + num (uint64 big endian) + hash -> header
	headerTDSuffix     = []byte("t") // headerPrefix + num (uint64 big endian) + hash + headerTDSuffix -> td
	headerHashSuffix   = []byte("n") // headerPrefix + num (uint64 big endian) + headerHashSuffix -> hash
	headerNumberPrefix = []byte("H") // headerNumberPrefix + hash -> num (uint64 big endian)

	blockBodyPrefix     = []byte("b") // blockBodyPrefix + num (uint64 big endian) + hash -> block body
	blockReceiptsPrefix = []byte("r") // blockReceiptsPrefix + num (uint64 big endian) + hash -> block receipts

	txLookupPrefix        = []byte("l") // txLookupPrefix + hash -> transaction/receipt lookup metadata
	bloomBitsPrefix       = []byte("B") // bloomBitsPrefix + bit (uint16 big endian) + section (uint64 big endian) + hash -> bloom bits
	SnapshotAccountPrefix = []byte("a") // SnapshotAccountPrefix + account hash -> account trie value
	SnapshotStoragePrefix = []byte("o") // SnapshotStoragePrefix + account hash + storage hash -> storage trie value
	CodePrefix            = []byte("c") // CodePrefix + code hash -> account code
	skeletonHeaderPrefix  = []byte("S") // skeletonHeaderPrefix + num (uint64 big endian) -> header

	PreimagePrefix = []byte("secure-key-")      // PreimagePrefix + hash -> preimage
	configPrefix   = []byte("ethereum-config-") // config prefix for the db

	// Chain index prefixes (use `i` + single byte to avoid mixing data types).
	BloomBitsIndexPrefix = []byte("iB") // BloomBitsIndexPrefix is the data table of a chain indexer to track its progress

	preimageCounter    = metrics.NewRegisteredCounter("db/preimage/total", nil)
	preimageHitCounter = metrics.NewRegisteredCounter("db/preimage/hits", nil)

	// Row consumption
	rowConsumptionPrefix = []byte("rc") // rowConsumptionPrefix + hash -> row consumption by block

	// Skipped transactions
	numSkippedTransactionsKey    = []byte("NumberOfSkippedTransactions")
	skippedTransactionPrefix     = []byte("skip") // skippedTransactionPrefix + tx hash -> skipped transaction
	skippedTransactionHashPrefix = []byte("sh")   // skippedTransactionHashPrefix + index -> tx hash
)

const (
	// freezerHeaderTable indicates the name of the freezer header table.
	freezerHeaderTable = "headers"

	// freezerHashTable indicates the name of the freezer canonical hash table.
	freezerHashTable = "hashes"

	// freezerBodiesTable indicates the name of the freezer block body table.
	freezerBodiesTable = "bodies"

	// freezerReceiptTable indicates the name of the freezer receipts table.
	freezerReceiptTable = "receipts"

	// freezerDifficultyTable indicates the name of the freezer total difficulty table.
	freezerDifficultyTable = "diffs"
)

// FreezerNoSnappy configures whether compression is disabled for the ancient-tables.
// Hashes and difficulties don't compress well.
var FreezerNoSnappy = map[string]bool{
	freezerHeaderTable:     false,
	freezerHashTable:       true,
	freezerBodiesTable:     false,
	freezerReceiptTable:    false,
	freezerDifficultyTable: true,
}

// LegacyTxLookupEntry is the legacy TxLookupEntry definition with some unnecessary
// fields.
type LegacyTxLookupEntry struct {
	BlockHash  common.Hash
	BlockIndex uint64
	Index      uint64
}

// encodeBlockNumber encodes a block number as big endian uint64
func encodeBlockNumber(number uint64) []byte {
	enc := make([]byte, 8)
	binary.BigEndian.PutUint64(enc, number)
	return enc
}

// headerKeyPrefix = headerPrefix + num (uint64 big endian)
func headerKeyPrefix(number uint64) []byte {
	return append(headerPrefix, encodeBlockNumber(number)...)
}

// headerKey = headerPrefix + num (uint64 big endian) + hash
func headerKey(number uint64, hash common.Hash) []byte {
	return append(append(headerPrefix, encodeBlockNumber(number)...), hash.Bytes()...)
}

// headerTDKey = headerPrefix + num (uint64 big endian) + hash + headerTDSuffix
func headerTDKey(number uint64, hash common.Hash) []byte {
	return append(headerKey(number, hash), headerTDSuffix...)
}

// headerHashKey = headerPrefix + num (uint64 big endian) + headerHashSuffix
func headerHashKey(number uint64) []byte {
	return append(append(headerPrefix, encodeBlockNumber(number)...), headerHashSuffix...)
}

// headerNumberKey = headerNumberPrefix + hash
func headerNumberKey(hash common.Hash) []byte {
	return append(headerNumberPrefix, hash.Bytes()...)
}

// blockBodyKey = blockBodyPrefix + num (uint64 big endian) + hash
func blockBodyKey(number uint64, hash common.Hash) []byte {
	return append(append(blockBodyPrefix, encodeBlockNumber(number)...), hash.Bytes()...)
}

// blockReceiptsKey = blockReceiptsPrefix + num (uint64 big endian) + hash
func blockReceiptsKey(number uint64, hash common.Hash) []byte {
	return append(append(blockReceiptsPrefix, encodeBlockNumber(number)...), hash.Bytes()...)
}

// txLookupKey = txLookupPrefix + hash
func txLookupKey(hash common.Hash) []byte {
	return append(txLookupPrefix, hash.Bytes()...)
}

// accountSnapshotKey = SnapshotAccountPrefix + hash
func accountSnapshotKey(hash common.Hash) []byte {
	return append(SnapshotAccountPrefix, hash.Bytes()...)
}

// storageSnapshotKey = SnapshotStoragePrefix + account hash + storage hash
func storageSnapshotKey(accountHash, storageHash common.Hash) []byte {
	return append(append(SnapshotStoragePrefix, accountHash.Bytes()...), storageHash.Bytes()...)
}

// storageSnapshotsKey = SnapshotStoragePrefix + account hash + storage hash
func storageSnapshotsKey(accountHash common.Hash) []byte {
	return append(SnapshotStoragePrefix, accountHash.Bytes()...)
}

// bloomBitsKey = bloomBitsPrefix + bit (uint16 big endian) + section (uint64 big endian) + hash
func bloomBitsKey(bit uint, section uint64, hash common.Hash) []byte {
	key := append(append(bloomBitsPrefix, make([]byte, 10)...), hash.Bytes()...)

	binary.BigEndian.PutUint16(key[1:], uint16(bit))
	binary.BigEndian.PutUint64(key[3:], section)

	return key
}

// skeletonHeaderKey = skeletonHeaderPrefix + num (uint64 big endian)
func skeletonHeaderKey(number uint64) []byte {
	return append(skeletonHeaderPrefix, encodeBlockNumber(number)...)
}

// preimageKey = PreimagePrefix + hash
func preimageKey(hash common.Hash) []byte {
	return append(PreimagePrefix, hash.Bytes()...)
}

// codeKey = CodePrefix + hash
func codeKey(hash common.Hash) []byte {
	return append(CodePrefix, hash.Bytes()...)
}

// IsCodeKey reports whether the given byte slice is the key of contract code,
// if so return the raw code hash as well.
func IsCodeKey(key []byte) (bool, []byte) {
	if bytes.HasPrefix(key, CodePrefix) && len(key) == common.HashLength+len(CodePrefix) {
		return true, key[len(CodePrefix):]
	}
	return false, nil
}

// configKey = configPrefix + hash
func configKey(hash common.Hash) []byte {
	return append(configPrefix, hash.Bytes()...)
}

<<<<<<< HEAD
=======
// encodeBigEndian encodes an index as big endian uint64
func encodeBigEndian(index uint64) []byte {
	enc := make([]byte, 8)
	binary.BigEndian.PutUint64(enc, index)
	return enc
}

// L1MessageKey = l1MessagePrefix + queueIndex (uint64 big endian)
func L1MessageKey(queueIndex uint64) []byte {
	return append(l1MessagePrefix, encodeBigEndian(queueIndex)...)
}

// FirstQueueIndexNotInL2BlockKey = firstQueueIndexNotInL2BlockPrefix + L2 block hash
func FirstQueueIndexNotInL2BlockKey(l2BlockHash common.Hash) []byte {
	return append(firstQueueIndexNotInL2BlockPrefix, l2BlockHash.Bytes()...)
}

>>>>>>> 7de261b1
// rowConsumptionKey = rowConsumptionPrefix + hash
func rowConsumptionKey(hash common.Hash) []byte {
	return append(rowConsumptionPrefix, hash.Bytes()...)
}

func isNotFoundErr(err error) bool {
	return errors.Is(err, leveldb.ErrNotFound) || errors.Is(err, memorydb.ErrMemorydbNotFound)
}

// SkippedTransactionKey = skippedTransactionPrefix + tx hash
func SkippedTransactionKey(txHash common.Hash) []byte {
	return append(skippedTransactionPrefix, txHash.Bytes()...)
}

// SkippedTransactionHashKey = skippedTransactionHashPrefix + index (uint64 big endian)
func SkippedTransactionHashKey(index uint64) []byte {
	return append(skippedTransactionHashPrefix, encodeBigEndian(index)...)
}<|MERGE_RESOLUTION|>--- conflicted
+++ resolved
@@ -252,8 +252,6 @@
 	return append(configPrefix, hash.Bytes()...)
 }
 
-<<<<<<< HEAD
-=======
 // encodeBigEndian encodes an index as big endian uint64
 func encodeBigEndian(index uint64) []byte {
 	enc := make([]byte, 8)
@@ -261,17 +259,6 @@
 	return enc
 }
 
-// L1MessageKey = l1MessagePrefix + queueIndex (uint64 big endian)
-func L1MessageKey(queueIndex uint64) []byte {
-	return append(l1MessagePrefix, encodeBigEndian(queueIndex)...)
-}
-
-// FirstQueueIndexNotInL2BlockKey = firstQueueIndexNotInL2BlockPrefix + L2 block hash
-func FirstQueueIndexNotInL2BlockKey(l2BlockHash common.Hash) []byte {
-	return append(firstQueueIndexNotInL2BlockPrefix, l2BlockHash.Bytes()...)
-}
-
->>>>>>> 7de261b1
 // rowConsumptionKey = rowConsumptionPrefix + hash
 func rowConsumptionKey(hash common.Hash) []byte {
 	return append(rowConsumptionPrefix, hash.Bytes()...)
