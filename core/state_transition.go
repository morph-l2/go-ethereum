// Copyright 2014 The go-ethereum Authors
// This file is part of the go-ethereum library.
//
// The go-ethereum library is free software: you can redistribute it and/or modify
// it under the terms of the GNU Lesser General Public License as published by
// the Free Software Foundation, either version 3 of the License, or
// (at your option) any later version.
//
// The go-ethereum library is distributed in the hope that it will be useful,
// but WITHOUT ANY WARRANTY; without even the implied warranty of
// MERCHANTABILITY or FITNESS FOR A PARTICULAR PURPOSE. See the
// GNU Lesser General Public License for more details.
//
// You should have received a copy of the GNU Lesser General Public License
// along with the go-ethereum library. If not, see <http://www.gnu.org/licenses/>.

package core

import (
	"bytes"
	"errors"
	"fmt"
	math "math"
	"math/big"
	"time"

	"github.com/morph-l2/go-ethereum/common"
	cmath "github.com/morph-l2/go-ethereum/common/math"
	"github.com/morph-l2/go-ethereum/core/tracing"
	"github.com/morph-l2/go-ethereum/core/types"
	"github.com/morph-l2/go-ethereum/core/vm"
	"github.com/morph-l2/go-ethereum/crypto/codehash"
	"github.com/morph-l2/go-ethereum/log"
	"github.com/morph-l2/go-ethereum/metrics"
	"github.com/morph-l2/go-ethereum/params"
	"github.com/morph-l2/go-ethereum/rollup/fees"
)

var emptyKeccakCodeHash = codehash.EmptyKeccakCodeHash

var (
	stateTransitionEvmCallExecutionTimer = metrics.NewRegisteredTimer("state/transition/call_execution", nil)
	stateTransitionApplyMessageTimer     = metrics.NewRegisteredTimer("state/transition/apply_message", nil)
)

/*
The State Transitioning Model

A state transition is a change made when a transaction is applied to the current world state
The state transitioning model does all the necessary work to work out a valid new state root.

1) Nonce handling
2) Pre pay gas
3) Create a new state object if the recipient is \0*32
4) Value transfer
== If contract creation ==

	4a) Attempt to run transaction data
	4b) If valid, use result as code for the new state object

== end ==
5) Run Script section
6) Derive new state root
*/
type StateTransition struct {
	gp         *GasPool
	msg        Message
	gas        uint64
	gasPrice   *big.Int
	gasFeeCap  *big.Int
	gasTipCap  *big.Int
	initialGas uint64
	value      *big.Int
	data       []byte
	state      vm.StateDB
	evm        *vm.EVM

	l1DataFee *big.Int

	feeUsed    *big.Int
	feeRate    *big.Int
	tokenScale *big.Int
}

// Message represents a message sent to a contract.
type Message interface {
	From() common.Address
	To() *common.Address

	GasPrice() *big.Int
	GasFeeCap() *big.Int
	GasTipCap() *big.Int
	Gas() uint64
	Value() *big.Int

	Nonce() uint64
	IsFake() bool
	Data() []byte
	AccessList() types.AccessList
	IsL1MessageTx() bool
	SetCodeAuthorizations() []types.SetCodeAuthorization
	FeeTokenID() *uint16
	FeeLimit() *big.Int
}

// ExecutionResult includes all output after executing given evm
// message no matter the execution itself is successful or not.
type ExecutionResult struct {
	L1DataFee  *big.Int
	FeeUsed    *big.Int
	FeeRate    *big.Int
	TokenScale *big.Int
	UsedGas    uint64 // Total used gas but include the refunded gas
	Err        error  // Any error encountered during the execution(listed in core/vm/errors.go)
	ReturnData []byte // Returned data from evm(function result or data supplied with revert opcode)
}

// Unwrap returns the internal evm error which allows us for further
// analysis outside.
func (result *ExecutionResult) Unwrap() error {
	return result.Err
}

// Failed returns the indicator whether the execution is successful or not
func (result *ExecutionResult) Failed() bool { return result.Err != nil }

// Return is a helper function to help caller distinguish between revert reason
// and function return. Return returns the data after execution if no error occurs.
func (result *ExecutionResult) Return() []byte {
	if result.Err != nil {
		return nil
	}
	return common.CopyBytes(result.ReturnData)
}

// Revert returns the concrete revert reason if the execution is aborted by `REVERT`
// opcode. Note the reason can be nil if no data supplied with revert opcode.
func (result *ExecutionResult) Revert() []byte {
	if result.Err != vm.ErrExecutionReverted {
		return nil
	}
	return common.CopyBytes(result.ReturnData)
}

// IntrinsicGas computes the 'intrinsic gas' for a message with the given data.
func IntrinsicGas(data []byte, accessList types.AccessList, authList []types.SetCodeAuthorization, isContractCreation bool, isHomestead, isEIP2028 bool, isEIP3860 bool) (uint64, error) {
	// Set the starting gas for the raw transaction
	var gas uint64
	if isContractCreation && isHomestead {
		gas = params.TxGasContractCreation
	} else {
		gas = params.TxGas
	}
	dataLen := uint64(len(data))
	// Bump the required gas by the amount of transactional data
	if dataLen > 0 {
		// Zero and non-zero bytes are priced differently
		var nz uint64
		for _, byt := range data {
			if byt != 0 {
				nz++
			}
		}
		// Make sure we don't exceed uint64 for all data combinations
		nonZeroGas := params.TxDataNonZeroGasFrontier
		if isEIP2028 {
			nonZeroGas = params.TxDataNonZeroGasEIP2028
		}
		if (math.MaxUint64-gas)/nonZeroGas < nz {
			return 0, ErrGasUintOverflow
		}
		gas += nz * nonZeroGas

		z := dataLen - nz
		if (math.MaxUint64-gas)/params.TxDataZeroGas < z {
			return 0, ErrGasUintOverflow
		}
		gas += z * params.TxDataZeroGas

		if isContractCreation && isEIP3860 {
			lenWords := toWordSize(dataLen)
			if (math.MaxUint64-gas)/params.InitCodeWordGas < lenWords {
				return 0, ErrGasUintOverflow
			}
			gas += lenWords * params.InitCodeWordGas
		}
	}
	if accessList != nil {
		gas += uint64(len(accessList)) * params.TxAccessListAddressGas
		gas += uint64(accessList.StorageKeys()) * params.TxAccessListStorageKeyGas
	}
	if authList != nil {
		gas += uint64(len(authList)) * params.CallNewAccountGas
	}
	return gas, nil
}

// toWordSize returns the ceiled word size required for init code payment calculation.
func toWordSize(size uint64) uint64 {
	if size > math.MaxUint64-31 {
		return math.MaxUint64/32 + 1
	}

	return (size + 31) / 32
}

// NewStateTransition initialises and returns a new state transition object.
func NewStateTransition(evm *vm.EVM, msg Message, gp *GasPool, l1DataFee *big.Int) *StateTransition {
	return &StateTransition{
		gp:        gp,
		evm:       evm,
		msg:       msg,
		gasPrice:  msg.GasPrice(),
		gasFeeCap: msg.GasFeeCap(),
		gasTipCap: msg.GasTipCap(),
		value:     msg.Value(),
		data:      msg.Data(),
		state:     evm.StateDB,
		l1DataFee: l1DataFee,
	}
}

// ApplyMessage computes the new state by applying the given message
// against the old state within the environment.
//
// ApplyMessage returns the bytes returned by any EVM execution (if it took place),
// the gas used (which includes gas refunds) and an error if it failed. An error always
// indicates a core error meaning that the message would always fail for that particular
// state and would never be accepted within a block.
func ApplyMessage(evm *vm.EVM, msg Message, gp *GasPool, l1DataFee *big.Int) (*ExecutionResult, error) {
	defer func(t time.Time) {
		stateTransitionApplyMessageTimer.Update(time.Since(t))
	}(time.Now())
	return NewStateTransition(evm, msg, gp, l1DataFee).TransitionDb()
}

// to returns the recipient of the message.
func (st *StateTransition) to() common.Address {
	if st.msg == nil || st.msg.To() == nil /* contract creation */ {
		return common.Address{}
	}
	return *st.msg.To()
}

func (st *StateTransition) buyGas() error {
	mgval := new(big.Int).SetUint64(st.msg.Gas())
	mgval = mgval.Mul(mgval, st.gasPrice)

	if st.evm.ChainConfig().Morph.FeeVaultEnabled() {
		// should be fine to add st.l1DataFee even without `L1MessageTx` check, since L1MessageTx will come with 0 l1DataFee,
		// but double check to make sure
		if !st.msg.IsL1MessageTx() {
			log.Debug("Adding L1DataFee", "l1DataFee", st.l1DataFee)
			mgval = mgval.Add(mgval, st.l1DataFee)
		}
	}

	balanceCheck := mgval
	if st.gasFeeCap != nil {
		balanceCheck = new(big.Int).SetUint64(st.msg.Gas())
		balanceCheck = balanceCheck.Mul(balanceCheck, st.gasFeeCap)
		balanceCheck.Add(balanceCheck, st.value)
		if st.evm.ChainConfig().Morph.FeeVaultEnabled() {
			// should be fine to add st.l1DataFee even without `L1MessageTx` check, since L1MessageTx will come with 0 l1DataFee,
			// but double check to make sure
			if !st.msg.IsL1MessageTx() {
				balanceCheck.Add(balanceCheck, st.l1DataFee)
			}
		}
	}
	if have, want := st.state.GetBalance(st.msg.From()), balanceCheck; have.Cmp(want) < 0 {
		return fmt.Errorf("%w: address %v have %v want %v", ErrInsufficientFunds, st.msg.From().Hex(), have, want)
	}
	if err := st.gp.SubGas(st.msg.Gas()); err != nil {
		return err
	}

	if st.evm.Config.Tracer != nil && st.evm.Config.Tracer.OnGasChange != nil {
		st.evm.Config.Tracer.OnGasChange(0, st.msg.Gas(), tracing.GasChangeTxInitialBalance)
	}

	st.gas += st.msg.Gas()

	st.initialGas = st.msg.Gas()
	st.state.SubBalance(st.msg.From(), mgval, tracing.BalanceDecreaseGasBuy)
	return nil
}

// buyERC20Gas handles gas payment using ERC20 tokens
func (st *StateTransition) buyERC20Gas() error {
	// Calculate the total ETH fee needed
	mgval := new(big.Int).SetUint64(st.msg.Gas())
	mgval = mgval.Mul(mgval, st.gasPrice)

	if !st.evm.ChainConfig().Morph.FeeVaultEnabled() {
		return errors.New("tx need fee vault enable")
	}

	log.Debug("Adding L1DataFee for ERC20 gas payment", "l1DataFee", st.l1DataFee)
	mgval = mgval.Add(mgval, st.l1DataFee)

	// Check value
	if have, want := st.state.GetBalance(st.msg.From()), st.value; have.Cmp(want) < 0 {
		return fmt.Errorf("%w: address %v  have %v want %v", ErrInsufficientValue, st.msg.From().Hex(), have.String(), want.String())
	}
	// Check ERC20 token balance
	tokenInfo, erc20Balance, err := st.GetERC20BalanceHybrid(st.msg.FeeTokenID(), st.msg.From())
	if err != nil {
		return fmt.Errorf("failed to get ERC20 balance: %v", err)
	}
	log.Debug("ERC20 gas payment calculation",
		"tokenID", *st.msg.FeeTokenID(),
		"tokenAddress", tokenInfo.TokenAddress.Hex(),
		"fee", mgval,
	)

	erc20Mgval, err := fees.EthToAlt(st.state, st.msg.FeeTokenID(), mgval)
	feeLimit := erc20Balance
	if st.msg.FeeLimit() != nil {
		feeLimit = cmath.BigMin(erc20Balance, st.msg.FeeLimit())
	}
	if feeLimit.Cmp(erc20Mgval) < 0 {
		return fmt.Errorf("%w: address %v has insufficient erc20 balance or fee limit, have %v need %v (token %s)",
			ErrInsufficientGasFee, st.msg.From().Hex(), feeLimit, mgval, tokenInfo.TokenAddress.Hex())
	}

	// Check gas pool
	if err := st.gp.SubGas(st.msg.Gas()); err != nil {
		return err
	}
	st.gas += st.msg.Gas()
	st.initialGas = st.msg.Gas()

	// Transfer ERC20 tokens from user to fee vault
	feeVaultAddress := st.evm.ChainConfig().Morph.FeeVaultAddress
	if feeVaultAddress == nil || bytes.Equal(feeVaultAddress.Bytes(), common.Address{}.Bytes()) {
		return fmt.Errorf("fee vault address is not configured")
	}
	if err := st.TransferERC20Hybrid(tokenInfo.TokenAddress, st.msg.From(), *feeVaultAddress, erc20Mgval, tokenInfo.BalanceSlot); err != nil {
		return fmt.Errorf("failed to transfer ERC20 tokens for gas payment: %v", err)
	}

	log.Debug("ERC20 gas payment successful",
		"tokenID", *st.msg.FeeTokenID(),
		"tokenAddress", tokenInfo.TokenAddress.String(),
		"from", st.msg.From().String(),
		"amount", mgval,
		"erc20Amount", erc20Mgval,
		"feeVault", feeVaultAddress.String())

	return nil
}

func (st *StateTransition) preCheck() error {
	if st.msg.IsL1MessageTx() {
		// No fee fields to check, no nonce to check, and no need to check if EOA (L1 already verified it for us)
		// Gas is free, but no refunds!
		st.gas += st.msg.Gas()
		st.initialGas = st.msg.Gas()
		return st.gp.SubGas(st.msg.Gas()) // gas used by deposits may not be used by other txs
	}

	// Only check transactions that are not fake
	if !st.msg.IsFake() {
		// Make sure this transaction's nonce is correct.
		stNonce := st.state.GetNonce(st.msg.From())
		if msgNonce := st.msg.Nonce(); stNonce < msgNonce {
			return fmt.Errorf("%w: address %v, tx: %d state: %d", ErrNonceTooHigh,
				st.msg.From().Hex(), msgNonce, stNonce)
		} else if stNonce > msgNonce {
			return fmt.Errorf("%w: address %v, tx: %d state: %d", ErrNonceTooLow,
				st.msg.From().Hex(), msgNonce, stNonce)
		} else if stNonce+1 < stNonce {
			return fmt.Errorf("%w: address %v, nonce: %d", ErrNonceMax,
				st.msg.From().Hex(), stNonce)
		}
		// Make sure the sender is an EOA
		code := st.state.GetCode(st.msg.From())
		_, delegated := types.ParseDelegation(code)
		if len(code) > 0 && !delegated {
			return fmt.Errorf("%w: address %v, len(code): %d", ErrSenderNoEOA, st.msg.From().Hex(), len(code))
		}
	}
	// Make sure that transaction gasFeeCap is greater than the baseFee (post london)
	// Note: Logically, this should be `IsCurie`, but we keep `IsLondon` to ensure backward compatibility.
	if st.evm.ChainConfig().IsLondon(st.evm.Context.BlockNumber) {
		// Skip the checks if gas fields are zero and baseFee was explicitly disabled (eth_call)
		if !st.evm.Config.NoBaseFee || st.gasFeeCap.BitLen() > 0 || st.gasTipCap.BitLen() > 0 {
			if l := st.gasFeeCap.BitLen(); l > 256 {
				return fmt.Errorf("%w: address %v, maxFeePerGas bit length: %d", ErrFeeCapVeryHigh,
					st.msg.From().Hex(), l)
			}
			if l := st.gasTipCap.BitLen(); l > 256 {
				return fmt.Errorf("%w: address %v, maxPriorityFeePerGas bit length: %d", ErrTipVeryHigh,
					st.msg.From().Hex(), l)
			}
			if st.gasFeeCap.Cmp(st.gasTipCap) < 0 {
				return fmt.Errorf("%w: address %v, maxPriorityFeePerGas: %s, maxFeePerGas: %s", ErrTipAboveFeeCap,
					st.msg.From().Hex(), st.gasTipCap, st.gasFeeCap)
			}
			// This will panic if baseFee is nil, but basefee presence is verified
			// as part of header validation.
			if st.evm.Context.BaseFee != nil && st.gasFeeCap.Cmp(st.evm.Context.BaseFee) < 0 {
				return fmt.Errorf("%w: address %v, maxFeePerGas: %s baseFee: %s", ErrFeeCapTooLow,
					st.msg.From().Hex(), st.gasFeeCap, st.evm.Context.BaseFee)
			}
			if st.evm.Context.BaseFee == nil && st.gasFeeCap.Cmp(big.NewInt(0)) < 0 {
				return fmt.Errorf("%w: address %v, maxFeePerGas: %s baseFee: %s", ErrFeeCapTooLow,
					st.msg.From().Hex(), st.gasFeeCap, st.evm.Context.BaseFee)
			}
		}
	}
	// Check that EIP-7702 authorization list signatures are well formed.
	if st.msg.SetCodeAuthorizations() != nil {
		if st.msg.To() == nil {
			return fmt.Errorf("%w (sender %v)", ErrSetCodeTxCreate, st.msg.From())
		}
		if len(st.msg.SetCodeAuthorizations()) == 0 {
			return fmt.Errorf("%w (sender %v)", ErrEmptyAuthList, st.msg.From())
		}
	}
<<<<<<< HEAD
	if st.msg.FeeTokenID() != nil && *st.msg.FeeTokenID() != 0 {
		active, err := fees.IsTokenActive(st.state, fees.TokenRegistryAddress, *st.msg.FeeTokenID())
		if err != nil {
			return fmt.Errorf("get token status failed %v", err)
		}
		if !active {
			return fmt.Errorf("token %v not active", *st.msg.FeeTokenID())
		}
=======
	if st.msg.FeeTokenID() != nil {
>>>>>>> eb4c2525
		return st.buyERC20Gas()
	}
	return st.buyGas()
}

// TransitionDb will transition the state by applying the current message and
// returning the evm execution result with following fields.
//
//   - used gas:
//     total gas used (including gas being refunded)
//   - returndata:
//     the returned data from evm
//   - concrete execution error:
//     various **EVM** error which aborts the execution,
//     e.g. ErrOutOfGas, ErrExecutionReverted
//
// However if any consensus issue encountered, return the error directly with
// nil evm execution result.
func (st *StateTransition) TransitionDb() (*ExecutionResult, error) {
	// First check this message satisfies all consensus rules before
	// applying the message. The rules include these clauses
	//
	// 1. the nonce of the message caller is correct
	// 2. caller has enough balance to cover transaction fee(gaslimit * gasprice)
	// 3. the amount of gas required is available in the block
	// 4. the purchased gas is enough to cover intrinsic usage
	// 5. there is no overflow when calculating intrinsic gas
	// 6. caller has enough balance to cover asset transfer for **topmost** call

	// Check clauses 1-3, buy gas if everything is correct
	if err := st.preCheck(); err != nil {
		return nil, err
	}

	var (
		msg              = st.msg
		sender           = vm.AccountRef(msg.From())
		rules            = st.evm.ChainConfig().Rules(st.evm.Context.BlockNumber, st.evm.Context.Time.Uint64())
		contractCreation = msg.To() == nil
	)

	// Check clauses 4-5, subtract intrinsic gas if everything is correct
	gas, err := IntrinsicGas(st.data, st.msg.AccessList(), st.msg.SetCodeAuthorizations(), contractCreation, rules.IsHomestead, rules.IsIstanbul, rules.IsShanghai)
	if err != nil {
		return nil, err
	}
	if st.gas < gas {
		// Allow L1 message transactions to be included in the block but fail during execution,
		// instead of rejecting them outright at this point.
		if st.msg.IsL1MessageTx() {
			gas = st.gas
		} else {
			return nil, fmt.Errorf("%w: have %d, want %d", ErrIntrinsicGas, st.gas, gas)
		}
	}
	if t := st.evm.Config.Tracer; t != nil && t.OnGasChange != nil {
		t.OnGasChange(st.gas, st.gas-gas, tracing.GasChangeTxIntrinsicGas)
	}
	st.gas -= gas

	// Check clause 6
	if msg.Value().Sign() > 0 && !msg.IsL1MessageTx() && !st.evm.Context.CanTransfer(st.state, msg.From(), msg.Value()) {
		return nil, fmt.Errorf("%w: address %v", ErrInsufficientFundsForTransfer, msg.From().Hex())
	}

	// Check whether the init code size has been exceeded.
	if rules.IsShanghai && contractCreation && len(st.data) > params.MaxInitCodeSize {
		return nil, fmt.Errorf("%w: code size %v limit %v", ErrMaxInitCodeSizeExceeded, len(st.data), params.MaxInitCodeSize)
	}
	// Execute the preparatory steps for state transition which includes:
	// - prepare accessList(post-berlin)
	// - reset transient storage(eip 1153)
	st.state.Prepare(rules, msg.From(), st.evm.Context.Coinbase, msg.To(), vm.ActivePrecompiles(rules), msg.AccessList())

	var (
		ret   []byte
		vmerr error // vm errors do not effect consensus and are therefore not assigned to err
	)
	if contractCreation {
		ret, _, st.gas, vmerr = st.evm.Create(sender, st.data, st.gas, st.value)
	} else {
		// Increment the nonce for the next transaction
		st.state.SetNonce(msg.From(), st.state.GetNonce(sender.Address())+1, tracing.NonceChangeEoACall)

		// Apply EIP-7702 authorizations.
		if msg.SetCodeAuthorizations() != nil {
			for _, auth := range msg.SetCodeAuthorizations() {
				// Note errors are ignored, we simply skip invalid authorizations here.
				st.applyAuthorization(&auth)
			}
		}

		// Perform convenience warming of sender's delegation target. Although the
		// sender is already warmed in Prepare(..), it's possible a delegation to
		// the account was deployed during this transaction. To handle correctly,
		// simply wait until the final state of delegations is determined before
		// performing the resolution and warming.
		if addr, ok := types.ParseDelegation(st.state.GetCode(*msg.To())); ok {
			st.state.AddAddressToAccessList(addr)
		}

		evmCallStart := time.Now()
		ret, st.gas, vmerr = st.evm.Call(sender, st.to(), st.data, st.gas, st.value)
		stateTransitionEvmCallExecutionTimer.Update(time.Since(evmCallStart))
	}

	// no refunds for l1 messages
	if st.msg.IsL1MessageTx() {
		return &ExecutionResult{
			L1DataFee:  big.NewInt(0),
			UsedGas:    st.gasUsed(),
			Err:        vmerr,
			ReturnData: ret,
		}, nil
	}

	if !rules.IsLondon {
		// Before EIP-3529: refunds were capped to gasUsed / 2
		st.refundGas(params.RefundQuotient)
	} else {
		// After EIP-3529: refunds are capped to gasUsed / 5
		st.refundGas(params.RefundQuotientEIP3529)
	}
	effectiveTip := st.gasPrice

	// only burn the base fee if the fee vault is not enabled
	if rules.IsCurie && !st.evm.ChainConfig().Morph.FeeVaultEnabled() {
		effectiveTip = cmath.BigMin(st.gasTipCap, new(big.Int).Sub(st.gasFeeCap, st.evm.Context.BaseFee))
	}

	// The L2 Fee is the same as the fee that is charged in the normal geth
	// codepath. Add the L1DataFee to the L2 fee for the total fee that is sent
	// to the sequencer.
	if st.msg.FeeTokenID() == nil {
		l2Fee := new(big.Int).Mul(new(big.Int).SetUint64(st.gasUsed()), effectiveTip)
		fee := l2Fee
		if st.evm.ChainConfig().Morph.FeeVaultEnabled() {
			fee = new(big.Int).Add(st.l1DataFee, l2Fee)
		}
		st.state.AddBalance(st.evm.FeeRecipient(), fee, tracing.BalanceIncreaseRewardTransactionFee)
	}

	result := &ExecutionResult{
		L1DataFee:  st.l1DataFee,
		UsedGas:    st.gasUsed(),
		Err:        vmerr,
		ReturnData: ret,
	}
	if st.msg.FeeTokenID() != nil {
		result.FeeRate = st.feeRate
		result.FeeUsed = st.feeUsed // TODO
		result.TokenScale = st.tokenScale
	}
	return result, nil
}

// validateAuthorization validates an EIP-7702 authorization against the state.
func (st *StateTransition) validateAuthorization(auth *types.SetCodeAuthorization) (authority common.Address, err error) {
	// Verify chain ID is null or equal to current chain ID.
	if !auth.ChainID.IsZero() && auth.ChainID.CmpBig(st.evm.ChainConfig().ChainID) != 0 {
		return authority, ErrAuthorizationWrongChainID
	}
	// Limit nonce to 2^64-1 per EIP-2681.
	if auth.Nonce+1 < auth.Nonce {
		return authority, ErrAuthorizationNonceOverflow
	}
	// Validate signature values and recover authority.
	authority, err = auth.Authority()
	if err != nil {
		return authority, fmt.Errorf("%w: %v", ErrAuthorizationInvalidSignature, err)
	}
	// Check the authority account
	//  1) doesn't have code or has exisiting delegation
	//  2) matches the auth's nonce
	//
	// Note it is added to the access list even if the authorization is invalid.
	st.state.AddAddressToAccessList(authority)
	code := st.state.GetCode(authority)
	if _, ok := types.ParseDelegation(code); len(code) != 0 && !ok {
		return authority, ErrAuthorizationDestinationHasCode
	}
	if have := st.state.GetNonce(authority); have != auth.Nonce {
		return authority, ErrAuthorizationNonceMismatch
	}
	return authority, nil
}

// applyAuthorization applies an EIP-7702 code delegation to the state.
func (st *StateTransition) applyAuthorization(auth *types.SetCodeAuthorization) error {
	authority, err := st.validateAuthorization(auth)
	if err != nil {
		return err
	}

	// If the account already exists in state, refund the new account cost
	// charged in the intrinsic calculation.
	if st.state.Exist(authority) {
		st.state.AddRefund(params.CallNewAccountGas - params.TxAuthTupleGas)
	}

	// Update nonce and account code.
	st.state.SetNonce(authority, auth.Nonce+1, tracing.NonceChangeAuthorization)
	if auth.Address == (common.Address{}) {
		// Delegation to zero address means clear.
		st.state.SetCode(authority, nil)
		return nil
	}

	// Otherwise install delegation to auth.Address.
	st.state.SetCode(authority, types.AddressToDelegation(auth.Address))

	return nil
}

func (st *StateTransition) refundGas(refundQuotient uint64) {
	// Apply refund counter, capped to a refund quotient
	refund := st.gasUsed() / refundQuotient
	if refund > st.state.GetRefund() {
		refund = st.state.GetRefund()
	}

	if st.evm.Config.Tracer != nil && st.evm.Config.Tracer.OnGasChange != nil && refund > 0 {
		st.evm.Config.Tracer.OnGasChange(st.gas, st.gas+refund, tracing.GasChangeTxRefunds)
	}
	st.gas += refund

	// Return remaining gas to the block gas counter at the end, regardless of refund success
	defer func() {
		if st.gas > 0 {
			st.gp.AddGas(st.gas)
		}
	}()

	// Return ETH for remaining gas, exchanged at the original rate.
	remaining := new(big.Int).Mul(new(big.Int).SetUint64(st.gas), st.gasPrice)
	if st.msg.FeeTokenID() != nil {
		tokenInfo, price, err := fees.GetTokenInfoFromStorage(st.state, fees.TokenRegistryAddress, *st.msg.FeeTokenID())
		if err != nil {
			log.Error("Failed to get token info for gas refund", "tokenID", *st.msg.FeeTokenID(), "error", err)
			return
		}
		tokenAmount := types.EthToAlt(remaining, price, tokenInfo.Scale)
		if err = st.TransferERC20Hybrid(
			tokenInfo.TokenAddress,
			*st.evm.ChainConfig().Morph.FeeVaultAddress,
			st.msg.From(),
			tokenAmount,
			tokenInfo.BalanceSlot,
		); err != nil {
			log.Error("Failed to refund ERC20 gas", "tokenID", *st.msg.FeeTokenID(), "tokenAddress", tokenInfo.TokenAddress.Hex(), "amount", tokenAmount, "error", err)
			// Continue execution even if refund fails - refund should not cause transaction to fail
		}
		return
	} else {
		st.state.AddBalance(st.msg.From(), remaining, tracing.BalanceIncreaseGasReturn)

		if st.evm.Config.Tracer != nil && st.evm.Config.Tracer.OnGasChange != nil && st.gas > 0 {
			st.evm.Config.Tracer.OnGasChange(st.gas, 0, tracing.GasChangeTxLeftOverReturned)
		}
	}
}

// gasUsed returns the amount of gas used up by the state transition.
func (st *StateTransition) gasUsed() uint64 {
	return st.initialGas - st.gas
}<|MERGE_RESOLUTION|>--- conflicted
+++ resolved
@@ -419,7 +419,7 @@
 			return fmt.Errorf("%w (sender %v)", ErrEmptyAuthList, st.msg.From())
 		}
 	}
-<<<<<<< HEAD
+
 	if st.msg.FeeTokenID() != nil && *st.msg.FeeTokenID() != 0 {
 		active, err := fees.IsTokenActive(st.state, fees.TokenRegistryAddress, *st.msg.FeeTokenID())
 		if err != nil {
@@ -428,9 +428,6 @@
 		if !active {
 			return fmt.Errorf("token %v not active", *st.msg.FeeTokenID())
 		}
-=======
-	if st.msg.FeeTokenID() != nil {
->>>>>>> eb4c2525
 		return st.buyERC20Gas()
 	}
 	return st.buyGas()
