--- conflicted
+++ resolved
@@ -392,11 +392,7 @@
 	// no refunds for l1 messages
 	if st.msg.IsL1MessageTx() {
 		return &ExecutionResult{
-<<<<<<< HEAD
-			L1Fee:      big.NewInt(0),
-=======
 			L1DataFee:  big.NewInt(0),
->>>>>>> b14a4024
 			UsedGas:    st.gasUsed(),
 			Err:        vmerr,
 			ReturnData: ret,
