// Copyright 2014 The go-ethereum Authors
// This file is part of the go-ethereum library.
//
// The go-ethereum library is free software: you can redistribute it and/or modify
// it under the terms of the GNU Lesser General Public License as published by
// the Free Software Foundation, either version 3 of the License, or
// (at your option) any later version.
//
// The go-ethereum library is distributed in the hope that it will be useful,
// but WITHOUT ANY WARRANTY; without even the implied warranty of
// MERCHANTABILITY or FITNESS FOR A PARTICULAR PURPOSE. See the
// GNU Lesser General Public License for more details.
//
// You should have received a copy of the GNU Lesser General Public License
// along with the go-ethereum library. If not, see <http://www.gnu.org/licenses/>.

package core

import (
	"errors"
	"fmt"
	"math"
	"math/big"
	"slices"
	"sort"
	"sync"
	"sync/atomic"
	"time"

	"github.com/morph-l2/go-ethereum/common"
	"github.com/morph-l2/go-ethereum/common/prque"
	"github.com/morph-l2/go-ethereum/consensus/misc"
	"github.com/morph-l2/go-ethereum/core/state"
	"github.com/morph-l2/go-ethereum/core/types"
	"github.com/morph-l2/go-ethereum/crypto/codehash"
	"github.com/morph-l2/go-ethereum/ethdb"
	"github.com/morph-l2/go-ethereum/event"
	"github.com/morph-l2/go-ethereum/log"
	"github.com/morph-l2/go-ethereum/metrics"
	"github.com/morph-l2/go-ethereum/params"
	"github.com/morph-l2/go-ethereum/rollup/fees"
)

const (
	// chainHeadChanSize is the size of channel listening to ChainHeadEvent.
	chainHeadChanSize = 10

	// txSlotSize is used to calculate how many data slots a single transaction
	// takes up based on its size. The slots are used as DoS protection, ensuring
	// that validating a new transaction remains a constant operation (in reality
	// O(maxslots), where max slots are 4 currently).
	txSlotSize = 32 * 1024

	// txMaxSize is the maximum size a single transaction can have. This field has
	// non-trivial consequences: larger transactions are significantly harder and
	// more expensive to propagate; larger transactions also take more resources
	// to validate whether they fit into the pool or not.
	txMaxSize = 4 * txSlotSize // 128KB
)

var (
	// ErrAlreadyKnown is returned if the transactions is already contained
	// within the pool.
	ErrAlreadyKnown = errors.New("already known")

	// ErrInvalidSender is returned if the transaction contains an invalid signature.
	ErrInvalidSender = errors.New("invalid sender")

	// ErrUnderpriced is returned if a transaction's gas price is below the minimum
	// configured for the transaction pool.
	ErrUnderpriced = errors.New("transaction underpriced")

	// ErrTxPoolOverflow is returned if the transaction pool is full and can't accpet
	// another remote transaction.
	ErrTxPoolOverflow = errors.New("txpool is full")

	// ErrReplaceUnderpriced is returned if a transaction is attempted to be replaced
	// with a different one without the required price bump.
	ErrReplaceUnderpriced = errors.New("replacement transaction underpriced")

	// ErrGasLimit is returned if a transaction's requested gas limit exceeds the
	// maximum allowance of the current block.
	ErrGasLimit = errors.New("exceeds block gas limit")

	// ErrNegativeValue is a sanity error to ensure no one is able to specify a
	// transaction with a negative value.
	ErrNegativeValue = errors.New("negative value")

	// ErrOversizedData is returned if the input data of a transaction is greater
	// than some meaningful limit a user might use. This is not a consensus error
	// making the transaction invalid, rather a DOS protection.
	ErrOversizedData = errors.New("oversized data")

	ErrTxNotAllowed = errors.New("tx is not allowed")
)

var (
	evictionInterval    = time.Minute     // Time interval to check for evictable transactions
	statsReportInterval = 8 * time.Second // Time interval to report transaction pool stats
)

var (
	// Metrics for the pending pool
	pendingDiscardMeter   = metrics.NewRegisteredMeter("txpool/pending/discard", nil)
	pendingReplaceMeter   = metrics.NewRegisteredMeter("txpool/pending/replace", nil)
	pendingRateLimitMeter = metrics.NewRegisteredMeter("txpool/pending/ratelimit", nil) // Dropped due to rate limiting
	pendingNofundsMeter   = metrics.NewRegisteredMeter("txpool/pending/nofunds", nil)   // Dropped due to out-of-funds

	// Metrics for the queued pool
	queuedDiscardMeter   = metrics.NewRegisteredMeter("txpool/queued/discard", nil)
	queuedReplaceMeter   = metrics.NewRegisteredMeter("txpool/queued/replace", nil)
	queuedRateLimitMeter = metrics.NewRegisteredMeter("txpool/queued/ratelimit", nil) // Dropped due to rate limiting
	queuedNofundsMeter   = metrics.NewRegisteredMeter("txpool/queued/nofunds", nil)   // Dropped due to out-of-funds
	queuedEvictionMeter  = metrics.NewRegisteredMeter("txpool/queued/eviction", nil)  // Dropped due to lifetime

	// General tx metrics
	knownTxMeter       = metrics.NewRegisteredMeter("txpool/known", nil)
	validTxMeter       = metrics.NewRegisteredMeter("txpool/valid", nil)
	invalidTxMeter     = metrics.NewRegisteredMeter("txpool/invalid", nil)
	underpricedTxMeter = metrics.NewRegisteredMeter("txpool/underpriced", nil)
	overflowedTxMeter  = metrics.NewRegisteredMeter("txpool/overflowed", nil)
	// throttleTxMeter counts how many transactions are rejected due to too-many-changes between
	// txpool reorgs.
	throttleTxMeter = metrics.NewRegisteredMeter("txpool/throttle", nil)
	// reorgDurationTimer measures how long time a txpool reorg takes.
	reorgDurationTimer = metrics.NewRegisteredTimer("txpool/reorgtime", nil)
	// dropBetweenReorgHistogram counts how many drops we experience between two reorg runs. It is expected
	// that this number is pretty low, since txpool reorgs happen very frequently.
	dropBetweenReorgHistogram = metrics.NewRegisteredHistogram("txpool/dropbetweenreorg", nil, metrics.NewExpDecaySample(1028, 0.015))

	pendingGauge = metrics.NewRegisteredGauge("txpool/pending", nil)
	queuedGauge  = metrics.NewRegisteredGauge("txpool/queued", nil)
	localGauge   = metrics.NewRegisteredGauge("txpool/local", nil)
	slotsGauge   = metrics.NewRegisteredGauge("txpool/slots", nil)

	reheapTimer = metrics.NewRegisteredTimer("txpool/reheap", nil)
)

// TxStatus is the current status of a transaction as seen by the pool.
type TxStatus uint

const (
	TxStatusUnknown TxStatus = iota
	TxStatusQueued
	TxStatusPending
	TxStatusIncluded
)

// blockChain provides the state of blockchain and current gas limit to do
// some pre checks in tx pool and event subscribers.
type blockChain interface {
	CurrentBlock() *types.Block
	GetBlock(hash common.Hash, number uint64) *types.Block
	StateAt(root common.Hash) (*state.StateDB, error)

	SubscribeChainHeadEvent(ch chan<- ChainHeadEvent) event.Subscription
}

// TxPoolConfig are the configuration parameters of the transaction pool.
type TxPoolConfig struct {
	Locals    []common.Address // Addresses that should be treated by default as local
	NoLocals  bool             // Whether local transaction handling should be disabled
	Journal   string           // Journal of local transactions to survive node restarts
	Rejournal time.Duration    // Time interval to regenerate the local transaction journal

	Blacklist bool // Whether blacklist should be enabled

	PriceLimit uint64 // Minimum gas price to enforce for acceptance into the pool
	PriceBump  uint64 // Minimum price bump percentage to replace an already existing transaction (nonce)

	AccountSlots uint64 // Number of executable transaction slots guaranteed per account
	GlobalSlots  uint64 // Maximum number of executable transaction slots for all accounts
	AccountQueue uint64 // Maximum number of non-executable transaction slots permitted per account
	GlobalQueue  uint64 // Maximum number of non-executable transaction slots for all accounts

	Lifetime time.Duration // Maximum amount of time non-executable transaction are queued
}

// DefaultTxPoolConfig contains the default configurations for the transaction
// pool.
var DefaultTxPoolConfig = TxPoolConfig{
	Journal:   "transactions.rlp",
	Rejournal: time.Hour,

	PriceLimit: 1,
	PriceBump:  10,

	AccountSlots: 16,
	GlobalSlots:  4096 + 1024, // urgent + floating queue capacity with 4:1 ratio
	AccountQueue: 64,
	GlobalQueue:  1024,

	Lifetime: 3 * time.Hour,
}

// sanitize checks the provided user configurations and changes anything that's
// unreasonable or unworkable.
func (config *TxPoolConfig) sanitize() TxPoolConfig {
	conf := *config
	if conf.Rejournal < time.Second {
		log.Warn("Sanitizing invalid txpool journal time", "provided", conf.Rejournal, "updated", time.Second)
		conf.Rejournal = time.Second
	}
	if conf.PriceLimit < 1 {
		log.Warn("Sanitizing invalid txpool price limit", "provided", conf.PriceLimit, "updated", DefaultTxPoolConfig.PriceLimit)
		conf.PriceLimit = DefaultTxPoolConfig.PriceLimit
	}
	if conf.PriceBump < 1 {
		log.Warn("Sanitizing invalid txpool price bump", "provided", conf.PriceBump, "updated", DefaultTxPoolConfig.PriceBump)
		conf.PriceBump = DefaultTxPoolConfig.PriceBump
	}
	if conf.AccountSlots < 1 {
		log.Warn("Sanitizing invalid txpool account slots", "provided", conf.AccountSlots, "updated", DefaultTxPoolConfig.AccountSlots)
		conf.AccountSlots = DefaultTxPoolConfig.AccountSlots
	}
	if conf.GlobalSlots < 1 {
		log.Warn("Sanitizing invalid txpool global slots", "provided", conf.GlobalSlots, "updated", DefaultTxPoolConfig.GlobalSlots)
		conf.GlobalSlots = DefaultTxPoolConfig.GlobalSlots
	}
	if conf.AccountQueue < 1 {
		log.Warn("Sanitizing invalid txpool account queue", "provided", conf.AccountQueue, "updated", DefaultTxPoolConfig.AccountQueue)
		conf.AccountQueue = DefaultTxPoolConfig.AccountQueue
	}
	if conf.GlobalQueue < 1 {
		log.Warn("Sanitizing invalid txpool global queue", "provided", conf.GlobalQueue, "updated", DefaultTxPoolConfig.GlobalQueue)
		conf.GlobalQueue = DefaultTxPoolConfig.GlobalQueue
	}
	if conf.Lifetime < 1 {
		log.Warn("Sanitizing invalid txpool lifetime", "provided", conf.Lifetime, "updated", DefaultTxPoolConfig.Lifetime)
		conf.Lifetime = DefaultTxPoolConfig.Lifetime
	}
	return conf
}

// TxPool contains all currently known transactions. Transactions
// enter the pool when they are received from the network or submitted
// locally. They exit the pool when they are included in the blockchain.
//
// The pool separates processable transactions (which can be applied to the
// current state) and future transactions. Transactions move between those
// two states over time as they are received and processed.
type TxPool struct {
	config      TxPoolConfig
	chainconfig *params.ChainConfig
	chain       blockChain
	gasPrice    *big.Int
	txMaxSize   int
	txFeed      event.Feed
	scope       event.SubscriptionScope
	signer      types.Signer
	mu          sync.RWMutex

	istanbul bool // Fork indicator whether we are in the istanbul stage.
	eip2718  bool // Fork indicator whether we are using EIP-2718 type transactions.
	eip1559  bool // Fork indicator whether we are using EIP-1559 type transactions.
	shanghai bool // Fork indicator whether we are in the Shanghai stage.
	eip7702  bool // Fork indicator whether we are in the Morph 3.0.0 stage.

	currentState  *state.StateDB // Current state in the blockchain head
	currentHead   *big.Int       // Current blockchain head
	pendingNonces *txNoncer      // Pending state tracking virtual nonces
	currentMaxGas uint64         // Current gas limit for transaction caps

	locals  *accountSet // Set of local transaction to exempt from eviction rules
	journal *txJournal  // Journal of local transaction to back up to disk

	blacklist *TxBlacklist

	pending map[common.Address]*txList   // All currently processable transactions
	queue   map[common.Address]*txList   // Queued but non-processable transactions
	beats   map[common.Address]time.Time // Last heartbeat from each known account
	all     *txLookup                    // All transactions to allow lookups
	priced  *txPricedList                // All transactions sorted by price

	chainHeadCh     chan ChainHeadEvent
	chainHeadSub    event.Subscription
	reqResetCh      chan *txpoolResetRequest
	reqPromoteCh    chan *accountSet
	queueTxEventCh  chan *types.Transaction
	reorgDoneCh     chan chan struct{}
	reorgShutdownCh chan struct{}  // requests shutdown of scheduleReorgLoop
	wg              sync.WaitGroup // tracks loop, scheduleReorgLoop
	initDoneCh      chan struct{}  // is closed once the pool is initialized (for tests)

	changesSinceReorg int // A counter for how many drops we've performed in-between reorg.
}

type txpoolResetRequest struct {
	oldHead, newHead *types.Header
}

// NewTxPool creates a new transaction pool to gather, sort and filter inbound
// transactions from the network.
func NewTxPool(config TxPoolConfig, chainconfig *params.ChainConfig, chain blockChain) *TxPool {
	// Sanitize the input to ensure no vulnerable gas prices are set
	config = (&config).sanitize()

	// Using MaxTxPayloadBytesPerBlock as max tx bytes if it exists and smaller than 128K
	rawTxMaxSize := txMaxSize
	if configSize := chainconfig.Morph.MaxTxPayloadBytesPerBlock; configSize != nil && *configSize < txMaxSize {
		rawTxMaxSize = *configSize
	}

	// Create the transaction pool with its initial settings
	pool := &TxPool{
		config:          config,
		chainconfig:     chainconfig,
		chain:           chain,
		txMaxSize:       rawTxMaxSize,
		signer:          types.LatestSigner(chainconfig),
		pending:         make(map[common.Address]*txList),
		queue:           make(map[common.Address]*txList),
		beats:           make(map[common.Address]time.Time),
		all:             newTxLookup(),
		chainHeadCh:     make(chan ChainHeadEvent, chainHeadChanSize),
		reqResetCh:      make(chan *txpoolResetRequest),
		reqPromoteCh:    make(chan *accountSet),
		queueTxEventCh:  make(chan *types.Transaction),
		reorgDoneCh:     make(chan chan struct{}),
		reorgShutdownCh: make(chan struct{}),
		initDoneCh:      make(chan struct{}),
		gasPrice:        new(big.Int).SetUint64(config.PriceLimit),
	}
	pool.locals = newAccountSet(pool.signer)
	for _, addr := range config.Locals {
		log.Info("Setting new local account", "address", addr)
		pool.locals.add(addr)
	}
	pool.priced = newTxPricedList(pool.all)
	pool.reset(nil, chain.CurrentBlock().Header())

	// Start the reorg loop early so it can handle requests generated during journal loading.
	pool.wg.Add(1)
	go pool.scheduleReorgLoop()

	// If local transactions and journaling is enabled, load from disk
	if !config.NoLocals && config.Journal != "" {
		pool.journal = newTxJournal(config.Journal)

		if err := pool.journal.load(pool.AddLocals); err != nil {
			log.Warn("Failed to load transaction journal", "err", err)
		}
		if err := pool.journal.rotate(pool.local()); err != nil {
			log.Warn("Failed to rotate transaction journal", "err", err)
		}
	}

	// Subscribe events from blockchain and start the main event loop.
	pool.chainHeadSub = pool.chain.SubscribeChainHeadEvent(pool.chainHeadCh)
	pool.wg.Add(1)
	go pool.loop()

	return pool
}

func (pool *TxPool) EnableBlacklist(db ethdb.Database) {
	pool.blacklist = NewTxBlacklist(db, pool.signer)
}

func (pool *TxPool) GetBlacklist() *TxBlacklist {
	return pool.blacklist
}

// loop is the transaction pool's main event loop, waiting for and reacting to
// outside blockchain events as well as for various reporting and transaction
// eviction events.
func (pool *TxPool) loop() {
	defer pool.wg.Done()

	var (
		prevPending, prevQueued, prevStales int
		// Start the stats reporting and transaction eviction tickers
		report  = time.NewTicker(statsReportInterval)
		evict   = time.NewTicker(evictionInterval)
		journal = time.NewTicker(pool.config.Rejournal)
		// Track the previous head headers for transaction reorgs
		head = pool.chain.CurrentBlock()
	)
	defer report.Stop()
	defer evict.Stop()
	defer journal.Stop()

	// Notify tests that the init phase is done
	close(pool.initDoneCh)
	for {
		select {
		// Handle ChainHeadEvent
		case ev := <-pool.chainHeadCh:
			if ev.Block != nil {
				pool.requestReset(head.Header(), ev.Block.Header())
				head = ev.Block
			}

		// System shutdown.
		case <-pool.chainHeadSub.Err():
			close(pool.reorgShutdownCh)
			return

		// Handle stats reporting ticks
		case <-report.C:
			pool.mu.RLock()
			pending, queued := pool.stats()
			pool.mu.RUnlock()
			stales := int(atomic.LoadInt64(&pool.priced.stales))

			if pending != prevPending || queued != prevQueued || stales != prevStales {
				log.Debug("Transaction pool status report", "executable", pending, "queued", queued, "stales", stales)
				prevPending, prevQueued, prevStales = pending, queued, stales
			}

		// Handle inactive account transaction eviction
		case <-evict.C:
			pool.mu.Lock()
			for addr := range pool.queue {
				// Skip local transactions from the eviction mechanism
				if pool.locals.contains(addr) {
					continue
				}
				// Any non-locals old enough should be removed
				if time.Since(pool.beats[addr]) > pool.config.Lifetime {
					list := pool.queue[addr].Flatten()
					for _, tx := range list {
						pool.removeTx(tx.Hash(), true)
					}
					queuedEvictionMeter.Mark(int64(len(list)))
				}
			}
			pool.mu.Unlock()

		// Handle local transaction journal rotation
		case <-journal.C:
			if pool.journal != nil {
				pool.mu.Lock()
				if err := pool.journal.rotate(pool.local()); err != nil {
					log.Warn("Failed to rotate local tx journal", "err", err)
				}
				pool.mu.Unlock()
			}
		}
	}
}

// Stop terminates the transaction pool.
func (pool *TxPool) Stop() {
	// Unsubscribe all subscriptions registered from txpool
	pool.scope.Close()

	// Unsubscribe subscriptions registered from blockchain
	pool.chainHeadSub.Unsubscribe()
	pool.wg.Wait()

	if pool.journal != nil {
		pool.journal.close()
	}
	log.Info("Transaction pool stopped")
}

// SubscribeNewTxsEvent registers a subscription of NewTxsEvent and
// starts sending event to the given channel.
func (pool *TxPool) SubscribeNewTxsEvent(ch chan<- NewTxsEvent) event.Subscription {
	return pool.scope.Track(pool.txFeed.Subscribe(ch))
}

// GasPrice returns the current gas price enforced by the transaction pool.
func (pool *TxPool) GasPrice() *big.Int {
	pool.mu.RLock()
	defer pool.mu.RUnlock()

	return new(big.Int).Set(pool.gasPrice)
}

// SetGasPrice updates the minimum price required by the transaction pool for a
// new transaction, and drops all transactions below this threshold.
func (pool *TxPool) SetGasPrice(price *big.Int) {
	pool.mu.Lock()
	defer pool.mu.Unlock()

	old := pool.gasPrice
	pool.gasPrice = price
	// if the min miner fee increased, remove transactions below the new threshold
	if price.Cmp(old) > 0 {
		// pool.priced is sorted by GasFeeCap, so we have to iterate through pool.all instead
		drop := pool.all.RemotesBelowTip(price)
		for _, tx := range drop {
			pool.removeTx(tx.Hash(), false)
		}
		pool.priced.Removed(len(drop))
	}

	log.Info("Transaction pool price threshold updated", "price", price)
}

// Nonce returns the next nonce of an account, with all transactions executable
// by the pool already applied on top.
func (pool *TxPool) Nonce(addr common.Address) uint64 {
	pool.mu.RLock()
	defer pool.mu.RUnlock()

	return pool.pendingNonces.get(addr)
}

// Stats retrieves the current pool stats, namely the number of pending and the
// number of queued (non-executable) transactions.
func (pool *TxPool) Stats() (int, int) {
	pool.mu.RLock()
	defer pool.mu.RUnlock()

	return pool.stats()
}

// stats retrieves the current pool stats, namely the number of pending and the
// number of queued (non-executable) transactions.
func (pool *TxPool) stats() (int, int) {
	pending := 0
	for _, list := range pool.pending {
		pending += list.Len()
	}
	queued := 0
	for _, list := range pool.queue {
		queued += list.Len()
	}
	return pending, queued
}

// Content retrieves the data content of the transaction pool, returning all the
// pending as well as queued transactions, grouped by account and sorted by nonce.
func (pool *TxPool) Content() (map[common.Address]types.Transactions, map[common.Address]types.Transactions) {
	pool.mu.Lock()
	defer pool.mu.Unlock()

	pending := make(map[common.Address]types.Transactions, len(pool.pending))
	for addr, list := range pool.pending {
		pending[addr] = list.Flatten()
	}
	queued := make(map[common.Address]types.Transactions, len(pool.queue))
	for addr, list := range pool.queue {
		queued[addr] = list.Flatten()
	}
	return pending, queued
}

// ContentFrom retrieves the data content of the transaction pool, returning the
// pending as well as queued transactions of this address, grouped by nonce.
func (pool *TxPool) ContentFrom(addr common.Address) (types.Transactions, types.Transactions) {
	pool.mu.RLock()
	defer pool.mu.RUnlock()

	var pending types.Transactions
	if list, ok := pool.pending[addr]; ok {
		pending = list.Flatten()
	}
	var queued types.Transactions
	if list, ok := pool.queue[addr]; ok {
		queued = list.Flatten()
	}
	return pending, queued
}

// Pending retrieves all currently processable transactions, grouped by origin
// account and sorted by nonce. The returned transaction set is a copy and can be
// freely modified by calling code.
//
// The enforceTips parameter can be used to do an extra filtering on the pending
// transactions and only return those whose **effective** tip is large enough in
// the next pending execution environment.
func (pool *TxPool) Pending(minTip *big.Int, baseFee *big.Int) map[common.Address]types.Transactions {
	return pool.pendingWithMax(minTip, baseFee, math.MaxInt)
}

// PendingWithMax works similar to Pending but allows setting an upper limit on how many
// accounts to return
func (pool *TxPool) PendingWithMax(minTip *big.Int, baseFee *big.Int, maxAccountsNum int) map[common.Address]types.Transactions {
	return pool.pendingWithMax(minTip, baseFee, maxAccountsNum)
}

func (pool *TxPool) pendingWithMax(minTip *big.Int, baseFee *big.Int, maxAccountsNum int) map[common.Address]types.Transactions {
	pool.mu.Lock()
	defer pool.mu.Unlock()

	pending := make(map[common.Address]types.Transactions)
	for addr, list := range pool.pending {
		txs := list.Flatten()

		// If the miner requests tip enforcement, cap the lists now
		if minTip != nil && !pool.locals.contains(addr) {
			for i, tx := range txs {
				if tx.EffectiveGasTipIntCmp(minTip, baseFee) < 0 {
					txs = txs[:i]
					break
				}
			}
		}
		if len(txs) > 0 {
			pending[addr] = txs
			if len(pending) >= maxAccountsNum {
				break
			}
		}
	}
	return pending
}

// Locals retrieves the accounts currently considered local by the pool.
func (pool *TxPool) Locals() []common.Address {
	pool.mu.Lock()
	defer pool.mu.Unlock()

	return pool.locals.flatten()
}

// local retrieves all currently known local transactions, grouped by origin
// account and sorted by nonce. The returned transaction set is a copy and can be
// freely modified by calling code.
func (pool *TxPool) local() map[common.Address]types.Transactions {
	txs := make(map[common.Address]types.Transactions)
	for addr := range pool.locals.accounts {
		if pending := pool.pending[addr]; pending != nil {
			txs[addr] = append(txs[addr], pending.Flatten()...)
		}
		if queued := pool.queue[addr]; queued != nil {
			txs[addr] = append(txs[addr], queued.Flatten()...)
		}
	}
	return txs
}

// validateTx checks whether a transaction is valid according to the consensus
// rules and adheres to some heuristic limits of the local node (price and size).
func (pool *TxPool) validateTx(tx *types.Transaction, local bool) error {
	// No unauthenticated deposits allowed in the transaction pool.
	if tx.IsL1MessageTx() || tx.Type() == types.BlobTxType {
		return ErrTxTypeNotSupported
	}

	// Accept only legacy transactions until EIP-2718/2930 activates.
	if !pool.eip2718 && tx.Type() != types.LegacyTxType {
		return ErrTxTypeNotSupported
	}
	// Reject dynamic fee transactions until EIP-1559 activates.
	if !pool.eip1559 && tx.Type() == types.DynamicFeeTxType {
		return ErrTxTypeNotSupported
	}

<<<<<<< HEAD
	// Reject erc20 fee transactions until EIP-1559 activates.
	if !pool.eip1559 && tx.Type() == types.ERC20FeeTxType {
=======
	if !pool.eip7702 && tx.Type() == types.SetCodeTxType {
>>>>>>> 67087dd3
		return ErrTxTypeNotSupported
	}

	// Reject transactions over defined size to prevent DOS attacks
	if uint64(tx.Size()) > uint64(pool.txMaxSize) {
		return ErrOversizedData
	}
	// Check whether the init code size has been exceeded.
	if pool.shanghai && tx.To() == nil && len(tx.Data()) > params.MaxInitCodeSize {
		return fmt.Errorf("%w: code size %v limit %v", ErrMaxInitCodeSizeExceeded, len(tx.Data()), params.MaxInitCodeSize)
	}
	// Transactions can't be negative. This may never happen using RLP decoded
	// transactions but may occur if you create a transaction using the RPC.
	if tx.Value().Sign() < 0 {
		return ErrNegativeValue
	}
	// Ensure the transaction doesn't exceed the current block limit gas.
	if pool.currentMaxGas < tx.Gas() {
		return ErrGasLimit
	}
	// Sanity check for extremely large numbers
	if tx.GasFeeCap().BitLen() > 256 {
		return ErrFeeCapVeryHigh
	}
	if tx.GasTipCap().BitLen() > 256 {
		return ErrTipVeryHigh
	}
	// Ensure gasFeeCap is greater than or equal to gasTipCap.
	if tx.GasFeeCapIntCmp(tx.GasTipCap()) < 0 {
		return ErrTipAboveFeeCap
	}
	// Make sure the transaction is signed properly.
	from, err := types.Sender(pool.signer, tx)
	if err != nil {
		return ErrInvalidSender
	}
	if pool.blacklist != nil && !pool.blacklist.Validate(tx) {
		return ErrTxNotAllowed
	}
	// Drop non-local transactions under our own minimal accepted gas price or tip.
	if !local && tx.GasFeeCapIntCmp(pool.gasPrice) < 0 {
		return ErrUnderpriced
	}
	// Ensure the transaction adheres to nonce ordering
	if pool.currentState.GetNonce(from) > tx.Nonce() {
		return ErrNonceTooLow
	}
	// 1. Check balance >= transaction cost (V + GP * GL) to maintain compatibility with the logic without considering L1 data fee.
	// Transactor should have enough funds to cover the costs
	// cost == V + GP * GL
	if pool.currentState.GetBalance(from).Cmp(tx.Cost()) < 0 {
		return ErrInsufficientFunds
	}
	// 2. If FeeVault is enabled, perform an additional check for L1 data fees.
	if pool.chainconfig.Morph.FeeVaultEnabled() {
		// Get L1 data fee in current state
		l1DataFee, err := fees.CalculateL1DataFee(tx, pool.currentState, pool.chainconfig, pool.currentHead)
		if err != nil {
			return fmt.Errorf("failed to calculate L1 data fee, err: %w", err)
		}
		// Transactor should have enough funds to cover the costs
		// cost == L1 data fee + V + GP * GL
		if b := pool.currentState.GetBalance(from); b.Cmp(new(big.Int).Add(tx.Cost(), l1DataFee)) < 0 {
			return errors.New("invalid transaction: insufficient funds for l1fee + gas * price + value")
		}
	}
	// Ensure the transaction has more gas than the basic tx fee.
	intrGas, err := IntrinsicGas(tx.Data(), tx.AccessList(), tx.SetCodeAuthorizations(), tx.To() == nil, true, pool.istanbul, pool.shanghai)
	if err != nil {
		return err
	}
	if tx.Gas() < intrGas {
		return ErrIntrinsicGas
	}
	if tx.Type() == types.SetCodeTxType {
		if len(tx.SetCodeAuthorizations()) == 0 {
			return errors.New("set code tx must have at least one authorization tuple")
		}
	}

	return pool.validateAuth(tx)
}

// checkDelegationLimit determines if the tx sender is delegated or has a
// pending delegation, and if so, ensures they have at most one in-flight
// **executable** transaction, e.g. disallow stacked and gapped transactions
// from the account.
func (pool *TxPool) checkDelegationLimit(tx *types.Transaction) error {
	from, _ := types.Sender(pool.signer, tx) // validated

	// Short circuit if the sender has neither delegation nor pending delegation.
	if pool.currentState.GetKeccakCodeHash(from) == codehash.EmptyKeccakCodeHash && !pool.all.hasAuth(from) {
		return nil
	}
	pending := pool.pending[from]
	if pending == nil {
		// Transaction with gapped nonce is not supported for delegated accounts
		if pool.pendingNonces.get(from) != tx.Nonce() {
			return ErrOutOfOrderTxFromDelegated
		}
		return nil
	}

	// Transaction replacement is supported
	if pending.Contains(tx.Nonce()) {
		return nil
	}
	return ErrInflightTxLimitReached
}

// validateAuth verifies that the transaction complies with code authorization
// restrictions brought by SetCode transaction type.
func (pool *TxPool) validateAuth(tx *types.Transaction) error {
	// Allow at most one in-flight tx for delegated accounts or those with a
	// pending authorization.
	if err := pool.checkDelegationLimit(tx); err != nil {
		return err
	}
	// For symmetry, allow at most one in-flight tx for any authority with a
	// pending transaction.
	if auths := tx.SetCodeAuthorities(); len(auths) > 0 {
		for _, auth := range auths {
			var count int
			if pending := pool.pending[auth]; pending != nil {
				count += pending.Len()
			}
			if queue := pool.queue[auth]; queue != nil {
				count += queue.Len()
			}
			if count > 1 {
				return ErrAuthorityReserved
			}
		}
	}
	return nil
}

// add validates a transaction and inserts it into the non-executable queue for later
// pending promotion and execution. If the transaction is a replacement for an already
// pending or queued one, it overwrites the previous transaction if its price is higher.
//
// If a newly added transaction is marked as local, its sending account will be
// be added to the allowlist, preventing any associated transaction from being dropped
// out of the pool due to pricing constraints.
func (pool *TxPool) add(tx *types.Transaction, local bool) (replaced bool, err error) {
	// If the transaction is already known, discard it
	hash := tx.Hash()
	if pool.all.Get(hash) != nil {
		log.Trace("Discarding already known transaction", "hash", hash)
		knownTxMeter.Mark(1)
		return false, ErrAlreadyKnown
	}
	// Make the local flag. If it's from local source or it's from the network but
	// the sender is marked as local previously, treat it as the local transaction.
	isLocal := local || pool.locals.containsTx(tx)

	// If the transaction fails basic validation, discard it
	if err := pool.validateTx(tx, isLocal); err != nil {
		log.Trace("Discarding invalid transaction", "hash", hash, "err", err)
		invalidTxMeter.Mark(1)
		return false, err
	}
	// If the transaction pool is full, discard underpriced transactions
	if uint64(pool.all.Slots()+numSlots(tx)) > pool.config.GlobalSlots+pool.config.GlobalQueue {
		// If the new transaction is underpriced, don't accept it
		if !isLocal && pool.priced.Underpriced(tx) {
			log.Trace("Discarding underpriced transaction", "hash", hash, "gasTipCap", tx.GasTipCap(), "gasFeeCap", tx.GasFeeCap())
			underpricedTxMeter.Mark(1)
			return false, ErrUnderpriced
		}
		// We're about to replace a transaction. The reorg does a more thorough
		// analysis of what to remove and how, but it runs async. We don't want to
		// do too many replacements between reorg-runs, so we cap the number of
		// replacements to 25% of the slots
		if pool.changesSinceReorg > int(pool.config.GlobalSlots/4) {
			throttleTxMeter.Mark(1)
			return false, ErrTxPoolOverflow
		}

		// New transaction is better than our worse ones, make room for it.
		// If it's a local transaction, forcibly discard all available transactions.
		// Otherwise if we can't make enough room for new one, abort the operation.
		drop, success := pool.priced.Discard(pool.all.Slots()-int(pool.config.GlobalSlots+pool.config.GlobalQueue)+numSlots(tx), isLocal)

		// Special case, we still can't make the room for the new remote one.
		if !isLocal && !success {
			log.Trace("Discarding overflown transaction", "hash", hash)
			overflowedTxMeter.Mark(1)
			return false, ErrTxPoolOverflow
		}
		// Bump the counter of rejections-since-reorg
		pool.changesSinceReorg += len(drop)
		// Kick out the underpriced remote transactions.
		for _, tx := range drop {
			log.Trace("Discarding freshly underpriced transaction", "hash", tx.Hash(), "gasTipCap", tx.GasTipCap(), "gasFeeCap", tx.GasFeeCap())
			underpricedTxMeter.Mark(1)
			pool.removeTx(tx.Hash(), false)
		}
	}
	// Try to replace an existing transaction in the pending pool
	from, _ := types.Sender(pool.signer, tx) // already validated
	if list := pool.pending[from]; list != nil && list.Overlaps(tx) {
		// Nonce already pending, check if required price bump is met
		inserted, old := list.Add(tx, pool.currentState, pool.config.PriceBump, pool.chainconfig, pool.currentHead)
		if !inserted {
			pendingDiscardMeter.Mark(1)
			return false, ErrReplaceUnderpriced
		}
		// New transaction is better, replace old one
		if old != nil {
			pool.all.Remove(old.Hash())
			pool.priced.Removed(1)
			pendingReplaceMeter.Mark(1)
		}
		pool.all.Add(tx, isLocal)
		pool.priced.Put(tx, isLocal)
		pool.journalTx(from, tx)
		pool.queueTxEvent(tx)
		log.Trace("Pooled new executable transaction", "hash", hash, "from", from, "to", tx.To())

		// Successful promotion, bump the heartbeat
		pool.beats[from] = time.Now()
		return old != nil, nil
	}
	// New transaction isn't replacing a pending one, push into queue
	replaced, err = pool.enqueueTx(hash, tx, isLocal, true)
	if err != nil {
		return false, err
	}
	// Mark local addresses and journal local transactions
	if local && !pool.locals.contains(from) {
		log.Info("Setting new local account", "address", from)
		pool.locals.add(from)
		pool.priced.Removed(pool.all.RemoteToLocals(pool.locals)) // Migrate the remotes if it's marked as local first time.
	}
	if isLocal {
		localGauge.Inc(1)
	}
	pool.journalTx(from, tx)

	log.Trace("Pooled new future transaction", "hash", hash, "from", from, "to", tx.To())
	return replaced, nil
}

// enqueueTx inserts a new transaction into the non-executable transaction queue.
//
// Note, this method assumes the pool lock is held!
func (pool *TxPool) enqueueTx(hash common.Hash, tx *types.Transaction, local bool, addAll bool) (bool, error) {
	// Try to insert the transaction into the future queue
	from, _ := types.Sender(pool.signer, tx) // already validated
	if pool.queue[from] == nil {
		pool.queue[from] = newTxList(false)
	}

	inserted, old := pool.queue[from].Add(tx, pool.currentState, pool.config.PriceBump, pool.chainconfig, pool.currentHead)
	if !inserted {
		// An older transaction was better, discard this
		queuedDiscardMeter.Mark(1)
		return false, ErrReplaceUnderpriced
	}
	// Discard any previous transaction and mark this
	if old != nil {
		pool.all.Remove(old.Hash())
		pool.priced.Removed(1)
		queuedReplaceMeter.Mark(1)
	} else {
		// Nothing was replaced, bump the queued counter
		queuedGauge.Inc(1)
	}
	// If the transaction isn't in lookup set but it's expected to be there,
	// show the error log.
	if pool.all.Get(hash) == nil && !addAll {
		log.Error("Missing transaction in lookup set, please report the issue", "hash", hash)
	}
	if addAll {
		pool.all.Add(tx, local)
		pool.priced.Put(tx, local)
	}
	// If we never record the heartbeat, do it right now.
	if _, exist := pool.beats[from]; !exist {
		pool.beats[from] = time.Now()
	}
	return old != nil, nil
}

// journalTx adds the specified transaction to the local disk journal if it is
// deemed to have been sent from a local account.
func (pool *TxPool) journalTx(from common.Address, tx *types.Transaction) {
	// Only journal if it's enabled and the transaction is local
	if pool.journal == nil || !pool.locals.contains(from) {
		return
	}
	if err := pool.journal.insert(tx); err != nil {
		log.Warn("Failed to journal local transaction", "err", err)
	}
}

// promoteTx adds a transaction to the pending (processable) list of transactions
// and returns whether it was inserted or an older was better.
//
// Note, this method assumes the pool lock is held!
func (pool *TxPool) promoteTx(addr common.Address, hash common.Hash, tx *types.Transaction) bool {
	// Try to insert the transaction into the pending queue
	if pool.pending[addr] == nil {
		pool.pending[addr] = newTxList(true)
	}
	list := pool.pending[addr]

	inserted, old := list.Add(tx, pool.currentState, pool.config.PriceBump, pool.chainconfig, pool.currentHead)
	if !inserted {
		// An older transaction was better, discard this
		pool.all.Remove(hash)
		pool.priced.Removed(1)
		pendingDiscardMeter.Mark(1)
		return false
	}
	// Otherwise discard any previous transaction and mark this
	if old != nil {
		pool.all.Remove(old.Hash())
		pool.priced.Removed(1)
		pendingReplaceMeter.Mark(1)
	} else {
		// Nothing was replaced, bump the pending counter
		pendingGauge.Inc(1)
	}
	// Set the potentially new pending nonce and notify any subsystems of the new tx
	pool.pendingNonces.set(addr, tx.Nonce()+1)

	// Successful promotion, bump the heartbeat
	pool.beats[addr] = time.Now()
	return true
}

// AddLocals enqueues a batch of transactions into the pool if they are valid, marking the
// senders as a local ones, ensuring they go around the local pricing constraints.
//
// This method is used to add transactions from the RPC API and performs synchronous pool
// reorganization and event propagation.
func (pool *TxPool) AddLocals(txs []*types.Transaction) []error {
	return pool.addTxs(txs, !pool.config.NoLocals, true)
}

// AddLocal enqueues a single local transaction into the pool if it is valid. This is
// a convenience wrapper aroundd AddLocals.
func (pool *TxPool) AddLocal(tx *types.Transaction) error {
	errs := pool.AddLocals([]*types.Transaction{tx})
	return errs[0]
}

// AddRemotes enqueues a batch of transactions into the pool if they are valid. If the
// senders are not among the locally tracked ones, full pricing constraints will apply.
//
// This method is used to add transactions from the p2p network and does not wait for pool
// reorganization and internal event propagation.
func (pool *TxPool) AddRemotes(txs []*types.Transaction) []error {
	return pool.addTxs(txs, false, false)
}

// This is like AddRemotes, but waits for pool reorganization. Tests use this method.
func (pool *TxPool) AddRemotesSync(txs []*types.Transaction) []error {
	return pool.addTxs(txs, false, true)
}

// This is like AddRemotes with a single transaction, but waits for pool reorganization. Tests use this method.
func (pool *TxPool) addRemoteSync(tx *types.Transaction) error {
	errs := pool.AddRemotesSync([]*types.Transaction{tx})
	return errs[0]
}

// AddRemote enqueues a single transaction into the pool if it is valid. This is a convenience
// wrapper around AddRemotes.
//
// Deprecated: use AddRemotes
func (pool *TxPool) AddRemote(tx *types.Transaction) error {
	errs := pool.AddRemotes([]*types.Transaction{tx})
	return errs[0]
}

// addTxs attempts to queue a batch of transactions if they are valid.
func (pool *TxPool) addTxs(txs []*types.Transaction, local, sync bool) []error {
	// Filter out known ones without obtaining the pool lock or recovering signatures
	var (
		errs = make([]error, len(txs))
		news = make([]*types.Transaction, 0, len(txs))
	)
	for i, tx := range txs {
		// If the transaction is known, pre-set the error slot
		if pool.all.Get(tx.Hash()) != nil {
			errs[i] = ErrAlreadyKnown
			knownTxMeter.Mark(1)
			continue
		}
		// Exclude transactions with invalid signatures as soon as
		// possible and cache senders in transactions before
		// obtaining lock
		_, err := types.Sender(pool.signer, tx)
		if err != nil {
			errs[i] = ErrInvalidSender
			invalidTxMeter.Mark(1)
			continue
		}
		// Accumulate all unknown transactions for deeper processing
		news = append(news, tx)
	}
	if len(news) == 0 {
		return errs
	}

	// Process all the new transaction and merge any errors into the original slice
	pool.mu.Lock()
	newErrs, dirtyAddrs := pool.addTxsLocked(news, local)
	pool.mu.Unlock()

	var nilSlot = 0
	for _, err := range newErrs {
		for errs[nilSlot] != nil {
			nilSlot++
		}
		errs[nilSlot] = err
		nilSlot++
	}
	// Reorg the pool internals if needed and return
	done := pool.requestPromoteExecutables(dirtyAddrs)
	if sync {
		<-done
	}
	return errs
}

// addTxsLocked attempts to queue a batch of transactions if they are valid.
// The transaction pool lock must be held.
func (pool *TxPool) addTxsLocked(txs []*types.Transaction, local bool) ([]error, *accountSet) {
	dirty := newAccountSet(pool.signer)
	errs := make([]error, len(txs))
	for i, tx := range txs {
		replaced, err := pool.add(tx, local)
		errs[i] = err
		if err == nil && !replaced {
			dirty.addTx(tx)
		}
	}
	validTxMeter.Mark(int64(len(dirty.accounts)))
	return errs, dirty
}

// Status returns the status (unknown/pending/queued) of a batch of transactions
// identified by their hashes.
func (pool *TxPool) Status(hashes []common.Hash) []TxStatus {
	status := make([]TxStatus, len(hashes))
	for i, hash := range hashes {
		tx := pool.Get(hash)
		if tx == nil {
			continue
		}
		from, _ := types.Sender(pool.signer, tx) // already validated
		pool.mu.RLock()
		if txList := pool.pending[from]; txList != nil && txList.txs.items[tx.Nonce()] != nil {
			status[i] = TxStatusPending
		} else if txList := pool.queue[from]; txList != nil && txList.txs.items[tx.Nonce()] != nil {
			status[i] = TxStatusQueued
		}
		// implicit else: the tx may have been included into a block between
		// checking pool.Get and obtaining the lock. In that case, TxStatusUnknown is correct
		pool.mu.RUnlock()
	}
	return status
}

// Get returns a transaction if it is contained in the pool and nil otherwise.
func (pool *TxPool) Get(hash common.Hash) *types.Transaction {
	return pool.all.Get(hash)
}

// Has returns an indicator whether txpool has a transaction cached with the
// given hash.
func (pool *TxPool) Has(hash common.Hash) bool {
	return pool.all.Get(hash) != nil
}

// RemoveTx is similar to removeTx, but with locking to prevent concurrency.
// Note: currently should only be called by miner/worker.go.
func (pool *TxPool) RemoveTx(hash common.Hash, outofbound bool) {
	pool.mu.Lock()
	defer pool.mu.Unlock()

	pool.removeTx(hash, outofbound)
}

// removeTx removes a single transaction from the queue, moving all subsequent
// transactions back to the future queue.
func (pool *TxPool) removeTx(hash common.Hash, outofbound bool) {
	// Fetch the transaction we wish to delete
	tx := pool.all.Get(hash)
	if tx == nil {
		return
	}
	addr, _ := types.Sender(pool.signer, tx) // already validated during insertion

	// Remove it from the list of known transactions
	pool.all.Remove(hash)
	if outofbound {
		pool.priced.Removed(1)
	}
	if pool.locals.contains(addr) {
		localGauge.Dec(1)
	}
	// Remove the transaction from the pending lists and reset the account nonce
	if pending := pool.pending[addr]; pending != nil {
		if removed, invalids := pending.Remove(tx); removed {
			// If no more pending transactions are left, remove the list
			if pending.Empty() {
				delete(pool.pending, addr)
			}
			// Postpone any invalidated transactions
			for _, tx := range invalids {
				// Internal shuffle shouldn't touch the lookup set.
				pool.enqueueTx(tx.Hash(), tx, false, false)
			}
			// Update the account nonce if needed
			pool.pendingNonces.setIfLower(addr, tx.Nonce())
			// Reduce the pending counter
			pendingGauge.Dec(int64(1 + len(invalids)))
			return
		}
	}
	// Transaction is in the future queue
	if future := pool.queue[addr]; future != nil {
		if removed, _ := future.Remove(tx); removed {
			// Reduce the queued counter
			queuedGauge.Dec(1)
		}
		if future.Empty() {
			delete(pool.queue, addr)
			delete(pool.beats, addr)
		}
	}
}

// requestReset requests a pool reset to the new head block.
// The returned channel is closed when the reset has occurred.
func (pool *TxPool) requestReset(oldHead *types.Header, newHead *types.Header) chan struct{} {
	select {
	case pool.reqResetCh <- &txpoolResetRequest{oldHead, newHead}:
		return <-pool.reorgDoneCh
	case <-pool.reorgShutdownCh:
		return pool.reorgShutdownCh
	}
}

// requestPromoteExecutables requests transaction promotion checks for the given addresses.
// The returned channel is closed when the promotion checks have occurred.
func (pool *TxPool) requestPromoteExecutables(set *accountSet) chan struct{} {
	select {
	case pool.reqPromoteCh <- set:
		return <-pool.reorgDoneCh
	case <-pool.reorgShutdownCh:
		return pool.reorgShutdownCh
	}
}

// queueTxEvent enqueues a transaction event to be sent in the next reorg run.
func (pool *TxPool) queueTxEvent(tx *types.Transaction) {
	select {
	case pool.queueTxEventCh <- tx:
	case <-pool.reorgShutdownCh:
	}
}

// scheduleReorgLoop schedules runs of reset and promoteExecutables. Code above should not
// call those methods directly, but request them being run using requestReset and
// requestPromoteExecutables instead.
func (pool *TxPool) scheduleReorgLoop() {
	defer pool.wg.Done()

	var (
		curDone       chan struct{} // non-nil while runReorg is active
		nextDone      = make(chan struct{})
		launchNextRun bool
		reset         *txpoolResetRequest
		dirtyAccounts *accountSet
		queuedEvents  = make(map[common.Address]*txSortedMap)
	)
	for {
		// Launch next background reorg if needed
		if curDone == nil && launchNextRun {
			// Run the background reorg and announcements
			go pool.runReorg(nextDone, reset, dirtyAccounts, queuedEvents)

			// Prepare everything for the next round of reorg
			curDone, nextDone = nextDone, make(chan struct{})
			launchNextRun = false

			reset, dirtyAccounts = nil, nil
			queuedEvents = make(map[common.Address]*txSortedMap)
		}

		select {
		case req := <-pool.reqResetCh:
			// Reset request: update head if request is already pending.
			if reset == nil {
				reset = req
			} else {
				reset.newHead = req.newHead
			}
			launchNextRun = true
			pool.reorgDoneCh <- nextDone

		case req := <-pool.reqPromoteCh:
			// Promote request: update address set if request is already pending.
			if dirtyAccounts == nil {
				dirtyAccounts = req
			} else {
				dirtyAccounts.merge(req)
			}
			launchNextRun = true
			pool.reorgDoneCh <- nextDone

		case tx := <-pool.queueTxEventCh:
			// Queue up the event, but don't schedule a reorg. It's up to the caller to
			// request one later if they want the events sent.
			addr, _ := types.Sender(pool.signer, tx)
			if _, ok := queuedEvents[addr]; !ok {
				queuedEvents[addr] = newTxSortedMap()
			}
			queuedEvents[addr].Put(tx)

		case <-curDone:
			curDone = nil

		case <-pool.reorgShutdownCh:
			// Wait for current run to finish.
			if curDone != nil {
				<-curDone
			}
			close(nextDone)
			return
		}
	}
}

// runReorg runs reset and promoteExecutables on behalf of scheduleReorgLoop.
func (pool *TxPool) runReorg(done chan struct{}, reset *txpoolResetRequest, dirtyAccounts *accountSet, events map[common.Address]*txSortedMap) {
	defer func(t0 time.Time) {
		reorgDurationTimer.Update(time.Since(t0))
	}(time.Now())
	defer close(done)

	var promoteAddrs []common.Address
	if dirtyAccounts != nil && reset == nil {
		// Only dirty accounts need to be promoted, unless we're resetting.
		// For resets, all addresses in the tx queue will be promoted and
		// the flatten operation can be avoided.
		promoteAddrs = dirtyAccounts.flatten()
	}
	pool.mu.Lock()
	if reset != nil {
		// Reset from the old head to the new, rescheduling any reorged transactions
		pool.reset(reset.oldHead, reset.newHead)

		// Nonces were reset, discard any events that became stale
		for addr := range events {
			events[addr].Forward(pool.pendingNonces.get(addr))
			if events[addr].Len() == 0 {
				delete(events, addr)
			}
		}
		// Reset needs promote for all addresses
		promoteAddrs = make([]common.Address, 0, len(pool.queue))
		for addr := range pool.queue {
			promoteAddrs = append(promoteAddrs, addr)
		}
	}
	// Check for pending transactions for every account that sent new ones
	promoted := pool.promoteExecutables(promoteAddrs)

	// If a new block appeared, validate the pool of pending transactions. This will
	// remove any transaction that has been included in the block or was invalidated
	// because of another transaction (e.g. higher gas price).
	if reset != nil {
		pool.demoteUnexecutables()
		if reset.newHead != nil && pool.chainconfig.IsCurie(new(big.Int).Add(reset.newHead.Number, big.NewInt(1))) {
			l1BaseFee := fees.GetL1BaseFee(pool.currentState)
			pendingBaseFee := misc.CalcBaseFee(pool.chainconfig, reset.newHead, l1BaseFee)
			pool.priced.SetBaseFee(pendingBaseFee)
		}
		// Update all accounts to the latest known pending nonce
		nonces := make(map[common.Address]uint64, len(pool.pending))
		for addr, list := range pool.pending {
			highestPending := list.LastElement()
			nonces[addr] = highestPending.Nonce() + 1
		}
		pool.pendingNonces.setAll(nonces)
	}
	// Ensure pool.queue and pool.pending sizes stay within the configured limits.
	pool.truncatePending()
	pool.truncateQueue()

	dropBetweenReorgHistogram.Update(int64(pool.changesSinceReorg))
	pool.changesSinceReorg = 0 // Reset change counter
	pool.mu.Unlock()

	// Notify subsystems for newly added transactions
	for _, tx := range promoted {
		addr, _ := types.Sender(pool.signer, tx)
		if _, ok := events[addr]; !ok {
			events[addr] = newTxSortedMap()
		}
		events[addr].Put(tx)
	}
	if len(events) > 0 {
		var txs []*types.Transaction
		for _, set := range events {
			txs = append(txs, set.Flatten()...)
		}
		pool.txFeed.Send(NewTxsEvent{txs})
	}
}

// reset retrieves the current state of the blockchain and ensures the content
// of the transaction pool is valid with regard to the chain state.
func (pool *TxPool) reset(oldHead, newHead *types.Header) {
	// If we're reorging an old state, reinject all dropped transactions
	var reinject types.Transactions

	if oldHead != nil && oldHead.Hash() != newHead.ParentHash {
		// If the reorg is too deep, avoid doing it (will happen during fast sync)
		oldNum := oldHead.Number.Uint64()
		newNum := newHead.Number.Uint64()

		if depth := uint64(math.Abs(float64(oldNum) - float64(newNum))); depth > 64 {
			log.Debug("Skipping deep transaction reorg", "depth", depth)
		} else {
			// Reorg seems shallow enough to pull in all transactions into memory
			var discarded, included types.Transactions
			var (
				rem = pool.chain.GetBlock(oldHead.Hash(), oldHead.Number.Uint64())
				add = pool.chain.GetBlock(newHead.Hash(), newHead.Number.Uint64())
			)
			if rem == nil {
				// This can happen if a setHead is performed, where we simply discard the old
				// head from the chain.
				// If that is the case, we don't have the lost transactions any more, and
				// there's nothing to add
				if newNum >= oldNum {
					// If we reorged to a same or higher number, then it's not a case of setHead
					log.Warn("Transaction pool reset with missing oldhead",
						"old", oldHead.Hash(), "oldnum", oldNum, "new", newHead.Hash(), "newnum", newNum)
					return
				}
				// If the reorg ended up on a lower number, it's indicative of setHead being the cause
				log.Debug("Skipping transaction reset caused by setHead",
					"old", oldHead.Hash(), "oldnum", oldNum, "new", newHead.Hash(), "newnum", newNum)
				// We still need to update the current state s.th. the lost transactions can be readded by the user
			} else {
				for rem.NumberU64() > add.NumberU64() {
					discarded = append(discarded, rem.Transactions()...)
					if rem = pool.chain.GetBlock(rem.ParentHash(), rem.NumberU64()-1); rem == nil {
						log.Error("Unrooted old chain seen by tx pool", "block", oldHead.Number, "hash", oldHead.Hash())
						return
					}
				}
				for add.NumberU64() > rem.NumberU64() {
					included = append(included, add.Transactions()...)
					if add = pool.chain.GetBlock(add.ParentHash(), add.NumberU64()-1); add == nil {
						log.Error("Unrooted new chain seen by tx pool", "block", newHead.Number, "hash", newHead.Hash())
						return
					}
				}
				for rem.Hash() != add.Hash() {
					discarded = append(discarded, rem.Transactions()...)
					if rem = pool.chain.GetBlock(rem.ParentHash(), rem.NumberU64()-1); rem == nil {
						log.Error("Unrooted old chain seen by tx pool", "block", oldHead.Number, "hash", oldHead.Hash())
						return
					}
					included = append(included, add.Transactions()...)
					if add = pool.chain.GetBlock(add.ParentHash(), add.NumberU64()-1); add == nil {
						log.Error("Unrooted new chain seen by tx pool", "block", newHead.Number, "hash", newHead.Hash())
						return
					}
				}
				reinject = types.TxDifference(discarded, included)
			}
		}
	}
	// Initialize the internal state to the current head
	if newHead == nil {
		newHead = pool.chain.CurrentBlock().Header() // Special case during testing
	}
	statedb, err := pool.chain.StateAt(newHead.Root)
	if err != nil {
		log.Error("Failed to reset txpool state", "err", err)
		return
	}
	pool.currentState = statedb
	pool.pendingNonces = newTxNoncer(statedb)
	pool.currentMaxGas = newHead.GasLimit

	// Inject any transactions discarded due to reorgs
	log.Debug("Reinjecting stale transactions", "count", len(reinject))
	senderCacher.recover(pool.signer, reinject)
	pool.addTxsLocked(reinject, false)

	// Update all fork indicator by next pending block number.
	next := new(big.Int).Add(newHead.Number, big.NewInt(1))
	pool.istanbul = pool.chainconfig.IsIstanbul(next)

	pool.eip2718 = pool.chainconfig.IsCurie(next)
	pool.eip1559 = pool.chainconfig.IsCurie(next)
	pool.shanghai = pool.chainconfig.IsShanghai(next)
	pool.eip7702 = pool.chainconfig.IsViridian(next, newHead.Time)

	// Update current head
	pool.currentHead = next
}

// promoteExecutables moves transactions that have become processable from the
// future queue to the set of pending transactions. During this process, all
// invalidated transactions (low nonce, low balance) are deleted.
func (pool *TxPool) promoteExecutables(accounts []common.Address) []*types.Transaction {
	// Track the promoted transactions to broadcast them at once
	var promoted []*types.Transaction

	// Iterate over all accounts and promote any executable transactions
	for _, addr := range accounts {
		list := pool.queue[addr]
		if list == nil {
			continue // Just in case someone calls with a non existing account
		}
		// Drop all transactions that are deemed too old (low nonce)
		forwards := list.Forward(pool.currentState.GetNonce(addr))
		for _, tx := range forwards {
			hash := tx.Hash()
			pool.all.Remove(hash)
		}
		log.Trace("Removed old queued transactions", "count", len(forwards))

		// Drop all transactions that are too costly (low balance or out of gas)
		costLimit := pool.currentState.GetBalance(addr)
		drops, _ := list.FilterF(costLimit, pool.currentMaxGas, pool.executableTxFilter(costLimit))
		for _, tx := range drops {
			hash := tx.Hash()
			pool.all.Remove(hash)
		}
		log.Trace("Removed unpayable queued transactions", "count", len(drops))
		queuedNofundsMeter.Mark(int64(len(drops)))

		// Gather all executable transactions and promote them
		readies := list.Ready(pool.pendingNonces.get(addr))
		for _, tx := range readies {
			hash := tx.Hash()
			if pool.promoteTx(addr, hash, tx) {
				promoted = append(promoted, tx)
			}
		}
		log.Trace("Promoted queued transactions", "count", len(promoted))
		queuedGauge.Dec(int64(len(readies)))

		// Drop all transactions over the allowed limit
		var caps types.Transactions
		if !pool.locals.contains(addr) {
			caps = list.Cap(int(pool.config.AccountQueue))
			for _, tx := range caps {
				hash := tx.Hash()
				pool.all.Remove(hash)
				log.Trace("Removed cap-exceeding queued transaction", "hash", hash)
			}
			queuedRateLimitMeter.Mark(int64(len(caps)))
		}
		// Mark all the items dropped as removed
		pool.priced.Removed(len(forwards) + len(drops) + len(caps))
		queuedGauge.Dec(int64(len(forwards) + len(drops) + len(caps)))
		if pool.locals.contains(addr) {
			localGauge.Dec(int64(len(forwards) + len(drops) + len(caps)))
		}
		// Delete the entire queue entry if it became empty.
		if list.Empty() {
			delete(pool.queue, addr)
			delete(pool.beats, addr)
		}
	}
	return promoted
}

func (pool *TxPool) executableTxFilter(costLimit *big.Int) func(tx *types.Transaction) bool {
	return func(tx *types.Transaction) bool {
		if tx.Gas() > pool.currentMaxGas || tx.Cost().Cmp(costLimit) > 0 {
			return true
		}

		if pool.chainconfig.Morph.FeeVaultEnabled() {
			// recheck L1 data fee, as the oracle price may have changed
			l1DataFee, err := fees.CalculateL1DataFee(tx, pool.currentState, pool.chainconfig, pool.currentHead)
			if err != nil {
				log.Error("Failed to calculate L1 data fee", "err", err, "tx", tx)
				return false
			}
			return costLimit.Cmp(new(big.Int).Add(tx.Cost(), l1DataFee)) < 0
		}

		return false
	}
}

// truncatePending removes transactions from the pending queue if the pool is above the
// pending limit. The algorithm tries to reduce transaction counts by an approximately
// equal number for all for accounts with many pending transactions.
func (pool *TxPool) truncatePending() {
	pending := uint64(0)
	for _, list := range pool.pending {
		pending += uint64(list.Len())
	}
	if pending <= pool.config.GlobalSlots {
		return
	}

	pendingBeforeCap := pending
	// Assemble a spam order to penalize large transactors first
	spammers := prque.New(nil)
	for addr, list := range pool.pending {
		// Only evict transactions from high rollers
		if !pool.locals.contains(addr) && uint64(list.Len()) > pool.config.AccountSlots {
			spammers.Push(addr, int64(list.Len()))
		}
	}
	// Gradually drop transactions from offenders
	offenders := []common.Address{}
	for pending > pool.config.GlobalSlots && !spammers.Empty() {
		// Retrieve the next offender if not local address
		offender, _ := spammers.Pop()
		offenders = append(offenders, offender.(common.Address))

		// Equalize balances until all the same or below threshold
		if len(offenders) > 1 {
			// Calculate the equalization threshold for all current offenders
			threshold := pool.pending[offender.(common.Address)].Len()

			// Iteratively reduce all offenders until below limit or threshold reached
			for pending > pool.config.GlobalSlots && pool.pending[offenders[len(offenders)-2]].Len() > threshold {
				for i := 0; i < len(offenders)-1; i++ {
					list := pool.pending[offenders[i]]

					caps := list.Cap(list.Len() - 1)
					for _, tx := range caps {
						// Drop the transaction from the global pools too
						hash := tx.Hash()
						pool.all.Remove(hash)

						// Update the account nonce to the dropped transaction
						pool.pendingNonces.setIfLower(offenders[i], tx.Nonce())
						log.Trace("Removed fairness-exceeding pending transaction", "hash", hash)
					}
					pool.priced.Removed(len(caps))
					pendingGauge.Dec(int64(len(caps)))
					if pool.locals.contains(offenders[i]) {
						localGauge.Dec(int64(len(caps)))
					}
					pending--
				}
			}
		}
	}

	// If still above threshold, reduce to limit or min allowance
	if pending > pool.config.GlobalSlots && len(offenders) > 0 {
		for pending > pool.config.GlobalSlots && uint64(pool.pending[offenders[len(offenders)-1]].Len()) > pool.config.AccountSlots {
			for _, addr := range offenders {
				list := pool.pending[addr]

				caps := list.Cap(list.Len() - 1)
				for _, tx := range caps {
					// Drop the transaction from the global pools too
					hash := tx.Hash()
					pool.all.Remove(hash)

					// Update the account nonce to the dropped transaction
					pool.pendingNonces.setIfLower(addr, tx.Nonce())
					log.Trace("Removed fairness-exceeding pending transaction", "hash", hash)
				}
				pool.priced.Removed(len(caps))
				pendingGauge.Dec(int64(len(caps)))
				if pool.locals.contains(addr) {
					localGauge.Dec(int64(len(caps)))
				}
				pending--
			}
		}
	}
	pendingRateLimitMeter.Mark(int64(pendingBeforeCap - pending))
}

// truncateQueue drops the oldes transactions in the queue if the pool is above the global queue limit.
func (pool *TxPool) truncateQueue() {
	queued := uint64(0)
	for _, list := range pool.queue {
		queued += uint64(list.Len())
	}
	if queued <= pool.config.GlobalQueue {
		return
	}

	// Sort all accounts with queued transactions by heartbeat
	addresses := make(addressesByHeartbeat, 0, len(pool.queue))
	for addr := range pool.queue {
		if !pool.locals.contains(addr) { // don't drop locals
			addresses = append(addresses, addressByHeartbeat{addr, pool.beats[addr]})
		}
	}
	sort.Sort(addresses)

	// Drop transactions until the total is below the limit or only locals remain
	for drop := queued - pool.config.GlobalQueue; drop > 0 && len(addresses) > 0; {
		addr := addresses[len(addresses)-1]
		list := pool.queue[addr.address]

		addresses = addresses[:len(addresses)-1]

		// Drop all transactions if they are less than the overflow
		if size := uint64(list.Len()); size <= drop {
			for _, tx := range list.Flatten() {
				pool.removeTx(tx.Hash(), true)
			}
			drop -= size
			queuedRateLimitMeter.Mark(int64(size))
			continue
		}
		// Otherwise drop only last few transactions
		txs := list.Flatten()
		for i := len(txs) - 1; i >= 0 && drop > 0; i-- {
			pool.removeTx(txs[i].Hash(), true)
			drop--
			queuedRateLimitMeter.Mark(1)
		}
	}
}

// demoteUnexecutables removes invalid and processed transactions from the pools
// executable/pending queue and any subsequent transactions that become unexecutable
// are moved back into the future queue.
//
// Note: transactions are not marked as removed in the priced list because re-heaping
// is always explicitly triggered by SetBaseFee and it would be unnecessary and wasteful
// to trigger a re-heap is this function
func (pool *TxPool) demoteUnexecutables() {
	// Iterate over all accounts and demote any non-executable transactions
	for addr, list := range pool.pending {
		nonce := pool.currentState.GetNonce(addr)

		// Drop all transactions that are deemed too old (low nonce)
		olds := list.Forward(nonce)
		for _, tx := range olds {
			hash := tx.Hash()
			pool.all.Remove(hash)
			log.Trace("Removed old pending transaction", "hash", hash)
		}
		// Drop all transactions that are too costly (low balance or out of gas), and queue any invalids back for later
		costLimit := pool.currentState.GetBalance(addr)
		drops, invalids := list.FilterF(costLimit, pool.currentMaxGas, pool.executableTxFilter(costLimit))
		for _, tx := range drops {
			hash := tx.Hash()
			log.Trace("Removed unpayable pending transaction", "hash", hash)
			pool.all.Remove(hash)
		}
		pendingNofundsMeter.Mark(int64(len(drops)))

		for _, tx := range invalids {
			hash := tx.Hash()
			log.Trace("Demoting pending transaction", "hash", hash)

			// Internal shuffle shouldn't touch the lookup set.
			pool.enqueueTx(hash, tx, false, false)
		}
		pendingGauge.Dec(int64(len(olds) + len(drops) + len(invalids)))
		if pool.locals.contains(addr) {
			localGauge.Dec(int64(len(olds) + len(drops) + len(invalids)))
		}
		// If there's a gap in front, alert (should never happen) and postpone all transactions
		if list.Len() > 0 && list.txs.Get(nonce) == nil {
			gapped := list.Cap(0)
			for _, tx := range gapped {
				hash := tx.Hash()
				log.Error("Demoting invalidated transaction", "hash", hash)

				// Internal shuffle shouldn't touch the lookup set.
				pool.enqueueTx(hash, tx, false, false)
			}
			pendingGauge.Dec(int64(len(gapped)))
			// This might happen in a reorg, so log it to the metering
			blockReorgInvalidatedTx.Mark(int64(len(gapped)))
		}
		// Delete the entire pending entry if it became empty.
		if list.Empty() {
			delete(pool.pending, addr)
		}
	}
}

// addressByHeartbeat is an account address tagged with its last activity timestamp.
type addressByHeartbeat struct {
	address   common.Address
	heartbeat time.Time
}

type addressesByHeartbeat []addressByHeartbeat

func (a addressesByHeartbeat) Len() int           { return len(a) }
func (a addressesByHeartbeat) Less(i, j int) bool { return a[i].heartbeat.Before(a[j].heartbeat) }
func (a addressesByHeartbeat) Swap(i, j int)      { a[i], a[j] = a[j], a[i] }

// accountSet is simply a set of addresses to check for existence, and a signer
// capable of deriving addresses from transactions.
type accountSet struct {
	accounts map[common.Address]struct{}
	signer   types.Signer
	cache    *[]common.Address
}

// newAccountSet creates a new address set with an associated signer for sender
// derivations.
func newAccountSet(signer types.Signer, addrs ...common.Address) *accountSet {
	as := &accountSet{
		accounts: make(map[common.Address]struct{}, len(addrs)),
		signer:   signer,
	}
	for _, addr := range addrs {
		as.add(addr)
	}
	return as
}

// contains checks if a given address is contained within the set.
func (as *accountSet) contains(addr common.Address) bool {
	_, exist := as.accounts[addr]
	return exist
}

func (as *accountSet) empty() bool {
	return len(as.accounts) == 0
}

// containsTx checks if the sender of a given tx is within the set. If the sender
// cannot be derived, this method returns false.
func (as *accountSet) containsTx(tx *types.Transaction) bool {
	if addr, err := types.Sender(as.signer, tx); err == nil {
		return as.contains(addr)
	}
	return false
}

// add inserts a new address into the set to track.
func (as *accountSet) add(addr common.Address) {
	as.accounts[addr] = struct{}{}
	as.cache = nil
}

// addTx adds the sender of tx into the set.
func (as *accountSet) addTx(tx *types.Transaction) {
	if addr, err := types.Sender(as.signer, tx); err == nil {
		as.add(addr)
	}
}

// flatten returns the list of addresses within this set, also caching it for later
// reuse. The returned slice should not be changed!
func (as *accountSet) flatten() []common.Address {
	if as.cache == nil {
		accounts := make([]common.Address, 0, len(as.accounts))
		for account := range as.accounts {
			accounts = append(accounts, account)
		}
		as.cache = &accounts
	}
	return *as.cache
}

// merge adds all addresses from the 'other' set into 'as'.
func (as *accountSet) merge(other *accountSet) {
	for addr := range other.accounts {
		as.accounts[addr] = struct{}{}
	}
	as.cache = nil
}

// txLookup is used internally by TxPool to track transactions while allowing
// lookup without mutex contention.
//
// Note, although this type is properly protected against concurrent access, it
// is **not** a type that should ever be mutated or even exposed outside of the
// transaction pool, since its internal state is tightly coupled with the pools
// internal mechanisms. The sole purpose of the type is to permit out-of-bound
// peeking into the pool in TxPool.Get without having to acquire the widely scoped
// TxPool.mu mutex.
//
// This lookup set combines the notion of "local transactions", which is useful
// to build upper-level structure.
type txLookup struct {
	slots   int
	lock    sync.RWMutex
	locals  map[common.Hash]*types.Transaction
	remotes map[common.Hash]*types.Transaction

	auths map[common.Address][]common.Hash // All accounts with a pooled authorization
}

// newTxLookup returns a new txLookup structure.
func newTxLookup() *txLookup {
	return &txLookup{
		locals:  make(map[common.Hash]*types.Transaction),
		remotes: make(map[common.Hash]*types.Transaction),

		auths: make(map[common.Address][]common.Hash),
	}
}

// Range calls f on each key and value present in the map. The callback passed
// should return the indicator whether the iteration needs to be continued.
// Callers need to specify which set (or both) to be iterated.
func (t *txLookup) Range(f func(hash common.Hash, tx *types.Transaction, local bool) bool, local bool, remote bool) {
	t.lock.RLock()
	defer t.lock.RUnlock()

	if local {
		for key, value := range t.locals {
			if !f(key, value, true) {
				return
			}
		}
	}
	if remote {
		for key, value := range t.remotes {
			if !f(key, value, false) {
				return
			}
		}
	}
}

// Get returns a transaction if it exists in the lookup, or nil if not found.
func (t *txLookup) Get(hash common.Hash) *types.Transaction {
	t.lock.RLock()
	defer t.lock.RUnlock()

	if tx := t.locals[hash]; tx != nil {
		return tx
	}
	return t.remotes[hash]
}

// GetLocal returns a transaction if it exists in the lookup, or nil if not found.
func (t *txLookup) GetLocal(hash common.Hash) *types.Transaction {
	t.lock.RLock()
	defer t.lock.RUnlock()

	return t.locals[hash]
}

// GetRemote returns a transaction if it exists in the lookup, or nil if not found.
func (t *txLookup) GetRemote(hash common.Hash) *types.Transaction {
	t.lock.RLock()
	defer t.lock.RUnlock()

	return t.remotes[hash]
}

// Count returns the current number of transactions in the lookup.
func (t *txLookup) Count() int {
	t.lock.RLock()
	defer t.lock.RUnlock()

	return len(t.locals) + len(t.remotes)
}

// LocalCount returns the current number of local transactions in the lookup.
func (t *txLookup) LocalCount() int {
	t.lock.RLock()
	defer t.lock.RUnlock()

	return len(t.locals)
}

// RemoteCount returns the current number of remote transactions in the lookup.
func (t *txLookup) RemoteCount() int {
	t.lock.RLock()
	defer t.lock.RUnlock()

	return len(t.remotes)
}

// Slots returns the current number of slots used in the lookup.
func (t *txLookup) Slots() int {
	t.lock.RLock()
	defer t.lock.RUnlock()

	return t.slots
}

// Add adds a transaction to the lookup.
func (t *txLookup) Add(tx *types.Transaction, local bool) {
	t.lock.Lock()
	defer t.lock.Unlock()

	t.slots += numSlots(tx)
	slotsGauge.Update(int64(t.slots))

	if local {
		t.locals[tx.Hash()] = tx
	} else {
		t.remotes[tx.Hash()] = tx
	}

	t.addAuthorities(tx)
}

// Remove removes a transaction from the lookup.
func (t *txLookup) Remove(hash common.Hash) {
	t.lock.Lock()
	defer t.lock.Unlock()

	tx, ok := t.locals[hash]
	if !ok {
		tx, ok = t.remotes[hash]
	}
	if !ok {
		log.Error("No transaction found to be deleted", "hash", hash)
		return
	}
	t.removeAuthorities(tx)
	t.slots -= numSlots(tx)
	slotsGauge.Update(int64(t.slots))

	delete(t.locals, hash)
	delete(t.remotes, hash)
}

// RemoteToLocals migrates the transactions belongs to the given locals to locals
// set. The assumption is held the locals set is thread-safe to be used.
func (t *txLookup) RemoteToLocals(locals *accountSet) int {
	t.lock.Lock()
	defer t.lock.Unlock()

	var migrated int
	for hash, tx := range t.remotes {
		if locals.containsTx(tx) {
			t.locals[hash] = tx
			delete(t.remotes, hash)
			migrated += 1
		}
	}
	return migrated
}

// RemotesBelowTip finds all remote transactions below the given tip threshold.
func (t *txLookup) RemotesBelowTip(threshold *big.Int) types.Transactions {
	found := make(types.Transactions, 0, 128)
	t.Range(func(hash common.Hash, tx *types.Transaction, local bool) bool {
		if tx.GasTipCapIntCmp(threshold) < 0 {
			found = append(found, tx)
		}
		return true
	}, false, true) // Only iterate remotes
	return found
}

// addAuthorities tracks the supplied tx in relation to each authority it
// specifies.
func (t *txLookup) addAuthorities(tx *types.Transaction) {
	for _, addr := range tx.SetCodeAuthorities() {
		list, ok := t.auths[addr]
		if !ok {
			list = []common.Hash{}
		}
		if slices.Contains(list, tx.Hash()) {
			// Don't add duplicates.
			continue
		}
		list = append(list, tx.Hash())
		t.auths[addr] = list
	}
}

// removeAuthorities stops tracking the supplied tx in relation to its
// authorities.
func (t *txLookup) removeAuthorities(tx *types.Transaction) {
	hash := tx.Hash()
	for _, addr := range tx.SetCodeAuthorities() {
		list := t.auths[addr]
		// Remove tx from tracker.
		if i := slices.Index(list, hash); i >= 0 {
			list = append(list[:i], list[i+1:]...)
		} else {
			log.Error("Authority with untracked tx", "addr", addr, "hash", hash)
		}
		if len(list) == 0 {
			// If list is newly empty, delete it entirely.
			delete(t.auths, addr)
			continue
		}
		t.auths[addr] = list
	}
}

// hasAuth returns a flag indicating whether there are pending authorizations
// from the specified address.
func (t *txLookup) hasAuth(addr common.Address) bool {
	t.lock.RLock()
	defer t.lock.RUnlock()

	return len(t.auths[addr]) > 0
}

// numSlots calculates the number of slots needed for a single transaction.
func numSlots(tx *types.Transaction) int {
	return int((tx.Size() + txSlotSize - 1) / txSlotSize)
}<|MERGE_RESOLUTION|>--- conflicted
+++ resolved
@@ -641,12 +641,11 @@
 		return ErrTxTypeNotSupported
 	}
 
-<<<<<<< HEAD
 	// Reject erc20 fee transactions until EIP-1559 activates.
 	if !pool.eip1559 && tx.Type() == types.ERC20FeeTxType {
-=======
+    return ErrTxTypeNotSupported
+	}
 	if !pool.eip7702 && tx.Type() == types.SetCodeTxType {
->>>>>>> 67087dd3
 		return ErrTxTypeNotSupported
 	}
 
