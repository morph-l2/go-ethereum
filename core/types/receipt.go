--- conflicted
+++ resolved
@@ -241,11 +241,7 @@
 		return errShortTypedReceipt
 	}
 	switch b[0] {
-<<<<<<< HEAD
-	case DynamicFeeTxType, AccessListTxType, BlobTxType, L1MessageTxType, ERC20FeeTxType:
-=======
-	case DynamicFeeTxType, AccessListTxType, BlobTxType, L1MessageTxType, SetCodeTxType:
->>>>>>> 67087dd3
+	case DynamicFeeTxType, AccessListTxType, BlobTxType, L1MessageTxType, SetCodeTxType, ERC20FeeTxType:
 		var data receiptRLP
 		err := rlp.DecodeBytes(b[1:], &data)
 		if err != nil {
@@ -443,13 +439,10 @@
 	case L1MessageTxType:
 		w.WriteByte(L1MessageTxType)
 		rlp.Encode(w, data)
-<<<<<<< HEAD
 	case ERC20FeeTxType:
 		w.WriteByte(ERC20FeeTxType)
-=======
 	case SetCodeTxType:
 		w.WriteByte(SetCodeTxType)
->>>>>>> 67087dd3
 		rlp.Encode(w, data)
 	default:
 		// For unsupported types, write nothing. Since this is for
