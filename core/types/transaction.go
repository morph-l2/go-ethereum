--- conflicted
+++ resolved
@@ -759,38 +759,6 @@
 //
 // NOTE: In a future PR this will be removed.
 type Message struct {
-<<<<<<< HEAD
-	to            *common.Address
-	from          common.Address
-	nonce         uint64
-	amount        *big.Int
-	gasLimit      uint64
-	gasPrice      *big.Int
-	gasFeeCap     *big.Int
-	gasTipCap     *big.Int
-	data          []byte
-	accessList    AccessList
-	isFake        bool
-	isL1MessageTx bool
-	feeTokenID    *uint16
-}
-
-func NewMessage(from common.Address, to *common.Address, nonce uint64, amount *big.Int, gasLimit uint64, gasPrice, gasFeeCap, gasTipCap *big.Int, feeTokenID uint16, data []byte, accessList AccessList, isFake bool) Message {
-	return Message{
-		from:          from,
-		to:            to,
-		nonce:         nonce,
-		amount:        amount,
-		gasLimit:      gasLimit,
-		gasPrice:      gasPrice,
-		gasFeeCap:     gasFeeCap,
-		gasTipCap:     gasTipCap,
-		data:          data,
-		accessList:    accessList,
-		isFake:        isFake,
-		isL1MessageTx: false,
-		feeTokenID:    &feeTokenID,
-=======
 	to                    *common.Address
 	from                  common.Address
 	nonce                 uint64
@@ -804,6 +772,7 @@
 	isFake                bool
 	isL1MessageTx         bool
 	setCodeAuthorizations []SetCodeAuthorization
+  feeTokenID    *uint16
 }
 
 func NewMessage(from common.Address, to *common.Address, nonce uint64, amount *big.Int, gasLimit uint64, gasPrice, gasFeeCap, gasTipCap *big.Int, data []byte, accessList AccessList, authList []SetCodeAuthorization, isFake bool) Message {
@@ -821,27 +790,13 @@
 		setCodeAuthorizations: authList,
 		isFake:                isFake,
 		isL1MessageTx:         false,
->>>>>>> 67087dd3
+    feeTokenID:            &feeTokenID,
 	}
 }
 
 // AsMessage returns the transaction as a core.Message.
 func (tx *Transaction) AsMessage(s Signer, baseFee *big.Int) (Message, error) {
 	msg := Message{
-<<<<<<< HEAD
-		nonce:         tx.Nonce(),
-		gasLimit:      tx.Gas(),
-		gasPrice:      new(big.Int).Set(tx.GasPrice()),
-		gasFeeCap:     new(big.Int).Set(tx.GasFeeCap()),
-		gasTipCap:     new(big.Int).Set(tx.GasTipCap()),
-		to:            tx.To(),
-		amount:        tx.Value(),
-		data:          tx.Data(),
-		accessList:    tx.AccessList(),
-		isFake:        false,
-		isL1MessageTx: tx.IsL1MessageTx(),
-		feeTokenID:    tx.FeeTokenID(),
-=======
 		nonce:                 tx.Nonce(),
 		gasLimit:              tx.Gas(),
 		gasPrice:              new(big.Int).Set(tx.GasPrice()),
@@ -854,7 +809,7 @@
 		isFake:                false,
 		isL1MessageTx:         tx.IsL1MessageTx(),
 		setCodeAuthorizations: tx.SetCodeAuthorizations(),
->>>>>>> 67087dd3
+    feeTokenID:    tx.FeeTokenID(),
 	}
 	// If baseFee provided, set gasPrice to effectiveGasPrice.
 	if baseFee != nil {
@@ -865,21 +820,6 @@
 	return msg, err
 }
 
-<<<<<<< HEAD
-func (m Message) From() common.Address   { return m.from }
-func (m Message) To() *common.Address    { return m.to }
-func (m Message) GasPrice() *big.Int     { return m.gasPrice }
-func (m Message) GasFeeCap() *big.Int    { return m.gasFeeCap }
-func (m Message) GasTipCap() *big.Int    { return m.gasTipCap }
-func (m Message) Value() *big.Int        { return m.amount }
-func (m Message) Gas() uint64            { return m.gasLimit }
-func (m Message) Nonce() uint64          { return m.nonce }
-func (m Message) Data() []byte           { return m.data }
-func (m Message) AccessList() AccessList { return m.accessList }
-func (m Message) IsFake() bool           { return m.isFake }
-func (m Message) IsL1MessageTx() bool    { return m.isL1MessageTx }
-func (m Message) FeeTokenID() *uint16    { return m.feeTokenID }
-=======
 func (m Message) From() common.Address                          { return m.from }
 func (m Message) To() *common.Address                           { return m.to }
 func (m Message) GasPrice() *big.Int                            { return m.gasPrice }
@@ -893,7 +833,7 @@
 func (m Message) IsFake() bool                                  { return m.isFake }
 func (m Message) IsL1MessageTx() bool                           { return m.isL1MessageTx }
 func (m Message) SetCodeAuthorizations() []SetCodeAuthorization { return m.setCodeAuthorizations }
->>>>>>> 67087dd3
+func (m Message) FeeTokenID() *uint16    { return m.feeTokenID }
 
 // copyAddressPtr copies an address.
 func copyAddressPtr(a *common.Address) *common.Address {
