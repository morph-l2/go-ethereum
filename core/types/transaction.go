// Copyright 2014 The go-ethereum Authors
// This file is part of the go-ethereum library.
//
// The go-ethereum library is free software: you can redistribute it and/or modify
// it under the terms of the GNU Lesser General Public License as published by
// the Free Software Foundation, either version 3 of the License, or
// (at your option) any later version.
//
// The go-ethereum library is distributed in the hope that it will be useful,
// but WITHOUT ANY WARRANTY; without even the implied warranty of
// MERCHANTABILITY or FITNESS FOR A PARTICULAR PURPOSE. See the
// GNU Lesser General Public License for more details.
//
// You should have received a copy of the GNU Lesser General Public License
// along with the go-ethereum library. If not, see <http://www.gnu.org/licenses/>.

package types

import (
	"bytes"
	"container/heap"
	"errors"
	"fmt"
	"io"
	"math/big"
	"sync/atomic"
	"time"

	"github.com/morph-l2/go-ethereum/common"
	"github.com/morph-l2/go-ethereum/common/math"
	"github.com/morph-l2/go-ethereum/crypto"
	"github.com/morph-l2/go-ethereum/rlp"
)

var (
	ErrInvalidSig           = errors.New("invalid transaction v, r, s values")
	ErrUnexpectedProtection = errors.New("transaction type does not supported EIP-155 protected signatures")
	ErrInvalidTxType        = errors.New("transaction type not valid in this context")
<<<<<<< HEAD
	ErrCostNotSupported     = errors.New("transaction cost not supported")
=======
	ErrCostNotSupported     = errors.New("cost function alt fee transaction not support or use gasFee()")
>>>>>>> eb4c2525
	ErrTxTypeNotSupported   = errors.New("transaction type not supported")
	ErrGasFeeCapTooLow      = errors.New("fee cap less than base fee")
	errEmptyTypedTx         = errors.New("empty typed transaction bytes")
	errShortTypedTx         = errors.New("typed transaction too short")
	errInvalidYParity       = errors.New("'yParity' field must be 0 or 1")
	errVYParityMismatch     = errors.New("'v' and 'yParity' fields do not match")
	errVYParityMissing      = errors.New("missing 'yParity' or 'v' field in transaction")
)

// Transaction types.
const (
	LegacyTxType     = 0x00
	AccessListTxType = 0x01
	DynamicFeeTxType = 0x02
	BlobTxType       = 0x03
	SetCodeTxType    = 0x04

	L1MessageTxType = 0x7E
	AltFeeTxType    = 0x7F
)

// Transaction is an Ethereum transaction.
type Transaction struct {
	inner TxData    // Consensus contents of a transaction
	time  time.Time // Time first seen locally (spam avoidance)

	// caches
	hash atomic.Pointer[common.Hash]
	size atomic.Pointer[common.StorageSize]
	from atomic.Pointer[sigCache]
}

// NewTx creates a new transaction.
func NewTx(inner TxData) *Transaction {
	tx := new(Transaction)
	tx.setDecoded(inner.copy(), 0)
	return tx
}

// TxData is the underlying data of a transaction.
//
// This is implemented by DynamicFeeTx, LegacyTx and AccessListTx.
type TxData interface {
	txType() byte // returns the type ID
	copy() TxData // creates a deep copy and initializes all fields

	chainID() *big.Int
	accessList() AccessList
	data() []byte
	gas() uint64
	gasPrice() *big.Int
	gasTipCap() *big.Int
	gasFeeCap() *big.Int
	value() *big.Int
	nonce() uint64
	to() *common.Address

	rawSignatureValues() (v, r, s *big.Int)
	setSignatureValues(chainID, v, r, s *big.Int)

	// effectiveGasPrice computes the gas price paid by the transaction, given
	// the inclusion block baseFee.
	//
	// Unlike other TxData methods, the returned *big.Int should be an independent
	// copy of the computed value, i.e. callers are allowed to mutate the result.
	// Method implementations can use 'dst' to store the result.
	effectiveGasPrice(dst *big.Int, baseFee *big.Int) *big.Int

	encode(*bytes.Buffer) error
	decode([]byte) error

	// sigHash returns the hash of the transaction that is ought to be signed
	sigHash(*big.Int) common.Hash
}

// EncodeRLP implements rlp.Encoder
func (tx *Transaction) EncodeRLP(w io.Writer) error {
	if tx.Type() == LegacyTxType {
		return rlp.Encode(w, tx.inner)
	}
	// It's an EIP-2718 typed TX envelope.
	buf := encodeBufferPool.Get().(*bytes.Buffer)
	defer encodeBufferPool.Put(buf)
	buf.Reset()
	if err := tx.encodeTyped(buf); err != nil {
		return err
	}
	return rlp.Encode(w, buf.Bytes())
}

// encodeTyped writes the canonical encoding of a typed transaction to w.
func (tx *Transaction) encodeTyped(w *bytes.Buffer) error {
	w.WriteByte(tx.Type())
	return tx.inner.encode(w)
}

// MarshalBinary returns the canonical encoding of the transaction.
// For legacy transactions, it returns the RLP encoding. For EIP-2718 typed
// transactions, it returns the type and payload.
func (tx *Transaction) MarshalBinary() ([]byte, error) {
	if tx.Type() == LegacyTxType {
		return rlp.EncodeToBytes(tx.inner)
	}
	var buf bytes.Buffer
	err := tx.encodeTyped(&buf)
	return buf.Bytes(), err
}

// DecodeRLP implements rlp.Decoder
func (tx *Transaction) DecodeRLP(s *rlp.Stream) error {
	kind, size, err := s.Kind()
	switch {
	case err != nil:
		return err
	case kind == rlp.List:
		// It's a legacy transaction.
		var inner LegacyTx
		err := s.Decode(&inner)
		if err == nil {
			tx.setDecoded(&inner, int(rlp.ListSize(size)))
		}
		return err
	case kind == rlp.Byte:
		return errShortTypedTx
	default:
		// It's an EIP-2718 typed TX envelope.
		// First read the tx payload bytes into a temporary buffer.
		b, buf, err := getPooledBuffer(size)
		if err != nil {
			return err
		}
		defer encodeBufferPool.Put(buf)
		if err := s.ReadBytes(b); err != nil {
			return err
		}
		// Now decode the inner transaction.
		inner, err := tx.decodeTyped(b)
		if err == nil {
			tx.setDecoded(inner, int(size))
		}
		return err
	}
}

// UnmarshalBinary decodes the canonical encoding of transactions.
// It supports legacy RLP transactions and EIP2718 typed transactions.
func (tx *Transaction) UnmarshalBinary(b []byte) error {
	if len(b) > 0 && b[0] > 0x7f {
		// It's a legacy transaction.
		var data LegacyTx
		err := rlp.DecodeBytes(b, &data)
		if err != nil {
			return err
		}
		tx.setDecoded(&data, len(b))
		return nil
	}
	// It's an EIP2718 typed transaction envelope.
	inner, err := tx.decodeTyped(b)
	if err != nil {
		return err
	}
	tx.setDecoded(inner, len(b))
	return nil
}

// decodeTyped decodes a typed transaction from the canonical format.
func (tx *Transaction) decodeTyped(b []byte) (TxData, error) {
	if len(b) <= 1 {
		return nil, errShortTypedTx
	}
	var inner TxData
	switch b[0] {
	case AccessListTxType:
		inner = new(AccessListTx)
	case DynamicFeeTxType:
		inner = new(DynamicFeeTx)
	case BlobTxType:
		inner = new(BlobTx)
	case L1MessageTxType:
		inner = new(L1MessageTx)
	case SetCodeTxType:
		inner = new(SetCodeTx)
	case AltFeeTxType:
		inner = new(AltFeeTx)
	default:
		return nil, ErrTxTypeNotSupported
	}
	err := inner.decode(b[1:])
	return inner, err
}

// setDecoded sets the inner transaction and size after decoding.
func (tx *Transaction) setDecoded(inner TxData, size int) {
	tx.inner = inner
	tx.time = time.Now()
	if size > 0 {
		newsize := common.StorageSize(size)
		tx.size.Store(&newsize)
	}
}

func sanityCheckSignature(v *big.Int, r *big.Int, s *big.Int, maybeProtected bool) error {
	if isProtectedV(v) && !maybeProtected {
		return ErrUnexpectedProtection
	}

	var plainV byte
	if isProtectedV(v) {
		chainID := deriveChainId(v).Uint64()
		plainV = byte(v.Uint64() - 35 - 2*chainID)
	} else if maybeProtected {
		// Only EIP-155 signatures can be optionally protected. Since
		// we determined this v value is not protected, it must be a
		// raw 27 or 28.
		plainV = byte(v.Uint64() - 27)
	} else {
		// If the signature is not optionally protected, we assume it
		// must already be equal to the recovery id.
		plainV = byte(v.Uint64())
	}
	if !crypto.ValidateSignatureValues(plainV, r, s, false) {
		return ErrInvalidSig
	}

	return nil
}

func isProtectedV(V *big.Int) bool {
	if V.BitLen() <= 8 {
		v := V.Uint64()
		return v != 27 && v != 28 && v != 1 && v != 0
	}
	// anything not 27 or 28 is considered protected
	return true
}

// Protected says whether the transaction is replay-protected.
func (tx *Transaction) Protected() bool {
	switch tx := tx.inner.(type) {
	case *LegacyTx:
		return tx.V != nil && isProtectedV(tx.V)
	default:
		return true
	}
}

// Type returns the transaction type.
func (tx *Transaction) Type() uint8 {
	return tx.inner.txType()
}

// ChainId returns the EIP155 chain ID of the transaction. The return value will always be
// non-nil. For legacy transactions which are not replay-protected, the return value is
// zero.
func (tx *Transaction) ChainId() *big.Int {
	return tx.inner.chainID()
}

// Data returns the input data of the transaction.
func (tx *Transaction) Data() []byte { return tx.inner.data() }

// AccessList returns the access list of the transaction.
func (tx *Transaction) AccessList() AccessList { return tx.inner.accessList() }

// Gas returns the gas limit of the transaction.
func (tx *Transaction) Gas() uint64 { return tx.inner.gas() }

// GasPrice returns the gas price of the transaction.
func (tx *Transaction) GasPrice() *big.Int { return new(big.Int).Set(tx.inner.gasPrice()) }

// GasTipCap returns the gasTipCap per gas of the transaction.
func (tx *Transaction) GasTipCap() *big.Int { return new(big.Int).Set(tx.inner.gasTipCap()) }

// GasFeeCap returns the fee cap per gas of the transaction.
func (tx *Transaction) GasFeeCap() *big.Int { return new(big.Int).Set(tx.inner.gasFeeCap()) }

// Value returns the ether amount of the transaction.
func (tx *Transaction) Value() *big.Int { return new(big.Int).Set(tx.inner.value()) }

// Nonce returns the sender account nonce of the transaction.
func (tx *Transaction) Nonce() uint64 { return tx.inner.nonce() }

// To returns the recipient address of the transaction.
// For contract-creation transactions, To returns nil.
func (tx *Transaction) To() *common.Address {
	return copyAddressPtr(tx.inner.to())
}

// IsL1MessageTx returns true if the transaction is an L1 cross-domain tx.
func (tx *Transaction) IsL1MessageTx() bool {
	return tx.Type() == L1MessageTxType
}

// IsAltFeeTx returns true if the transaction is erc20 fee tx.
func (tx *Transaction) IsAltFeeTx() bool {
	return tx.Type() == AltFeeTxType
}

// AsL1MessageTx casts the tx into an L1 cross-domain tx.
func (tx *Transaction) AsL1MessageTx() *L1MessageTx {
	if !tx.IsL1MessageTx() {
		return nil
	}
	return tx.inner.(*L1MessageTx)
}

// L1MessageQueueIndex returns the L1 queue index if `tx` is of type `L1MessageTx`.
// It returns 0 otherwise.
func (tx *Transaction) L1MessageQueueIndex() uint64 {
	if !tx.IsL1MessageTx() {
		return 0
	}
	return tx.AsL1MessageTx().QueueIndex
}

// AsAltFeeTx casts the tx into an erc20 fee tx.
func (tx *Transaction) AsAltFeeTx() *AltFeeTx {
	if !tx.IsAltFeeTx() {
		return nil
	}
	return tx.inner.(*AltFeeTx)
}

func (tx *Transaction) FeeTokenID() *uint16 {
	if !tx.IsAltFeeTx() {
		return nil
	}
	return &tx.AsAltFeeTx().FeeTokenID
}

func (tx *Transaction) FeeLimit() *big.Int {
	if !tx.IsAltFeeTx() {
		return big.NewInt(0)
	}
	return tx.AsAltFeeTx().FeeLimit
}

// Cost returns gas * gasPrice + value.
func (tx *Transaction) Cost() *big.Int {
	if tx.IsAltFeeTx() {
		panic(ErrCostNotSupported)
	}
	total := tx.GasFee()
	total.Add(total, tx.Value())
	return total
}

// GasFee returns gas * gasPrice.
func (tx *Transaction) GasFee() *big.Int {
	return new(big.Int).Mul(tx.GasPrice(), new(big.Int).SetUint64(tx.Gas()))
}

// RawSignatureValues returns the V, R, S signature values of the transaction.
// The return values should not be modified by the caller.
func (tx *Transaction) RawSignatureValues() (v, r, s *big.Int) {
	return tx.inner.rawSignatureValues()
}

// GasFeeCapCmp compares the fee cap of two transactions.
func (tx *Transaction) GasFeeCapCmp(other *Transaction) int {
	return tx.inner.gasFeeCap().Cmp(other.inner.gasFeeCap())
}

// GasFeeCapIntCmp compares the fee cap of the transaction against the given fee cap.
func (tx *Transaction) GasFeeCapIntCmp(other *big.Int) int {
	return tx.inner.gasFeeCap().Cmp(other)
}

// GasTipCapCmp compares the gasTipCap of two transactions.
func (tx *Transaction) GasTipCapCmp(other *Transaction) int {
	return tx.inner.gasTipCap().Cmp(other.inner.gasTipCap())
}

// GasTipCapIntCmp compares the gasTipCap of the transaction against the given gasTipCap.
func (tx *Transaction) GasTipCapIntCmp(other *big.Int) int {
	return tx.inner.gasTipCap().Cmp(other)
}

// EffectiveGasTip returns the effective miner gasTipCap for the given base fee.
// Note: if the effective gasTipCap is negative, this method returns both error
// the actual negative value, _and_ ErrGasFeeCapTooLow
func (tx *Transaction) EffectiveGasTip(baseFee *big.Int) (*big.Int, error) {
	if tx.IsL1MessageTx() {
		return new(big.Int), nil
	}
	if baseFee == nil {
		return tx.GasTipCap(), nil
	}
	var err error
	gasFeeCap := tx.GasFeeCap()
	if gasFeeCap.Cmp(baseFee) == -1 {
		err = ErrGasFeeCapTooLow
	}

	return math.BigMin(tx.GasTipCap(), gasFeeCap.Sub(gasFeeCap, baseFee)), err
}

// EffectiveGasTipValue is identical to EffectiveGasTip, but does not return an
// error in case the effective gasTipCap is negative
func (tx *Transaction) EffectiveGasTipValue(baseFee *big.Int) *big.Int {
	effectiveTip, _ := tx.EffectiveGasTip(baseFee)
	return effectiveTip
}

// EffectiveGasTipCmp compares the effective gasTipCap of two transactions assuming the given base fee.
func (tx *Transaction) EffectiveGasTipCmp(other *Transaction, baseFee *big.Int) int {
	if baseFee == nil {
		return tx.GasTipCapCmp(other)
	}
	return tx.EffectiveGasTipValue(baseFee).Cmp(other.EffectiveGasTipValue(baseFee))
}

// EffectiveGasTipIntCmp compares the effective gasTipCap of a transaction to the given gasTipCap.
func (tx *Transaction) EffectiveGasTipIntCmp(other *big.Int, baseFee *big.Int) int {
	if baseFee == nil {
		return tx.GasTipCapIntCmp(other)
	}
	return tx.EffectiveGasTipValue(baseFee).Cmp(other)
}

// BlobGas returns the blob gas limit of the transaction for blob transactions, 0 otherwise.
func (tx *Transaction) BlobGas() uint64 {
	if blobtx, ok := tx.inner.(*BlobTx); ok {
		return blobtx.blobGas()
	}
	return 0
}

// BlobGasFeeCap returns the blob gas fee cap per blob gas of the transaction for blob transactions, nil otherwise.
func (tx *Transaction) BlobGasFeeCap() *big.Int {
	if blobtx, ok := tx.inner.(*BlobTx); ok {
		return blobtx.BlobFeeCap.ToBig()
	}
	return nil
}

// BlobHashes returns the hashes of the blob commitments for blob transactions, nil otherwise.
func (tx *Transaction) BlobHashes() []common.Hash {
	if blobtx, ok := tx.inner.(*BlobTx); ok {
		return blobtx.BlobHashes
	}
	return nil
}

// BlobTxSidecar returns the sidecar of a blob transaction, nil otherwise.
func (tx *Transaction) BlobTxSidecar() *BlobTxSidecar {
	if blobtx, ok := tx.inner.(*BlobTx); ok {
		return blobtx.Sidecar
	}
	return nil
}

// BlobGasFeeCapCmp compares the blob fee cap of two transactions.
func (tx *Transaction) BlobGasFeeCapCmp(other *Transaction) int {
	return tx.BlobGasFeeCap().Cmp(other.BlobGasFeeCap())
}

// BlobGasFeeCapIntCmp compares the blob fee cap of the transaction against the given blob fee cap.
func (tx *Transaction) BlobGasFeeCapIntCmp(other *big.Int) int {
	return tx.BlobGasFeeCap().Cmp(other)
}

// WithoutBlobTxSidecar returns a copy of tx with the blob sidecar removed.
func (tx *Transaction) WithoutBlobTxSidecar() *Transaction {
	blobtx, ok := tx.inner.(*BlobTx)
	if !ok {
		return tx
	}
	cpy := &Transaction{
		inner: blobtx.withoutSidecar(),
		time:  tx.time,
	}
	// Note: tx.size cache not carried over because the sidecar is included in size!
	if h := tx.hash.Load(); h != nil {
		cpy.hash.Store(h)
	}
	if f := tx.from.Load(); f != nil {
		cpy.from.Store(f)
	}
	return cpy
}

// SetCodeAuthorizations returns the authorizations list of the transaction.
func (tx *Transaction) SetCodeAuthorizations() []SetCodeAuthorization {
	setcodetx, ok := tx.inner.(*SetCodeTx)
	if !ok {
		return nil
	}
	return setcodetx.AuthList
}

// SetCodeAuthorities returns a list of unique authorities from the
// authorization list.
func (tx *Transaction) SetCodeAuthorities() []common.Address {
	setcodetx, ok := tx.inner.(*SetCodeTx)
	if !ok {
		return nil
	}
	var (
		marks = make(map[common.Address]bool)
		auths = make([]common.Address, 0, len(setcodetx.AuthList))
	)
	for _, auth := range setcodetx.AuthList {
		if addr, err := auth.Authority(); err == nil {
			if marks[addr] {
				continue
			}
			marks[addr] = true
			auths = append(auths, addr)
		}
	}
	return auths
}

// Hash returns the transaction hash.
func (tx *Transaction) Hash() common.Hash {
	if hash := tx.hash.Load(); hash != nil {
		return *hash
	}

	var h common.Hash
	if tx.Type() == LegacyTxType {
		h = rlpHash(tx.inner)
	} else {
		h = prefixedRlpHash(tx.Type(), tx.inner)
	}
	tx.hash.Store(&h)
	return h
}

// Size returns the true encoded storage size of the transaction, either by encoding
// and returning it, or returning a previously cached value.
func (tx *Transaction) Size() common.StorageSize {
	if size := tx.size.Load(); size != nil {
		return *size
	}

	// Cache miss, encode and cache.
	// Note we rely on the assumption that all tx.inner values are RLP-encoded!
	c := writeCounter(0)
	rlp.Encode(&c, &tx.inner)
	size := common.StorageSize(c)

	// For blob transactions, add the size of the blob content and the outer list of the
	// tx + sidecar encoding.
	if sc := tx.BlobTxSidecar(); sc != nil {
		size += common.StorageSize(rlp.ListSize(sc.encodedSize()))
	}

	// For typed transactions, the encoding also includes the leading type byte.
	if tx.Type() != LegacyTxType {
		size += 1
	}

	tx.size.Store(&size)
	return size
}

// WithSignature returns a new transaction with the given signature.
// This signature needs to be in the [R || S || V] format where V is 0 or 1.
func (tx *Transaction) WithSignature(signer Signer, sig []byte) (*Transaction, error) {
	r, s, v, err := signer.SignatureValues(tx, sig)
	if err != nil {
		return nil, err
	}
	if r == nil || s == nil || v == nil {
		return nil, fmt.Errorf("%w: r: %s, s: %s, v: %s", ErrInvalidSig, r, s, v)
	}
	cpy := tx.inner.copy()
	cpy.setSignatureValues(signer.ChainID(), v, r, s)
	return &Transaction{inner: cpy, time: tx.time}, nil
}

// Transactions implements DerivableList for transactions.
type Transactions []*Transaction

// Len returns the length of s.
func (s Transactions) Len() int { return len(s) }

// EncodeIndex encodes the i'th transaction to w. Note that this does not check for errors
// because we assume that *Transaction will only ever contain valid txs that were either
// constructed by decoding or via public API in this package.
func (s Transactions) EncodeIndex(i int, w *bytes.Buffer) {
	tx := s[i]
	if tx.Type() == LegacyTxType {
		rlp.Encode(w, tx.inner)
	} else {
		tx.encodeTyped(w)
	}
}

// TxDifference returns a new set which is the difference between a and b.
func TxDifference(a, b Transactions) Transactions {
	keep := make(Transactions, 0, len(a))

	remove := make(map[common.Hash]struct{})
	for _, tx := range b {
		remove[tx.Hash()] = struct{}{}
	}

	for _, tx := range a {
		if _, ok := remove[tx.Hash()]; !ok {
			keep = append(keep, tx)
		}
	}

	return keep
}

// TxByNonce implements the sort interface to allow sorting a list of transactions
// by their nonces. This is usually only useful for sorting transactions from a
// single account, otherwise a nonce comparison doesn't make much sense.
type TxByNonce Transactions

func (s TxByNonce) Len() int           { return len(s) }
func (s TxByNonce) Less(i, j int) bool { return s[i].Nonce() < s[j].Nonce() }
func (s TxByNonce) Swap(i, j int)      { s[i], s[j] = s[j], s[i] }

// TxWithMinerFee wraps a transaction with its gas price or effective miner gasTipCap
type TxWithMinerFee struct {
	tx       *Transaction
	minerFee *big.Int
}

// NewTxWithMinerFee creates a wrapped transaction, calculating the effective
// miner gasTipCap if a base fee is provided.
// Returns error in case of a negative effective miner gasTipCap.
func NewTxWithMinerFee(tx *Transaction, baseFee *big.Int) (*TxWithMinerFee, error) {
	minerFee, err := tx.EffectiveGasTip(baseFee)
	if err != nil {
		return nil, err
	}
	return &TxWithMinerFee{
		tx:       tx,
		minerFee: minerFee,
	}, nil
}

// TxByPriceAndTime implements both the sort and the heap interface, making it useful
// for all at once sorting as well as individually adding and removing elements.
type TxByPriceAndTime []*TxWithMinerFee

func (s TxByPriceAndTime) Len() int { return len(s) }
func (s TxByPriceAndTime) Less(i, j int) bool {
	// If the prices are equal, use the time the transaction was first seen for
	// deterministic sorting
	cmp := s[i].minerFee.Cmp(s[j].minerFee)
	if cmp == 0 {
		return s[i].tx.time.Before(s[j].tx.time)
	}
	return cmp > 0
}
func (s TxByPriceAndTime) Swap(i, j int) { s[i], s[j] = s[j], s[i] }

func (s *TxByPriceAndTime) Push(x interface{}) {
	*s = append(*s, x.(*TxWithMinerFee))
}

func (s *TxByPriceAndTime) Pop() interface{} {
	old := *s
	n := len(old)
	x := old[n-1]
	*s = old[0 : n-1]
	return x
}

// TransactionsByPriceAndNonce represents a set of transactions that can return
// transactions in a profit-maximizing sorted order, while supporting removing
// entire batches of transactions for non-executable accounts.
type TransactionsByPriceAndNonce struct {
	txs     map[common.Address]Transactions // Per account nonce-sorted list of transactions
	heads   TxByPriceAndTime                // Next transaction for each unique account (price heap)
	signer  Signer                          // Signer for the set of transactions
	baseFee *big.Int                        // Current base fee
}

// NewTransactionsByPriceAndNonce creates a transaction set that can retrieve
// price sorted transactions in a nonce-honouring way.
//
// Note, the input map is reowned so the caller should not interact any more with
// if after providing it to the constructor.
func NewTransactionsByPriceAndNonce(signer Signer, txs map[common.Address]Transactions, baseFee *big.Int) *TransactionsByPriceAndNonce {
	// Initialize a price and received time based heap with the head transactions
	heads := make(TxByPriceAndTime, 0, len(txs))
	for from, accTxs := range txs {
		acc, _ := Sender(signer, accTxs[0])
		wrapped, err := NewTxWithMinerFee(accTxs[0], baseFee)
		// Remove transaction if sender doesn't match from, or if wrapping fails.
		if acc != from || err != nil {
			delete(txs, from)
			continue
		}
		heads = append(heads, wrapped)
		txs[from] = accTxs[1:]
	}
	heap.Init(&heads)

	// Assemble and return the transaction set
	return &TransactionsByPriceAndNonce{
		txs:     txs,
		heads:   heads,
		signer:  signer,
		baseFee: baseFee,
	}
}

// Peek returns the next transaction by price.
func (t *TransactionsByPriceAndNonce) Peek() *Transaction {
	if len(t.heads) == 0 {
		return nil
	}
	return t.heads[0].tx
}

// Shift replaces the current best head with the next one from the same account.
func (t *TransactionsByPriceAndNonce) Shift() {
	acc, _ := Sender(t.signer, t.heads[0].tx)
	if txs, ok := t.txs[acc]; ok && len(txs) > 0 {
		if wrapped, err := NewTxWithMinerFee(txs[0], t.baseFee); err == nil {
			t.heads[0], t.txs[acc] = wrapped, txs[1:]
			heap.Fix(&t.heads, 0)
			return
		}
	}
	heap.Pop(&t.heads)
}

// Pop removes the best transaction, *not* replacing it with the next one from
// the same account. This should be used when a transaction cannot be executed
// and hence all subsequent ones should be discarded from the same account.
func (t *TransactionsByPriceAndNonce) Pop() {
	heap.Pop(&t.heads)
}

// Message is a fully derived transaction and implements core.Message
//
// NOTE: In a future PR this will be removed.
type Message struct {
	to                    *common.Address
	from                  common.Address
	nonce                 uint64
	amount                *big.Int
	gasLimit              uint64
	gasPrice              *big.Int
	gasFeeCap             *big.Int
	gasTipCap             *big.Int
	data                  []byte
	accessList            AccessList
	isFake                bool
	isL1MessageTx         bool
	setCodeAuthorizations []SetCodeAuthorization
	feeTokenID            *uint16
	feeLimit              *big.Int
}

func NewMessage(from common.Address, to *common.Address, nonce uint64, amount *big.Int, gasLimit uint64, gasPrice, gasFeeCap, gasTipCap *big.Int, feeTokenID uint16, feeLimit *big.Int, data []byte, accessList AccessList, authList []SetCodeAuthorization, isFake bool) Message {
	return Message{
		from:                  from,
		to:                    to,
		nonce:                 nonce,
		amount:                amount,
		gasLimit:              gasLimit,
		gasPrice:              gasPrice,
		gasFeeCap:             gasFeeCap,
		gasTipCap:             gasTipCap,
		data:                  data,
		accessList:            accessList,
		setCodeAuthorizations: authList,
		isFake:                isFake,
		isL1MessageTx:         false,
		feeTokenID:            &feeTokenID,
		feeLimit:              feeLimit,
	}
}

// AsMessage returns the transaction as a core.Message.
func (tx *Transaction) AsMessage(s Signer, baseFee *big.Int) (Message, error) {
	msg := Message{
		nonce:                 tx.Nonce(),
		gasLimit:              tx.Gas(),
		gasPrice:              new(big.Int).Set(tx.GasPrice()),
		gasFeeCap:             new(big.Int).Set(tx.GasFeeCap()),
		gasTipCap:             new(big.Int).Set(tx.GasTipCap()),
		to:                    tx.To(),
		amount:                tx.Value(),
		data:                  tx.Data(),
		accessList:            tx.AccessList(),
		isFake:                false,
		isL1MessageTx:         tx.IsL1MessageTx(),
		setCodeAuthorizations: tx.SetCodeAuthorizations(),
		feeTokenID:            tx.FeeTokenID(),
	}
	// If baseFee provided, set gasPrice to effectiveGasPrice.
	if baseFee != nil {
		msg.gasPrice = math.BigMin(msg.gasPrice.Add(msg.gasTipCap, baseFee), msg.gasFeeCap)
	}
	if tx.FeeLimit() != nil {
		msg.feeLimit = tx.FeeLimit()
	}
	var err error
	msg.from, err = Sender(s, tx)
	return msg, err
}

func (m Message) From() common.Address                          { return m.from }
func (m Message) To() *common.Address                           { return m.to }
func (m Message) GasPrice() *big.Int                            { return m.gasPrice }
func (m Message) GasFeeCap() *big.Int                           { return m.gasFeeCap }
func (m Message) GasTipCap() *big.Int                           { return m.gasTipCap }
func (m Message) Value() *big.Int                               { return m.amount }
func (m Message) Gas() uint64                                   { return m.gasLimit }
func (m Message) Nonce() uint64                                 { return m.nonce }
func (m Message) Data() []byte                                  { return m.data }
func (m Message) AccessList() AccessList                        { return m.accessList }
func (m Message) IsFake() bool                                  { return m.isFake }
func (m Message) IsL1MessageTx() bool                           { return m.isL1MessageTx }
func (m Message) SetCodeAuthorizations() []SetCodeAuthorization { return m.setCodeAuthorizations }
func (m Message) FeeTokenID() *uint16                           { return m.feeTokenID }
func (m Message) FeeLimit() *big.Int                            { return m.feeLimit }

// copyAddressPtr copies an address.
func copyAddressPtr(a *common.Address) *common.Address {
	if a == nil {
		return nil
	}
	cpy := *a
	return &cpy
}

type SkippedTransaction struct {
	Tx     *Transaction
	Reason string
}<|MERGE_RESOLUTION|>--- conflicted
+++ resolved
@@ -36,11 +36,7 @@
 	ErrInvalidSig           = errors.New("invalid transaction v, r, s values")
 	ErrUnexpectedProtection = errors.New("transaction type does not supported EIP-155 protected signatures")
 	ErrInvalidTxType        = errors.New("transaction type not valid in this context")
-<<<<<<< HEAD
-	ErrCostNotSupported     = errors.New("transaction cost not supported")
-=======
 	ErrCostNotSupported     = errors.New("cost function alt fee transaction not support or use gasFee()")
->>>>>>> eb4c2525
 	ErrTxTypeNotSupported   = errors.New("transaction type not supported")
 	ErrGasFeeCapTooLow      = errors.New("fee cap less than base fee")
 	errEmptyTypedTx         = errors.New("empty typed transaction bytes")
