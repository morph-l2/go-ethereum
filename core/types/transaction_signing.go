--- conflicted
+++ resolved
@@ -253,13 +253,10 @@
 	if tx.IsL1MessageTx() {
 		return tx.AsL1MessageTx().Sender, nil
 	}
-<<<<<<< HEAD
 	if tx.Type() != DynamicFeeTxType && tx.Type() != ERC20FeeTxType {
 		return s.eip2930Signer.Sender(tx)
-=======
 	if tt == LegacyTxType {
 		return s.legacy.Sender(tx)
->>>>>>> 67087dd3
 	}
 	if tx.ChainId().Cmp(s.chainID) != 0 {
 		return common.Address{}, fmt.Errorf("%w: have %d want %d", ErrInvalidChainId, tx.ChainId(), s.chainID)
@@ -289,7 +286,6 @@
 	return R, S, V, nil
 }
 
-<<<<<<< HEAD
 // Hash returns the hash to be signed by the sender.
 // It does not uniquely identify the transaction.
 func (s londonSigner) Hash(tx *Transaction) common.Hash {
@@ -329,7 +325,6 @@
 func (s eip2930Signer) Equal(s2 Signer) bool {
 	x, ok := s2.(eip2930Signer)
 	return ok && x.chainId.Cmp(s.chainId) == 0
-=======
 // NewViridianSigner returns a signer that accepts
 // - EIP-7702 setCode transactions
 // - EIP-4844 blob transactions
@@ -339,7 +334,6 @@
 // - legacy Homestead transactions.
 func NewViridianSigner(chainId *big.Int) Signer {
 	return newModernSigner(chainId, forks.Viridian)
->>>>>>> 67087dd3
 }
 
 // NewCurieSigner returns a signer that accepts
