--- conflicted
+++ resolved
@@ -182,13 +182,8 @@
 }
 
 func (s londonSigner) Sender(tx *Transaction) (common.Address, error) {
-<<<<<<< HEAD
-	if tx.Type() == L1MessageTxType {
-		return tx.inner.(*L1MessageTx).Sender, nil
-=======
 	if tx.IsL1MessageTx() {
 		return tx.AsL1MessageTx().Sender, nil
->>>>>>> 983d6302
 	}
 	if tx.Type() != DynamicFeeTxType {
 		return s.eip2930Signer.Sender(tx)
@@ -209,11 +204,7 @@
 }
 
 func (s londonSigner) SignatureValues(tx *Transaction, sig []byte) (R, S, V *big.Int, err error) {
-<<<<<<< HEAD
-	if tx.Type() == L1MessageTxType {
-=======
 	if tx.IsL1MessageTx() {
->>>>>>> 983d6302
 		return nil, nil, nil, fmt.Errorf("l1 message tx do not have a signature")
 	}
 	txdata, ok := tx.inner.(*DynamicFeeTx)
@@ -233,11 +224,7 @@
 // Hash returns the hash to be signed by the sender.
 // It does not uniquely identify the transaction.
 func (s londonSigner) Hash(tx *Transaction) common.Hash {
-<<<<<<< HEAD
-	if tx.Type() == L1MessageTxType {
-=======
 	if tx.IsL1MessageTx() {
->>>>>>> 983d6302
 		panic("l1 message tx cannot be signed and do not have a signing hash")
 	}
 	if tx.Type() != DynamicFeeTxType {
