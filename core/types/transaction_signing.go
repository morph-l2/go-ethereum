--- conflicted
+++ resolved
@@ -273,7 +273,13 @@
 	if !s.supportsType(tt) {
 		return nil, nil, nil, ErrTxTypeNotSupported
 	}
-<<<<<<< HEAD
+	if tt == LegacyTxType {
+		return s.legacy.SignatureValues(tx, sig)
+	}
+	// Check that chain ID of tx matches the signer. We also accept ID zero here,
+	// because it indicates that the chain ID was not specified in the tx.
+	if tx.inner.chainID().Sign() != 0 && tx.inner.chainID().Cmp(s.chainID) != 0 {
+		return nil, nil, nil, fmt.Errorf("%w: have %d want %d", ErrInvalidChainId, tx.inner.chainID(), s.chainID)
 	// Handle DynamicFeeTx and ERC20FeeTx
 	switch tx.Type() {
 	case DynamicFeeTxType:
@@ -293,16 +299,6 @@
 	default:
 		return s.eip2930Signer.SignatureValues(tx, sig)
 	}
-=======
-	if tt == LegacyTxType {
-		return s.legacy.SignatureValues(tx, sig)
-	}
-	// Check that chain ID of tx matches the signer. We also accept ID zero here,
-	// because it indicates that the chain ID was not specified in the tx.
-	if tx.inner.chainID().Sign() != 0 && tx.inner.chainID().Cmp(s.chainID) != 0 {
-		return nil, nil, nil, fmt.Errorf("%w: have %d want %d", ErrInvalidChainId, tx.inner.chainID(), s.chainID)
-	}
->>>>>>> d045bc5c
 	R, S, _ = decodeSignature(sig)
 	V = big.NewInt(int64(sig[64]))
 	return R, S, V, nil
