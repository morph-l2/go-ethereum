// Copyright 2014 The go-ethereum Authors
// This file is part of the go-ethereum library.
//
// The go-ethereum library is free software: you can redistribute it and/or modify
// it under the terms of the GNU Lesser General Public License as published by
// the Free Software Foundation, either version 3 of the License, or
// (at your option) any later version.
//
// The go-ethereum library is distributed in the hope that it will be useful,
// but WITHOUT ANY WARRANTY; without even the implied warranty of
// MERCHANTABILITY or FITNESS FOR A PARTICULAR PURPOSE. See the
// GNU Lesser General Public License for more details.
//
// You should have received a copy of the GNU Lesser General Public License
// along with the go-ethereum library. If not, see <http://www.gnu.org/licenses/>.

// Package eth implements the Ethereum protocol.
package eth

import (
	"errors"
	"fmt"
	"math/big"
	"runtime"
	"sync"
	"sync/atomic"
	"time"

	"github.com/morph-l2/go-ethereum/accounts"
	"github.com/morph-l2/go-ethereum/common"
	"github.com/morph-l2/go-ethereum/common/hexutil"
	"github.com/morph-l2/go-ethereum/consensus"
	"github.com/morph-l2/go-ethereum/core"
	"github.com/morph-l2/go-ethereum/core/bloombits"
	"github.com/morph-l2/go-ethereum/core/rawdb"
	"github.com/morph-l2/go-ethereum/core/state/pruner"
	"github.com/morph-l2/go-ethereum/core/types"
	"github.com/morph-l2/go-ethereum/core/vm"
	"github.com/morph-l2/go-ethereum/eth/downloader"
	"github.com/morph-l2/go-ethereum/eth/ethconfig"
	"github.com/morph-l2/go-ethereum/eth/gasprice"
	"github.com/morph-l2/go-ethereum/eth/protocols/eth"
	"github.com/morph-l2/go-ethereum/eth/protocols/snap"
	"github.com/morph-l2/go-ethereum/ethdb"
	"github.com/morph-l2/go-ethereum/event"
	"github.com/morph-l2/go-ethereum/internal/ethapi"
	"github.com/morph-l2/go-ethereum/log"
	"github.com/morph-l2/go-ethereum/miner"
	"github.com/morph-l2/go-ethereum/node"
	"github.com/morph-l2/go-ethereum/p2p"
	"github.com/morph-l2/go-ethereum/p2p/dnsdisc"
	"github.com/morph-l2/go-ethereum/p2p/enode"
	"github.com/morph-l2/go-ethereum/params"
	"github.com/morph-l2/go-ethereum/rlp"
	"github.com/morph-l2/go-ethereum/rollup/batch"
	"github.com/morph-l2/go-ethereum/rpc"
	"github.com/morph-l2/go-ethereum/trie"
)

// Config contains the configuration options of the ETH protocol.
// Deprecated: use ethconfig.Config instead.
type Config = ethconfig.Config

// Ethereum implements the Ethereum full node service.
type Ethereum struct {
	config *ethconfig.Config

	// Handlers
	txPool             *core.TxPool
	blockchain         *core.BlockChain
	handler            *handler
	ethDialCandidates  enode.Iterator
	snapDialCandidates enode.Iterator

	// DB interfaces
	chainDb ethdb.Database // Block chain database

	eventMux       *event.TypeMux
	engine         consensus.Engine
	accountManager *accounts.Manager

	bloomRequests     chan chan *bloombits.Retrieval // Channel receiving bloom data retrieval requests
	bloomIndexer      *core.ChainIndexer             // Bloom indexer operating during block imports
	closeBloomHandler chan struct{}

	APIBackend *EthAPIBackend

	miner    *miner.Miner
	gasPrice *big.Int

	networkID     uint64
	netRPCService *ethapi.PublicNetAPI

	p2pServer *p2p.Server

	// Batch Handler
	batchHandler *batch.Handler

	lock sync.RWMutex // Protects the variadic fields (e.g. gas price and etherbase)
}

// New creates a new Ethereum object (including the
// initialisation of the common Ethereum object)
func New(stack *node.Node, config *ethconfig.Config) (*Ethereum, error) {
	// Ensure configuration values are compatible and sane
	if config.SyncMode == downloader.LightSync {
		return nil, errors.New("can't run eth.Ethereum in light sync mode, use les.LightEthereum")
	}
	if !config.SyncMode.IsValid() {
		return nil, fmt.Errorf("invalid sync mode %d", config.SyncMode)
	}
	if config.Miner.GasPrice == nil || config.Miner.GasPrice.Cmp(common.Big0) <= 0 {
		log.Warn("Sanitizing invalid miner gas price", "provided", config.Miner.GasPrice, "updated", ethconfig.Defaults.Miner.GasPrice)
		config.Miner.GasPrice = new(big.Int).Set(ethconfig.Defaults.Miner.GasPrice)
	}
	if config.NoPruning && config.TrieDirtyCache > 0 {
		if config.SnapshotCache > 0 {
			config.TrieCleanCache += config.TrieDirtyCache * 3 / 5
			config.SnapshotCache += config.TrieDirtyCache * 2 / 5
		} else {
			config.TrieCleanCache += config.TrieDirtyCache
		}
		config.TrieDirtyCache = 0
	}

	if config.JournalFileName == "" {
		config.JournalFileName = ethconfig.Defaults.JournalFileName
	}

	log.Info("Allocated trie memory caches", "clean", common.StorageSize(config.TrieCleanCache)*1024*1024, "dirty", common.StorageSize(config.TrieDirtyCache)*1024*1024)

	// Assemble the Ethereum object
	chainDb, err := stack.OpenDatabaseWithFreezer("chaindata", config.DatabaseCache, config.DatabaseHandles, config.DatabaseFreezer, "eth/db/chaindata/", false)
	if err != nil {
		return nil, err
	}

<<<<<<< HEAD
	config.StateScheme, err = rawdb.ParseStateScheme(config.StateScheme, chainDb)
	if err != nil {
		return nil, err
	}

	// Set path trie tag before using trie db
	if config.StateScheme == rawdb.PathScheme {
		trie.GenesisStateInPathZkTrie = true
	}

	chainConfig, genesisHash, genesisErr := core.SetupGenesisBlockWithOverride(chainDb, config.Genesis, config.OverrideArrowGlacier)
=======
	// Override the chain config with provided settings.
	var overrides core.ChainOverrides
	if config.OverrideMorph203Time != nil {
		overrides.Morph203Time = config.OverrideMorph203Time
	}
	chainConfig, genesisHash, genesisErr := core.SetupGenesisBlockWithOverride(chainDb, config.Genesis, &overrides)
>>>>>>> 9ffe6086
	if _, ok := genesisErr.(*params.ConfigCompatError); genesisErr != nil && !ok {
		return nil, genesisErr
	}

	log.Info("Initialised chain configuration", "config", chainConfig)

	if err := pruner.RecoverPruning(stack.ResolvePath(""), chainDb, stack.ResolvePath(config.TrieCleanCacheJournal)); err != nil {
		log.Error("Failed to recover state", "error", err)
	}
	engine, err := ethconfig.CreateConsensusEngine(chainConfig, chainDb)
	if err != nil {
		return nil, err
	}
	eth := &Ethereum{
		config:            config,
		chainDb:           chainDb,
		eventMux:          stack.EventMux(),
		accountManager:    stack.AccountManager(),
		engine:            engine,
		closeBloomHandler: make(chan struct{}),
		networkID:         config.NetworkId,
		gasPrice:          config.Miner.GasPrice,
		bloomRequests:     make(chan chan *bloombits.Retrieval),
		bloomIndexer:      core.NewBloomIndexer(chainDb, params.BloomBitsBlocks, params.BloomConfirms),
		p2pServer:         stack.Server(),
	}

	bcVersion := rawdb.ReadDatabaseVersion(chainDb)
	var dbVer = "<nil>"
	if bcVersion != nil {
		dbVer = fmt.Sprintf("%d", *bcVersion)
	}
	log.Info("Initialising Ethereum protocol", "network", config.NetworkId, "dbversion", dbVer)

	if !config.SkipBcVersionCheck {
		if bcVersion != nil && *bcVersion > core.BlockChainVersion {
			return nil, fmt.Errorf("database version is v%d, Geth %s only supports v%d", *bcVersion, params.VersionWithMeta, core.BlockChainVersion)
		} else if bcVersion == nil || *bcVersion < core.BlockChainVersion {
			if bcVersion != nil { // only print warning on upgrade, not on init
				log.Warn("Upgrade blockchain database version", "from", dbVer, "to", core.BlockChainVersion)
			}
			rawdb.WriteDatabaseVersion(chainDb, core.BlockChainVersion)
		}
	}
	var (
		vmConfig = vm.Config{
			EnablePreimageRecording: config.EnablePreimageRecording,
		}
		cacheConfig = &core.CacheConfig{
			TrieCleanLimit:      config.TrieCleanCache,
			TrieCleanJournal:    stack.ResolvePath(config.TrieCleanCacheJournal),
			TrieCleanRejournal:  config.TrieCleanCacheRejournal,
			TrieCleanNoPrefetch: config.NoPrefetch,
			TrieDirtyLimit:      config.TrieDirtyCache,
			TrieDirtyDisabled:   config.NoPruning,
			TrieTimeLimit:       config.TrieTimeout,
			SnapshotLimit:       config.SnapshotCache,
			Preimages:           config.Preimages,
			PathSyncFlush:       config.PathSyncFlush,
			StateScheme:         config.StateScheme,
			JournalFilePath:     stack.ResolvePath(config.JournalFileName),
		}
	)
	// TODO (MariusVanDerWijden) get rid of shouldPreserve in a follow-up PR
	shouldPreserve := func(header *types.Header) bool {
		return false
	}
	eth.blockchain, err = core.NewBlockChain(chainDb, cacheConfig, chainConfig, eth.engine, vmConfig, shouldPreserve, &config.TxLookupLimit)
	if err != nil {
		return nil, err
	}

	// Rewind the chain in case of an incompatible config upgrade.
	if compat, ok := genesisErr.(*params.ConfigCompatError); ok {
		log.Warn("Rewinding chain to upgrade configuration", "err", compat)
		eth.blockchain.SetHead(compat.RewindToBlock)
		rawdb.WriteChainConfig(chainDb, genesisHash, chainConfig)
	}
	eth.bloomIndexer.Start(eth.blockchain)

	if config.TxPool.Journal != "" {
		config.TxPool.Journal = stack.ResolvePath(config.TxPool.Journal)
	}
	eth.txPool = core.NewTxPool(config.TxPool, chainConfig, eth.blockchain)

	if config.TxPool.Blacklist {
		blackListDB, err := stack.OpenDatabase("blacklist", config.DatabaseCache, config.DatabaseHandles, "eth/db/blacklist/", false)
		if err != nil {
			return nil, err
		}
		eth.txPool.EnableBlacklist(blackListDB)
		log.Info("Blacklist is enabled")
	}

	// Permit the downloader to use the trie cache allowance during fast sync
	cacheLimit := cacheConfig.TrieCleanLimit + cacheConfig.TrieDirtyLimit + cacheConfig.SnapshotLimit
	checkpoint := config.Checkpoint
	if checkpoint == nil {
		checkpoint = params.TrustedCheckpoints[genesisHash]
	}
	if eth.handler, err = newHandler(&handlerConfig{
		NodeID:     eth.p2pServer.Self().ID(),
		Database:   chainDb,
		Chain:      eth.blockchain,
		TxPool:     eth.txPool,
		Network:    config.NetworkId,
		Sync:       config.SyncMode,
		BloomCache: uint64(cacheLimit),
		EventMux:   eth.eventMux,
		Checkpoint: checkpoint,
		Whitelist:  config.Whitelist,
	}); err != nil {
		return nil, err
	}

	eth.miner = miner.New(eth, config.Miner, eth.engine)
	eth.miner.SetExtra(makeExtraData(config.Miner.ExtraData))

	// new batch handler
	eth.batchHandler = batch.NewBatchHandler(chainDb, eth.blockchain)

	eth.APIBackend = &EthAPIBackend{stack.Config().ExtRPCEnabled(), stack.Config().AllowUnprotectedTxs, eth, nil}
	if eth.APIBackend.allowUnprotectedTxs {
		log.Info("Unprotected transactions allowed")
	}
	gpoParams := config.GPO
	if gpoParams.Default == nil {
		gpoParams.Default = config.Miner.GasPrice
	}
	eth.APIBackend.gpo = gasprice.NewOracle(eth.APIBackend, gpoParams)

	// Setup DNS discovery iterators.
	dnsclient := dnsdisc.NewClient(dnsdisc.Config{})
	eth.ethDialCandidates, err = dnsclient.NewIterator(eth.config.EthDiscoveryURLs...)
	if err != nil {
		return nil, err
	}
	eth.snapDialCandidates, err = dnsclient.NewIterator(eth.config.SnapDiscoveryURLs...)
	if err != nil {
		return nil, err
	}

	// Start the RPC service
	eth.netRPCService = ethapi.NewPublicNetAPI(eth.p2pServer, config.NetworkId)

	// Register the backend on the node
	stack.RegisterAPIs(eth.APIs())
	stack.RegisterProtocols(eth.Protocols())
	stack.RegisterLifecycle(eth)
	// Check for unclean shutdown
	if uncleanShutdowns, discards, err := rawdb.PushUncleanShutdownMarker(chainDb); err != nil {
		log.Error("Could not update unclean-shutdown-marker list", "error", err)
	} else {
		if discards > 0 {
			log.Warn("Old unclean shutdowns found", "count", discards)
		}
		for _, tstamp := range uncleanShutdowns {
			t := time.Unix(int64(tstamp), 0)
			log.Warn("Unclean shutdown detected", "booted", t,
				"age", common.PrettyAge(t))
		}
	}
	return eth, nil
}

func makeExtraData(extra []byte) []byte {
	if len(extra) == 0 {
		// create default extradata
		extra, _ = rlp.EncodeToBytes([]interface{}{
			uint(params.VersionMajor<<16 | params.VersionMinor<<8 | params.VersionPatch),
			"geth",
			runtime.Version(),
			runtime.GOOS,
		})
	}
	if uint64(len(extra)) > params.MaximumExtraDataSize {
		log.Warn("Miner extra data exceed limit", "extra", hexutil.Bytes(extra), "limit", params.MaximumExtraDataSize)
		extra = nil
	}
	return extra
}

// APIs return the collection of RPC services the ethereum package offers.
// NOTE, some of these services probably need to be moved to somewhere else.
func (s *Ethereum) APIs() []rpc.API {
	apis := ethapi.GetAPIs(s.APIBackend)

	// Append any APIs exposed explicitly by the consensus engine
	apis = append(apis, s.engine.APIs(s.BlockChain())...)

	// Append all the local APIs and return
	return append(apis, []rpc.API{
		{
			Namespace: "eth",
			Version:   "1.0",
			Service:   downloader.NewPublicDownloaderAPI(s.handler.downloader, s.eventMux),
			Public:    true,
		}, {
			Namespace: "miner",
			Version:   "1.0",
			Service:   NewMinerAPI(s),
			Public:    false,
		}, {
			Namespace: "admin",
			Version:   "1.0",
			Service:   NewPrivateAdminAPI(s),
		}, {
			Namespace: "debug",
			Version:   "1.0",
			Service:   NewPublicDebugAPI(s),
			Public:    true,
		}, {
			Namespace: "debug",
			Version:   "1.0",
			Service:   NewPrivateDebugAPI(s),
		}, {
			Namespace: "net",
			Version:   "1.0",
			Service:   s.netRPCService,
			Public:    true,
		}, {
			Namespace: "morph",
			Version:   "1.0",
			Service:   NewMorphAPI(s),
			Public:    false,
		}, {
			Namespace: "blacklist",
			Version:   "1.0",
			Service:   NewBlocklistAPI(s),
		},
	}...)
}

func (s *Ethereum) ResetWithGenesisBlock(gb *types.Block) {
	s.blockchain.ResetWithGenesisBlock(gb)
}

func (s *Ethereum) Miner() *miner.Miner { return s.miner }

func (s *Ethereum) AccountManager() *accounts.Manager  { return s.accountManager }
func (s *Ethereum) BlockChain() *core.BlockChain       { return s.blockchain }
func (s *Ethereum) TxPool() *core.TxPool               { return s.txPool }
func (s *Ethereum) EventMux() *event.TypeMux           { return s.eventMux }
func (s *Ethereum) Engine() consensus.Engine           { return s.engine }
func (s *Ethereum) ChainDb() ethdb.Database            { return s.chainDb }
func (s *Ethereum) IsListening() bool                  { return true } // Always listening
func (s *Ethereum) Downloader() *downloader.Downloader { return s.handler.downloader }
func (s *Ethereum) Synced() bool                       { return atomic.LoadUint32(&s.handler.acceptTxs) == 1 }
func (s *Ethereum) ArchiveMode() bool                  { return s.config.NoPruning }
func (s *Ethereum) BloomIndexer() *core.ChainIndexer   { return s.bloomIndexer }
func (s *Ethereum) BatchHandler() *batch.Handler       { return s.batchHandler }
func (s *Ethereum) SyncMode() downloader.SyncMode {
	mode, _ := s.handler.chainSync.modeAndLocalHead()
	return mode
}

func (s *Ethereum) SetSynced() {
	atomic.StoreUint32(&s.handler.acceptTxs, 1)
}

// Protocols returns all the currently configured
// network protocols to start.
func (s *Ethereum) Protocols() []p2p.Protocol {
	protos := eth.MakeProtocols((*ethHandler)(s.handler), s.networkID, s.ethDialCandidates)
	if !s.blockchain.Config().Morph.ZktrieEnabled() && s.config.SnapshotCache > 0 {
		protos = append(protos, snap.MakeProtocols((*snapHandler)(s.handler), s.snapDialCandidates)...)
	}
	return protos
}

// Start implements node.Lifecycle, starting all internal goroutines needed by the
// Ethereum protocol implementation.
func (s *Ethereum) Start() error {
	// start the batch handler
	s.batchHandler.Start()

	//eth.StartENRUpdater(s.blockchain, s.p2pServer.LocalNode())

	// Start the bloom bits servicing goroutines
	s.startBloomHandlers(params.BloomBitsBlocks)

	// Figure out a max peers count based on the server limits
	maxPeers := s.p2pServer.MaxPeers
	//if s.config.LightServ > 0 {
	//	if s.config.LightPeers >= s.p2pServer.MaxPeers {
	//		return fmt.Errorf("invalid peer config: light peer count (%d) >= total peer count (%d)", s.config.LightPeers, s.p2pServer.MaxPeers)
	//	}
	//	maxPeers -= s.config.LightPeers
	//}
	// Start the networking layer and the light server if requested
	s.handler.Start(maxPeers)
	return nil
}

// Stop implements node.Lifecycle, terminating all internal goroutines used by the
// Ethereum protocol.
func (s *Ethereum) Stop() error {
	// Stop all the peer-related stuff first.
	s.ethDialCandidates.Close()
	s.snapDialCandidates.Close()
	s.handler.Stop()

	// Then stop everything else.
	s.bloomIndexer.Close()
	close(s.closeBloomHandler)
	s.txPool.Stop()
	s.miner.Close()
	s.batchHandler.Stop()
	s.blockchain.Stop()
	s.engine.Close()
	rawdb.PopUncleanShutdownMarker(s.chainDb)
	s.chainDb.Close()
	s.eventMux.Stop()

	return nil
}<|MERGE_RESOLUTION|>--- conflicted
+++ resolved
@@ -135,7 +135,6 @@
 		return nil, err
 	}
 
-<<<<<<< HEAD
 	config.StateScheme, err = rawdb.ParseStateScheme(config.StateScheme, chainDb)
 	if err != nil {
 		return nil, err
@@ -146,15 +145,12 @@
 		trie.GenesisStateInPathZkTrie = true
 	}
 
-	chainConfig, genesisHash, genesisErr := core.SetupGenesisBlockWithOverride(chainDb, config.Genesis, config.OverrideArrowGlacier)
-=======
 	// Override the chain config with provided settings.
 	var overrides core.ChainOverrides
 	if config.OverrideMorph203Time != nil {
 		overrides.Morph203Time = config.OverrideMorph203Time
 	}
 	chainConfig, genesisHash, genesisErr := core.SetupGenesisBlockWithOverride(chainDb, config.Genesis, &overrides)
->>>>>>> 9ffe6086
 	if _, ok := genesisErr.(*params.ConfigCompatError); genesisErr != nil && !ok {
 		return nil, genesisErr
 	}
