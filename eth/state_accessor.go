--- conflicted
+++ resolved
@@ -47,11 +47,12 @@
 //     storing trash persistently
 //   - preferDisk: this arg can be used by the caller to signal that even though the 'base' is provided,
 //     it would be preferrable to start from a fresh state, if we have it on disk.
-<<<<<<< HEAD
+//
+// <<<<<<< HEAD
 func (eth *Ethereum) stateAtBlock(ctx context.Context, block *types.Block, reexec uint64, base *state.StateDB, checkLive bool, preferDisk bool) (statedb *state.StateDB, err error) {
-=======
-func (eth *Ethereum) stateAtBlock(block *types.Block, reexec uint64, base *state.StateDB, checkLive bool, preferDisk bool) (statedb *state.StateDB, err error) {
->>>>>>> abca104d
+	// =======
+	// func (eth *Ethereum) stateAtBlock(block *types.Block, reexec uint64, base *state.StateDB, checkLive bool, preferDisk bool) (statedb *state.StateDB, err error) {
+	// >>>>>>> scroll/v5.3.14
 	var (
 		current  *types.Block
 		database state.Database
