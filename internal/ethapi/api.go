// Copyright 2015 The go-ethereum Authors
// This file is part of the go-ethereum library.
//
// The go-ethereum library is free software: you can redistribute it and/or modify
// it under the terms of the GNU Lesser General Public License as published by
// the Free Software Foundation, either version 3 of the License, or
// (at your option) any later version.
//
// The go-ethereum library is distributed in the hope that it will be useful,
// but WITHOUT ANY WARRANTY; without even the implied warranty of
// MERCHANTABILITY or FITNESS FOR A PARTICULAR PURPOSE. See the
// GNU Lesser General Public License for more details.
//
// You should have received a copy of the GNU Lesser General Public License
// along with the go-ethereum library. If not, see <http://www.gnu.org/licenses/>.

package ethapi

import (
	"context"
	"encoding/hex"
	"errors"
	"fmt"
	"math/big"
	"strings"
	"time"

	"github.com/davecgh/go-spew/spew"
	"github.com/tyler-smith/go-bip39"

	"github.com/scroll-tech/go-ethereum/accounts"
	"github.com/scroll-tech/go-ethereum/accounts/abi"
	"github.com/scroll-tech/go-ethereum/accounts/keystore"
	"github.com/scroll-tech/go-ethereum/accounts/scwallet"
	"github.com/scroll-tech/go-ethereum/common"
	"github.com/scroll-tech/go-ethereum/common/hexutil"
	"github.com/scroll-tech/go-ethereum/common/math"
	"github.com/scroll-tech/go-ethereum/consensus/clique"
	"github.com/scroll-tech/go-ethereum/consensus/ethash"
	"github.com/scroll-tech/go-ethereum/consensus/misc"
	"github.com/scroll-tech/go-ethereum/core"
	"github.com/scroll-tech/go-ethereum/core/state"
	"github.com/scroll-tech/go-ethereum/core/types"
	"github.com/scroll-tech/go-ethereum/core/vm"
	"github.com/scroll-tech/go-ethereum/crypto"
	"github.com/scroll-tech/go-ethereum/crypto/codehash"
	"github.com/scroll-tech/go-ethereum/log"
	"github.com/scroll-tech/go-ethereum/p2p"
	"github.com/scroll-tech/go-ethereum/params"
	"github.com/scroll-tech/go-ethereum/rlp"
	"github.com/scroll-tech/go-ethereum/rollup/fees"
	"github.com/scroll-tech/go-ethereum/rpc"
)

// PublicEthereumAPI provides an API to access Ethereum related information.
// It offers only methods that operate on public data that is freely available to anyone.
type PublicEthereumAPI struct {
	b Backend
}

// NewPublicEthereumAPI creates a new Ethereum protocol API.
func NewPublicEthereumAPI(b Backend) *PublicEthereumAPI {
	return &PublicEthereumAPI{b}
}

// GasPrice returns a suggestion for a gas price for legacy transactions.
func (s *PublicEthereumAPI) GasPrice(ctx context.Context) (*hexutil.Big, error) {
	tipcap, err := s.b.SuggestGasTipCap(ctx)
	if err != nil {
		return nil, err
	}
	if head := s.b.CurrentHeader(); head.BaseFee != nil {
		tipcap.Add(tipcap, head.BaseFee)
	}
	return (*hexutil.Big)(tipcap), err
}

// MaxPriorityFeePerGas returns a suggestion for a gas tip cap for dynamic fee transactions.
func (s *PublicEthereumAPI) MaxPriorityFeePerGas(ctx context.Context) (*hexutil.Big, error) {
	tipcap, err := s.b.SuggestGasTipCap(ctx)
	if err != nil {
		return nil, err
	}
	return (*hexutil.Big)(tipcap), err
}

type feeHistoryResult struct {
	OldestBlock  *hexutil.Big     `json:"oldestBlock"`
	Reward       [][]*hexutil.Big `json:"reward,omitempty"`
	BaseFee      []*hexutil.Big   `json:"baseFeePerGas,omitempty"`
	GasUsedRatio []float64        `json:"gasUsedRatio"`
}

// FeeHistory returns the fee market history.
func (s *PublicEthereumAPI) FeeHistory(ctx context.Context, blockCount rpc.DecimalOrHex, lastBlock rpc.BlockNumber, rewardPercentiles []float64) (*feeHistoryResult, error) {
	oldest, reward, baseFee, gasUsed, err := s.b.FeeHistory(ctx, int(blockCount), lastBlock, rewardPercentiles)
	if err != nil {
		return nil, err
	}
	results := &feeHistoryResult{
		OldestBlock:  (*hexutil.Big)(oldest),
		GasUsedRatio: gasUsed,
	}
	if reward != nil {
		results.Reward = make([][]*hexutil.Big, len(reward))
		for i, w := range reward {
			results.Reward[i] = make([]*hexutil.Big, len(w))
			for j, v := range w {
				results.Reward[i][j] = (*hexutil.Big)(v)
			}
		}
	}
	if baseFee != nil {
		results.BaseFee = make([]*hexutil.Big, len(baseFee))
		for i, v := range baseFee {
			results.BaseFee[i] = (*hexutil.Big)(v)
		}
	}
	return results, nil
}

// Syncing returns false in case the node is currently not syncing with the network. It can be up to date or has not
// yet received the latest block headers from its pears. In case it is synchronizing:
// - startingBlock: block number this node started to synchronise from
// - currentBlock:  block number this node is currently importing
// - highestBlock:  block number of the highest block header this node has received from peers
// - pulledStates:  number of state entries processed until now
// - knownStates:   number of known state entries that still need to be pulled
func (s *PublicEthereumAPI) Syncing() (interface{}, error) {
	progress := s.b.SyncProgress()

	// Return not syncing if the synchronisation already completed
	if progress.CurrentBlock >= progress.HighestBlock {
		return false, nil
	}
	// Otherwise gather the block sync stats
	return map[string]interface{}{
		"startingBlock":       hexutil.Uint64(progress.StartingBlock),
		"currentBlock":        hexutil.Uint64(progress.CurrentBlock),
		"highestBlock":        hexutil.Uint64(progress.HighestBlock),
		"syncedAccounts":      hexutil.Uint64(progress.SyncedAccounts),
		"syncedAccountBytes":  hexutil.Uint64(progress.SyncedAccountBytes),
		"syncedBytecodes":     hexutil.Uint64(progress.SyncedBytecodes),
		"syncedBytecodeBytes": hexutil.Uint64(progress.SyncedBytecodeBytes),
		"syncedStorage":       hexutil.Uint64(progress.SyncedStorage),
		"syncedStorageBytes":  hexutil.Uint64(progress.SyncedStorageBytes),
		"healedTrienodes":     hexutil.Uint64(progress.HealedTrienodes),
		"healedTrienodeBytes": hexutil.Uint64(progress.HealedTrienodeBytes),
		"healedBytecodes":     hexutil.Uint64(progress.HealedBytecodes),
		"healedBytecodeBytes": hexutil.Uint64(progress.HealedBytecodeBytes),
		"healingTrienodes":    hexutil.Uint64(progress.HealingTrienodes),
		"healingBytecode":     hexutil.Uint64(progress.HealingBytecode),
	}, nil
}

// PublicTxPoolAPI offers and API for the transaction pool. It only operates on data that is non confidential.
type PublicTxPoolAPI struct {
	b Backend
}

// NewPublicTxPoolAPI creates a new tx pool service that gives information about the transaction pool.
func NewPublicTxPoolAPI(b Backend) *PublicTxPoolAPI {
	return &PublicTxPoolAPI{b}
}

// Content returns the transactions contained within the transaction pool.
func (s *PublicTxPoolAPI) Content() map[string]map[string]map[string]*RPCTransaction {
	content := map[string]map[string]map[string]*RPCTransaction{
		"pending": make(map[string]map[string]*RPCTransaction),
		"queued":  make(map[string]map[string]*RPCTransaction),
	}
	pending, queue := s.b.TxPoolContent()
	curHeader := s.b.CurrentHeader()

	// get latest L1 base fee
	state, err := s.b.StateAt(curHeader.Root)
	if err != nil || state == nil {
		log.Error("State not found", "number", curHeader.Number, "hash", curHeader.Hash().Hex(), "state", state, "err", err)
		return nil
	}
	l1BaseFee := fees.GetL1BaseFee(state)

	// Flatten the pending transactions
	for account, txs := range pending {
		dump := make(map[string]*RPCTransaction)
		for _, tx := range txs {
<<<<<<< HEAD
			dump[fmt.Sprintf("%d", tx.Nonce())] = NewRPCPendingTransaction(tx, curHeader, s.b.ChainConfig())
=======
			dump[fmt.Sprintf("%d", tx.Nonce())] = newRPCPendingTransaction(tx, curHeader, s.b.ChainConfig(), l1BaseFee)
>>>>>>> ccec84ce
		}
		content["pending"][account.Hex()] = dump
	}
	// Flatten the queued transactions
	for account, txs := range queue {
		dump := make(map[string]*RPCTransaction)
		for _, tx := range txs {
<<<<<<< HEAD
			dump[fmt.Sprintf("%d", tx.Nonce())] = NewRPCPendingTransaction(tx, curHeader, s.b.ChainConfig())
=======
			dump[fmt.Sprintf("%d", tx.Nonce())] = newRPCPendingTransaction(tx, curHeader, s.b.ChainConfig(), l1BaseFee)
>>>>>>> ccec84ce
		}
		content["queued"][account.Hex()] = dump
	}
	return content
}

// ContentFrom returns the transactions contained within the transaction pool.
func (s *PublicTxPoolAPI) ContentFrom(addr common.Address) map[string]map[string]*RPCTransaction {
	content := make(map[string]map[string]*RPCTransaction, 2)
	pending, queue := s.b.TxPoolContentFrom(addr)
	curHeader := s.b.CurrentHeader()

	// get latest L1 base fee
	state, err := s.b.StateAt(curHeader.Root)
	if err != nil || state == nil {
		log.Error("State not found", "number", curHeader.Number, "hash", curHeader.Hash().Hex(), "state", state, "err", err)
		return nil
	}
	l1BaseFee := fees.GetL1BaseFee(state)

	// Build the pending transactions
	dump := make(map[string]*RPCTransaction, len(pending))
	for _, tx := range pending {
<<<<<<< HEAD
		dump[fmt.Sprintf("%d", tx.Nonce())] = NewRPCPendingTransaction(tx, curHeader, s.b.ChainConfig())
=======
		dump[fmt.Sprintf("%d", tx.Nonce())] = newRPCPendingTransaction(tx, curHeader, s.b.ChainConfig(), l1BaseFee)
>>>>>>> ccec84ce
	}
	content["pending"] = dump

	// Build the queued transactions
	dump = make(map[string]*RPCTransaction, len(queue))
	for _, tx := range queue {
<<<<<<< HEAD
		dump[fmt.Sprintf("%d", tx.Nonce())] = NewRPCPendingTransaction(tx, curHeader, s.b.ChainConfig())
=======
		dump[fmt.Sprintf("%d", tx.Nonce())] = newRPCPendingTransaction(tx, curHeader, s.b.ChainConfig(), l1BaseFee)
>>>>>>> ccec84ce
	}
	content["queued"] = dump

	return content
}

// Status returns the number of pending and queued transaction in the pool.
func (s *PublicTxPoolAPI) Status() map[string]hexutil.Uint {
	pending, queue := s.b.Stats()
	return map[string]hexutil.Uint{
		"pending": hexutil.Uint(pending),
		"queued":  hexutil.Uint(queue),
	}
}

// Inspect retrieves the content of the transaction pool and flattens it into an
// easily inspectable list.
func (s *PublicTxPoolAPI) Inspect() map[string]map[string]map[string]string {
	content := map[string]map[string]map[string]string{
		"pending": make(map[string]map[string]string),
		"queued":  make(map[string]map[string]string),
	}
	pending, queue := s.b.TxPoolContent()

	// Define a formatter to flatten a transaction into a string
	var format = func(tx *types.Transaction) string {
		if to := tx.To(); to != nil {
			return fmt.Sprintf("%s: %v wei + %v gas × %v wei", tx.To().Hex(), tx.Value(), tx.Gas(), tx.GasPrice())
		}
		return fmt.Sprintf("contract creation: %v wei + %v gas × %v wei", tx.Value(), tx.Gas(), tx.GasPrice())
	}
	// Flatten the pending transactions
	for account, txs := range pending {
		dump := make(map[string]string)
		for _, tx := range txs {
			dump[fmt.Sprintf("%d", tx.Nonce())] = format(tx)
		}
		content["pending"][account.Hex()] = dump
	}
	// Flatten the queued transactions
	for account, txs := range queue {
		dump := make(map[string]string)
		for _, tx := range txs {
			dump[fmt.Sprintf("%d", tx.Nonce())] = format(tx)
		}
		content["queued"][account.Hex()] = dump
	}
	return content
}

// PublicAccountAPI provides an API to access accounts managed by this node.
// It offers only methods that can retrieve accounts.
type PublicAccountAPI struct {
	am *accounts.Manager
}

// NewPublicAccountAPI creates a new PublicAccountAPI.
func NewPublicAccountAPI(am *accounts.Manager) *PublicAccountAPI {
	return &PublicAccountAPI{am: am}
}

// Accounts returns the collection of accounts this node manages
func (s *PublicAccountAPI) Accounts() []common.Address {
	return s.am.Accounts()
}

// PrivateAccountAPI provides an API to access accounts managed by this node.
// It offers methods to create, (un)lock en list accounts. Some methods accept
// passwords and are therefore considered private by default.
type PrivateAccountAPI struct {
	am        *accounts.Manager
	nonceLock *AddrLocker
	b         Backend
}

// NewPrivateAccountAPI create a new PrivateAccountAPI.
func NewPrivateAccountAPI(b Backend, nonceLock *AddrLocker) *PrivateAccountAPI {
	return &PrivateAccountAPI{
		am:        b.AccountManager(),
		nonceLock: nonceLock,
		b:         b,
	}
}

// listAccounts will return a list of addresses for accounts this node manages.
func (s *PrivateAccountAPI) ListAccounts() []common.Address {
	return s.am.Accounts()
}

// rawWallet is a JSON representation of an accounts.Wallet interface, with its
// data contents extracted into plain fields.
type rawWallet struct {
	URL      string             `json:"url"`
	Status   string             `json:"status"`
	Failure  string             `json:"failure,omitempty"`
	Accounts []accounts.Account `json:"accounts,omitempty"`
}

// ListWallets will return a list of wallets this node manages.
func (s *PrivateAccountAPI) ListWallets() []rawWallet {
	wallets := make([]rawWallet, 0) // return [] instead of nil if empty
	for _, wallet := range s.am.Wallets() {
		status, failure := wallet.Status()

		raw := rawWallet{
			URL:      wallet.URL().String(),
			Status:   status,
			Accounts: wallet.Accounts(),
		}
		if failure != nil {
			raw.Failure = failure.Error()
		}
		wallets = append(wallets, raw)
	}
	return wallets
}

// OpenWallet initiates a hardware wallet opening procedure, establishing a USB
// connection and attempting to authenticate via the provided passphrase. Note,
// the method may return an extra challenge requiring a second open (e.g. the
// Trezor PIN matrix challenge).
func (s *PrivateAccountAPI) OpenWallet(url string, passphrase *string) error {
	wallet, err := s.am.Wallet(url)
	if err != nil {
		return err
	}
	pass := ""
	if passphrase != nil {
		pass = *passphrase
	}
	return wallet.Open(pass)
}

// DeriveAccount requests a HD wallet to derive a new account, optionally pinning
// it for later reuse.
func (s *PrivateAccountAPI) DeriveAccount(url string, path string, pin *bool) (accounts.Account, error) {
	wallet, err := s.am.Wallet(url)
	if err != nil {
		return accounts.Account{}, err
	}
	derivPath, err := accounts.ParseDerivationPath(path)
	if err != nil {
		return accounts.Account{}, err
	}
	if pin == nil {
		pin = new(bool)
	}
	return wallet.Derive(derivPath, *pin)
}

// NewAccount will create a new account and returns the address for the new account.
func (s *PrivateAccountAPI) NewAccount(password string) (common.Address, error) {
	ks, err := fetchKeystore(s.am)
	if err != nil {
		return common.Address{}, err
	}
	acc, err := ks.NewAccount(password)
	if err == nil {
		log.Info("Your new key was generated", "address", acc.Address)
		log.Warn("Please backup your key file!", "path", acc.URL.Path)
		log.Warn("Please remember your password!")
		return acc.Address, nil
	}
	return common.Address{}, err
}

// fetchKeystore retrieves the encrypted keystore from the account manager.
func fetchKeystore(am *accounts.Manager) (*keystore.KeyStore, error) {
	if ks := am.Backends(keystore.KeyStoreType); len(ks) > 0 {
		return ks[0].(*keystore.KeyStore), nil
	}
	return nil, errors.New("local keystore not used")
}

// ImportRawKey stores the given hex encoded ECDSA key into the key directory,
// encrypting it with the passphrase.
func (s *PrivateAccountAPI) ImportRawKey(privkey string, password string) (common.Address, error) {
	key, err := crypto.HexToECDSA(privkey)
	if err != nil {
		return common.Address{}, err
	}
	ks, err := fetchKeystore(s.am)
	if err != nil {
		return common.Address{}, err
	}
	acc, err := ks.ImportECDSA(key, password)
	return acc.Address, err
}

// UnlockAccount will unlock the account associated with the given address with
// the given password for duration seconds. If duration is nil it will use a
// default of 300 seconds. It returns an indication if the account was unlocked.
func (s *PrivateAccountAPI) UnlockAccount(ctx context.Context, addr common.Address, password string, duration *uint64) (bool, error) {
	// When the API is exposed by external RPC(http, ws etc), unless the user
	// explicitly specifies to allow the insecure account unlocking, otherwise
	// it is disabled.
	if s.b.ExtRPCEnabled() && !s.b.AccountManager().Config().InsecureUnlockAllowed {
		return false, errors.New("account unlock with HTTP access is forbidden")
	}

	const max = uint64(time.Duration(math.MaxInt64) / time.Second)
	var d time.Duration
	if duration == nil {
		d = 300 * time.Second
	} else if *duration > max {
		return false, errors.New("unlock duration too large")
	} else {
		d = time.Duration(*duration) * time.Second
	}
	ks, err := fetchKeystore(s.am)
	if err != nil {
		return false, err
	}
	err = ks.TimedUnlock(accounts.Account{Address: addr}, password, d)
	if err != nil {
		log.Warn("Failed account unlock attempt", "address", addr, "err", err)
	}
	return err == nil, err
}

// LockAccount will lock the account associated with the given address when it's unlocked.
func (s *PrivateAccountAPI) LockAccount(addr common.Address) bool {
	if ks, err := fetchKeystore(s.am); err == nil {
		return ks.Lock(addr) == nil
	}
	return false
}

// signTransaction sets defaults and signs the given transaction
// NOTE: the caller needs to ensure that the nonceLock is held, if applicable,
// and release it after the transaction has been submitted to the tx pool
func (s *PrivateAccountAPI) signTransaction(ctx context.Context, args *TransactionArgs, passwd string) (*types.Transaction, error) {
	// Look up the wallet containing the requested signer
	account := accounts.Account{Address: args.from()}
	wallet, err := s.am.Find(account)
	if err != nil {
		return nil, err
	}
	// Set some sanity defaults and terminate on failure
	if err := args.setDefaults(ctx, s.b); err != nil {
		return nil, err
	}
	// Assemble the transaction and sign with the wallet
	tx := args.toTransaction()

	return wallet.SignTxWithPassphrase(account, passwd, tx, s.b.ChainConfig().ChainID)
}

// SendTransaction will create a transaction from the given arguments and
// tries to sign it with the key associated with args.From. If the given
// passwd isn't able to decrypt the key it fails.
func (s *PrivateAccountAPI) SendTransaction(ctx context.Context, args TransactionArgs, passwd string) (common.Hash, error) {
	if args.Nonce == nil {
		// Hold the addresse's mutex around signing to prevent concurrent assignment of
		// the same nonce to multiple accounts.
		s.nonceLock.LockAddr(args.from())
		defer s.nonceLock.UnlockAddr(args.from())
	}
	signed, err := s.signTransaction(ctx, &args, passwd)
	if err != nil {
		log.Warn("Failed transaction send attempt", "from", args.from(), "to", args.To, "value", args.Value.ToInt(), "err", err)
		return common.Hash{}, err
	}
	return SubmitTransaction(ctx, s.b, signed)
}

// SignTransaction will create a transaction from the given arguments and
// tries to sign it with the key associated with args.From. If the given passwd isn't
// able to decrypt the key it fails. The transaction is returned in RLP-form, not broadcast
// to other nodes
func (s *PrivateAccountAPI) SignTransaction(ctx context.Context, args TransactionArgs, passwd string) (*SignTransactionResult, error) {
	// No need to obtain the noncelock mutex, since we won't be sending this
	// tx into the transaction pool, but right back to the user
	if args.From == nil {
		return nil, fmt.Errorf("sender not specified")
	}
	if args.Gas == nil {
		return nil, fmt.Errorf("gas not specified")
	}
	if args.GasPrice == nil && (args.MaxFeePerGas == nil || args.MaxPriorityFeePerGas == nil) {
		return nil, fmt.Errorf("missing gasPrice or maxFeePerGas/maxPriorityFeePerGas")
	}
	if args.Nonce == nil {
		return nil, fmt.Errorf("nonce not specified")
	}
	// Before actually signing the transaction, ensure the transaction fee is reasonable.
	tx := args.toTransaction()
	if err := checkTxFee(tx.GasPrice(), tx.Gas(), s.b.RPCTxFeeCap()); err != nil {
		return nil, err
	}
	signed, err := s.signTransaction(ctx, &args, passwd)
	if err != nil {
		log.Warn("Failed transaction sign attempt", "from", args.from(), "to", args.To, "value", args.Value.ToInt(), "err", err)
		return nil, err
	}
	data, err := signed.MarshalBinary()
	if err != nil {
		return nil, err
	}
	return &SignTransactionResult{data, signed}, nil
}

// Sign calculates an Ethereum ECDSA signature for:
// keccack256("\x19Ethereum Signed Message:\n" + len(message) + message))
//
// Note, the produced signature conforms to the secp256k1 curve R, S and V values,
// where the V value will be 27 or 28 for legacy reasons.
//
// The key used to calculate the signature is decrypted with the given password.
//
// https://github.com/scroll-tech/go-ethereum/wiki/Management-APIs#personal_sign
func (s *PrivateAccountAPI) Sign(ctx context.Context, data hexutil.Bytes, addr common.Address, passwd string) (hexutil.Bytes, error) {
	// Look up the wallet containing the requested signer
	account := accounts.Account{Address: addr}

	wallet, err := s.b.AccountManager().Find(account)
	if err != nil {
		return nil, err
	}
	// Assemble sign the data with the wallet
	signature, err := wallet.SignTextWithPassphrase(account, passwd, data)
	if err != nil {
		log.Warn("Failed data sign attempt", "address", addr, "err", err)
		return nil, err
	}
	signature[crypto.RecoveryIDOffset] += 27 // Transform V from 0/1 to 27/28 according to the yellow paper
	return signature, nil
}

// EcRecover returns the address for the account that was used to create the signature.
// Note, this function is compatible with eth_sign and personal_sign. As such it recovers
// the address of:
// hash = keccak256("\x19Ethereum Signed Message:\n"${message length}${message})
// addr = ecrecover(hash, signature)
//
// Note, the signature must conform to the secp256k1 curve R, S and V values, where
// the V value must be 27 or 28 for legacy reasons.
//
// https://github.com/scroll-tech/go-ethereum/wiki/Management-APIs#personal_ecRecover
func (s *PrivateAccountAPI) EcRecover(ctx context.Context, data, sig hexutil.Bytes) (common.Address, error) {
	if len(sig) != crypto.SignatureLength {
		return common.Address{}, fmt.Errorf("signature must be %d bytes long", crypto.SignatureLength)
	}
	if sig[crypto.RecoveryIDOffset] != 27 && sig[crypto.RecoveryIDOffset] != 28 {
		return common.Address{}, fmt.Errorf("invalid Ethereum signature (V is not 27 or 28)")
	}
	sig[crypto.RecoveryIDOffset] -= 27 // Transform yellow paper V from 27/28 to 0/1

	rpk, err := crypto.SigToPub(accounts.TextHash(data), sig)
	if err != nil {
		return common.Address{}, err
	}
	return crypto.PubkeyToAddress(*rpk), nil
}

// SignAndSendTransaction was renamed to SendTransaction. This method is deprecated
// and will be removed in the future. It primary goal is to give clients time to update.
func (s *PrivateAccountAPI) SignAndSendTransaction(ctx context.Context, args TransactionArgs, passwd string) (common.Hash, error) {
	return s.SendTransaction(ctx, args, passwd)
}

// InitializeWallet initializes a new wallet at the provided URL, by generating and returning a new private key.
func (s *PrivateAccountAPI) InitializeWallet(ctx context.Context, url string) (string, error) {
	wallet, err := s.am.Wallet(url)
	if err != nil {
		return "", err
	}

	entropy, err := bip39.NewEntropy(256)
	if err != nil {
		return "", err
	}

	mnemonic, err := bip39.NewMnemonic(entropy)
	if err != nil {
		return "", err
	}

	seed := bip39.NewSeed(mnemonic, "")

	switch wallet := wallet.(type) {
	case *scwallet.Wallet:
		return mnemonic, wallet.Initialize(seed)
	default:
		return "", fmt.Errorf("specified wallet does not support initialization")
	}
}

// Unpair deletes a pairing between wallet and geth.
func (s *PrivateAccountAPI) Unpair(ctx context.Context, url string, pin string) error {
	wallet, err := s.am.Wallet(url)
	if err != nil {
		return err
	}

	switch wallet := wallet.(type) {
	case *scwallet.Wallet:
		return wallet.Unpair([]byte(pin))
	default:
		return fmt.Errorf("specified wallet does not support pairing")
	}
}

// PublicBlockChainAPI provides an API to access the Ethereum blockchain.
// It offers only methods that operate on public data that is freely available to anyone.
type PublicBlockChainAPI struct {
	b Backend
}

// NewPublicBlockChainAPI creates a new Ethereum blockchain API.
func NewPublicBlockChainAPI(b Backend) *PublicBlockChainAPI {
	return &PublicBlockChainAPI{b}
}

// ChainId is the EIP-155 replay-protection chain id for the current ethereum chain config.
func (api *PublicBlockChainAPI) ChainId() (*hexutil.Big, error) {
	// if current block is at or past the EIP-155 replay-protection fork block, return chainID from config
	if config := api.b.ChainConfig(); config.IsEIP155(api.b.CurrentBlock().Number()) {
		return (*hexutil.Big)(config.ChainID), nil
	}
	return nil, fmt.Errorf("chain not synced beyond EIP-155 replay-protection fork block")
}

// BlockNumber returns the block number of the chain head.
func (s *PublicBlockChainAPI) BlockNumber() hexutil.Uint64 {
	header, _ := s.b.HeaderByNumber(context.Background(), rpc.LatestBlockNumber) // latest header should always be available
	return hexutil.Uint64(header.Number.Uint64())
}

// GetBalance returns the amount of wei for the given address in the state of the
// given block number. The rpc.LatestBlockNumber and rpc.PendingBlockNumber meta
// block numbers are also allowed.
func (s *PublicBlockChainAPI) GetBalance(ctx context.Context, address common.Address, blockNrOrHash rpc.BlockNumberOrHash) (*hexutil.Big, error) {
	state, _, err := s.b.StateAndHeaderByNumberOrHash(ctx, blockNrOrHash)
	if state == nil || err != nil {
		return nil, err
	}
	return (*hexutil.Big)(state.GetBalance(address)), state.Error()
}

// Result structs for GetProof
type AccountResult struct {
	Address          common.Address  `json:"address"`
	AccountProof     []string        `json:"accountProof"`
	Balance          *hexutil.Big    `json:"balance"`
	PoseidonCodeHash common.Hash     `json:"poseidonCodeHash"`
	KeccakCodeHash   common.Hash     `json:"keccakCodeHash"`
	CodeSize         hexutil.Uint64  `json:"codeSize"`
	Nonce            hexutil.Uint64  `json:"nonce"`
	StorageHash      common.Hash     `json:"storageHash"`
	StorageProof     []StorageResult `json:"storageProof"`
}

type StorageResult struct {
	Key   string       `json:"key"`
	Value *hexutil.Big `json:"value"`
	Proof []string     `json:"proof"`
}

// GetProof returns the Merkle-proof for a given account and optionally some storage keys.
func (s *PublicBlockChainAPI) GetProof(ctx context.Context, address common.Address, storageKeys []string, blockNrOrHash rpc.BlockNumberOrHash) (*AccountResult, error) {
	state, _, err := s.b.StateAndHeaderByNumberOrHash(ctx, blockNrOrHash)
	if state == nil || err != nil {
		return nil, err
	}

	zktrie := s.b.ChainConfig().Scroll.ZktrieEnabled()

	storageTrie := state.StorageTrie(address)
	var storageHash common.Hash
	if !zktrie {
		storageHash = types.EmptyRootHash
	}
	keccakCodeHash := state.GetKeccakCodeHash(address)
	poseidonCodeHash := state.GetPoseidonCodeHash(address)
	storageProof := make([]StorageResult, len(storageKeys))

	// if we have a storageTrie, (which means the account exists), we can update the storagehash
	if storageTrie != nil {
		storageHash = storageTrie.Hash()
	} else {
		// no storageTrie means the account does not exist, so the codeHash is the hash of an empty bytearray.
		keccakCodeHash = codehash.EmptyKeccakCodeHash
		poseidonCodeHash = codehash.EmptyPoseidonCodeHash
	}

	// create the proof for the storageKeys
	for i, hexKey := range storageKeys {
		key, err := decodeHash(hexKey)
		if err != nil {
			return nil, err
		}
		if storageTrie != nil {
			proof, storageError := state.GetStorageProof(address, key)
			if storageError != nil {
				return nil, storageError
			}
			storageProof[i] = StorageResult{hexKey, (*hexutil.Big)(state.GetState(address, key).Big()), toHexSlice(proof)}
		} else {
			storageProof[i] = StorageResult{hexKey, &hexutil.Big{}, []string{}}
		}
	}

	// create the accountProof
	accountProof, proofErr := state.GetProof(address)
	if proofErr != nil {
		return nil, proofErr
	}

	return &AccountResult{
		Address:          address,
		AccountProof:     toHexSlice(accountProof),
		Balance:          (*hexutil.Big)(state.GetBalance(address)),
		KeccakCodeHash:   keccakCodeHash,
		PoseidonCodeHash: poseidonCodeHash,
		CodeSize:         hexutil.Uint64(state.GetCodeSize(address)),
		Nonce:            hexutil.Uint64(state.GetNonce(address)),
		StorageHash:      storageHash,
		StorageProof:     storageProof,
	}, state.Error()
}

// decodeHash parses a hex-encoded 32-byte hash. The input may optionally
// be prefixed by 0x and can have an byte length up to 32.
func decodeHash(s string) (common.Hash, error) {
	if strings.HasPrefix(s, "0x") || strings.HasPrefix(s, "0X") {
		s = s[2:]
	}
	if (len(s) & 1) > 0 {
		s = "0" + s
	}
	b, err := hex.DecodeString(s)
	if err != nil {
		return common.Hash{}, fmt.Errorf("hex string invalid")
	}
	if len(b) > 32 {
		return common.Hash{}, fmt.Errorf("hex string too long, want at most 32 bytes")
	}
	return common.BytesToHash(b), nil
}

// GetHeaderByNumber returns the requested canonical block header.
// * When blockNr is -1 the chain head is returned.
// * When blockNr is -2 the pending chain head is returned.
func (s *PublicBlockChainAPI) GetHeaderByNumber(ctx context.Context, number rpc.BlockNumber) (map[string]interface{}, error) {
	header, err := s.b.HeaderByNumber(ctx, number)
	if header != nil && err == nil {
		response := s.rpcMarshalHeader(ctx, header)
		if number == rpc.PendingBlockNumber {
			// Pending header need to nil out a few fields
			for _, field := range []string{"hash", "nonce", "miner"} {
				response[field] = nil
			}
		}
		return response, err
	}
	return nil, err
}

// GetHeaderByHash returns the requested header by hash.
func (s *PublicBlockChainAPI) GetHeaderByHash(ctx context.Context, hash common.Hash) map[string]interface{} {
	header, _ := s.b.HeaderByHash(ctx, hash)
	if header != nil {
		return s.rpcMarshalHeader(ctx, header)
	}
	return nil
}

// GetBlockByNumber returns the requested canonical block.
//   - When blockNr is -1 the chain head is returned.
//   - When blockNr is -2 the pending chain head is returned.
//   - When fullTx is true all transactions in the block are returned, otherwise
//     only the transaction hash is returned.
func (s *PublicBlockChainAPI) GetBlockByNumber(ctx context.Context, number rpc.BlockNumber, fullTx bool) (map[string]interface{}, error) {
	block, err := s.b.BlockByNumber(ctx, number)
	if block != nil && err == nil {
		response, err := s.rpcMarshalBlock(ctx, block, true, fullTx)
		if err == nil && number == rpc.PendingBlockNumber {
			// Pending blocks need to nil out a few fields
			for _, field := range []string{"hash", "nonce", "miner"} {
				response[field] = nil
			}
		}
		return response, err
	}
	return nil, err
}

// GetBlockByHash returns the requested block. When fullTx is true all transactions in the block are returned in full
// detail, otherwise only the transaction hash is returned.
func (s *PublicBlockChainAPI) GetBlockByHash(ctx context.Context, hash common.Hash, fullTx bool) (map[string]interface{}, error) {
	block, err := s.b.BlockByHash(ctx, hash)
	if block != nil {
		return s.rpcMarshalBlock(ctx, block, true, fullTx)
	}
	return nil, err
}

// GetUncleByBlockNumberAndIndex returns the uncle block for the given block hash and index. When fullTx is true
// all transactions in the block are returned in full detail, otherwise only the transaction hash is returned.
func (s *PublicBlockChainAPI) GetUncleByBlockNumberAndIndex(ctx context.Context, blockNr rpc.BlockNumber, index hexutil.Uint) (map[string]interface{}, error) {
	block, err := s.b.BlockByNumber(ctx, blockNr)
	if block != nil {
		uncles := block.Uncles()
		if index >= hexutil.Uint(len(uncles)) {
			log.Debug("Requested uncle not found", "number", blockNr, "hash", block.Hash(), "index", index)
			return nil, nil
		}
		block = types.NewBlockWithHeader(uncles[index])
		return s.rpcMarshalBlock(ctx, block, false, false)
	}
	return nil, err
}

// GetUncleByBlockHashAndIndex returns the uncle block for the given block hash and index. When fullTx is true
// all transactions in the block are returned in full detail, otherwise only the transaction hash is returned.
func (s *PublicBlockChainAPI) GetUncleByBlockHashAndIndex(ctx context.Context, blockHash common.Hash, index hexutil.Uint) (map[string]interface{}, error) {
	block, err := s.b.BlockByHash(ctx, blockHash)
	if block != nil {
		uncles := block.Uncles()
		if index >= hexutil.Uint(len(uncles)) {
			log.Debug("Requested uncle not found", "number", block.Number(), "hash", blockHash, "index", index)
			return nil, nil
		}
		block = types.NewBlockWithHeader(uncles[index])
		return s.rpcMarshalBlock(ctx, block, false, false)
	}
	return nil, err
}

// GetUncleCountByBlockNumber returns number of uncles in the block for the given block number
func (s *PublicBlockChainAPI) GetUncleCountByBlockNumber(ctx context.Context, blockNr rpc.BlockNumber) *hexutil.Uint {
	if block, _ := s.b.BlockByNumber(ctx, blockNr); block != nil {
		n := hexutil.Uint(len(block.Uncles()))
		return &n
	}
	return nil
}

// GetUncleCountByBlockHash returns number of uncles in the block for the given block hash
func (s *PublicBlockChainAPI) GetUncleCountByBlockHash(ctx context.Context, blockHash common.Hash) *hexutil.Uint {
	if block, _ := s.b.BlockByHash(ctx, blockHash); block != nil {
		n := hexutil.Uint(len(block.Uncles()))
		return &n
	}
	return nil
}

// GetCode returns the code stored at the given address in the state for the given block number.
func (s *PublicBlockChainAPI) GetCode(ctx context.Context, address common.Address, blockNrOrHash rpc.BlockNumberOrHash) (hexutil.Bytes, error) {
	state, _, err := s.b.StateAndHeaderByNumberOrHash(ctx, blockNrOrHash)
	if state == nil || err != nil {
		return nil, err
	}
	code := state.GetCode(address)
	return code, state.Error()
}

// GetStorageAt returns the storage from the state at the given address, key and
// block number. The rpc.LatestBlockNumber and rpc.PendingBlockNumber meta block
// numbers are also allowed.
func (s *PublicBlockChainAPI) GetStorageAt(ctx context.Context, address common.Address, hexKey string, blockNrOrHash rpc.BlockNumberOrHash) (hexutil.Bytes, error) {
	state, _, err := s.b.StateAndHeaderByNumberOrHash(ctx, blockNrOrHash)
	if state == nil || err != nil {
		return nil, err
	}
	key, err := decodeHash(hexKey)
	if err != nil {
		return nil, fmt.Errorf("unable to decode storage key: %s", err)
	}
	res := state.GetState(address, key)
	return res[:], state.Error()
}

// OverrideAccount indicates the overriding fields of account during the execution
// of a message call.
// Note, state and stateDiff can't be specified at the same time. If state is
// set, message execution will only use the data in the given state. Otherwise
// if statDiff is set, all diff will be applied first and then execute the call
// message.
type OverrideAccount struct {
	Nonce     *hexutil.Uint64              `json:"nonce"`
	Code      *hexutil.Bytes               `json:"code"`
	Balance   **hexutil.Big                `json:"balance"`
	State     *map[common.Hash]common.Hash `json:"state"`
	StateDiff *map[common.Hash]common.Hash `json:"stateDiff"`
}

// StateOverride is the collection of overridden accounts.
type StateOverride map[common.Address]OverrideAccount

// Apply overrides the fields of specified accounts into the given state.
func (diff *StateOverride) Apply(state *state.StateDB) error {
	if diff == nil {
		return nil
	}
	for addr, account := range *diff {
		// Override account nonce.
		if account.Nonce != nil {
			state.SetNonce(addr, uint64(*account.Nonce))
		}
		// Override account(contract) code.
		if account.Code != nil {
			state.SetCode(addr, *account.Code)
		}
		// Override account balance.
		if account.Balance != nil {
			state.SetBalance(addr, (*big.Int)(*account.Balance))
		}
		if account.State != nil && account.StateDiff != nil {
			return fmt.Errorf("account %s has both 'state' and 'stateDiff'", addr.Hex())
		}
		// Replace entire state if caller requires.
		if account.State != nil {
			state.SetStorage(addr, *account.State)
		}
		// Apply state diff into specified accounts.
		if account.StateDiff != nil {
			for key, value := range *account.StateDiff {
				state.SetState(addr, key, value)
			}
		}
	}
	return nil
}

func EstimateL1MsgFee(ctx context.Context, b Backend, args TransactionArgs, blockNrOrHash rpc.BlockNumberOrHash, overrides *StateOverride, timeout time.Duration, globalGasCap uint64, config *params.ChainConfig) (*big.Int, error) {
	if !config.Scroll.FeeVaultEnabled() {
		return big.NewInt(0), nil
	}

	state, header, err := b.StateAndHeaderByNumberOrHash(ctx, blockNrOrHash)
	if state == nil || err != nil {
		return nil, err
	}
	if err := overrides.Apply(state); err != nil {
		return nil, err
	}
	// Setup context so it may be cancelled the call has completed
	// or, in case of unmetered gas, setup a context with a timeout.
	var cancel context.CancelFunc
	if timeout > 0 {
		ctx, cancel = context.WithTimeout(ctx, timeout)
	} else {
		ctx, cancel = context.WithCancel(ctx)
	}
	// Make sure the context is cancelled when the call has completed
	// this makes sure resources are cleaned up.
	defer cancel()

	// Get a new instance of the EVM.
	msg, err := args.ToMessage(globalGasCap, header.BaseFee)
	if err != nil {
		return nil, err
	}
	evm, _, err := b.GetEVM(ctx, msg, state, header, &vm.Config{NoBaseFee: true})
	if err != nil {
		return nil, err
	}
	// Wait for the context to be done and cancel the evm. Even if the
	// EVM has finished, cancelling may be done (repeatedly)
	go func() {
		<-ctx.Done()
		evm.Cancel()
	}()

	signer := types.MakeSigner(config, header.Number)
	return fees.EstimateL1DataFeeForMessage(msg, header.BaseFee, config.ChainID, signer, evm.StateDB)
}

func DoCall(ctx context.Context, b Backend, args TransactionArgs, blockNrOrHash rpc.BlockNumberOrHash, overrides *StateOverride, timeout time.Duration, globalGasCap uint64) (*core.ExecutionResult, error) {
	defer func(start time.Time) { log.Debug("Executing EVM call finished", "runtime", time.Since(start)) }(time.Now())

	state, header, err := b.StateAndHeaderByNumberOrHash(ctx, blockNrOrHash)
	if state == nil || err != nil {
		return nil, err
	}
	if err := overrides.Apply(state); err != nil {
		return nil, err
	}
	// Setup context so it may be cancelled the call has completed
	// or, in case of unmetered gas, setup a context with a timeout.
	var cancel context.CancelFunc
	if timeout > 0 {
		ctx, cancel = context.WithTimeout(ctx, timeout)
	} else {
		ctx, cancel = context.WithCancel(ctx)
	}
	// Make sure the context is cancelled when the call has completed
	// this makes sure resources are cleaned up.
	defer cancel()

	// Get a new instance of the EVM.
	msg, err := args.ToMessage(globalGasCap, header.BaseFee)
	if err != nil {
		return nil, err
	}
	evm, vmError, err := b.GetEVM(ctx, msg, state, header, &vm.Config{NoBaseFee: true})
	if err != nil {
		return nil, err
	}
	// Wait for the context to be done and cancel the evm. Even if the
	// EVM has finished, cancelling may be done (repeatedly)
	go func() {
		<-ctx.Done()
		evm.Cancel()
	}()

	// Execute the message.
	gp := new(core.GasPool).AddGas(math.MaxUint64)

	result, err := core.ApplyMessage(evm, msg, gp, common.Big0)
	if err := vmError(); err != nil {
		return nil, err
	}

	// If the timer caused an abort, return an appropriate error message
	if evm.Cancelled() {
		return nil, fmt.Errorf("execution aborted (timeout = %v)", timeout)
	}
	if err != nil {
		return result, fmt.Errorf("err: %w (supplied gas %d)", err, msg.Gas())
	}
	return result, nil
}

func newRevertError(result *core.ExecutionResult) *revertError {
	reason, errUnpack := abi.UnpackRevert(result.Revert())
	err := errors.New("execution reverted")
	if errUnpack == nil {
		err = fmt.Errorf("execution reverted: %v", reason)
	}
	return &revertError{
		error:  err,
		reason: hexutil.Encode(result.Revert()),
	}
}

// revertError is an API error that encompassas an EVM revertal with JSON error
// code and a binary data blob.
type revertError struct {
	error
	reason string // revert reason hex encoded
}

// ErrorCode returns the JSON error code for a revertal.
// See: https://github.com/ethereum/wiki/wiki/JSON-RPC-Error-Codes-Improvement-Proposal
func (e *revertError) ErrorCode() int {
	return 3
}

// ErrorData returns the hex encoded revert reason.
func (e *revertError) ErrorData() interface{} {
	return e.reason
}

// Call executes the given transaction on the state for the given block number.
//
// Additionally, the caller can specify a batch of contract for fields overriding.
//
// Note, this function doesn't make and changes in the state/blockchain and is
// useful to execute and retrieve values.
func (s *PublicBlockChainAPI) Call(ctx context.Context, args TransactionArgs, blockNrOrHash rpc.BlockNumberOrHash, overrides *StateOverride) (hexutil.Bytes, error) {
	result, err := DoCall(ctx, s.b, args, blockNrOrHash, overrides, s.b.RPCEVMTimeout(), s.b.RPCGasCap())
	if err != nil {
		return nil, err
	}
	// If the result contains a revert reason, try to unpack and return it.
	if len(result.Revert()) > 0 {
		return nil, newRevertError(result)
	}
	return result.Return(), result.Err
}

func DoEstimateGas(ctx context.Context, b Backend, args TransactionArgs, blockNrOrHash rpc.BlockNumberOrHash, gasCap uint64) (hexutil.Uint64, error) {
	// Binary search the gas requirement, as it may be higher than the amount used
	var (
		lo  uint64 = params.TxGas - 1
		hi  uint64
		cap uint64
	)
	// Use zero address if sender unspecified.
	if args.From == nil {
		args.From = new(common.Address)
	}
	// Determine the highest gas limit can be used during the estimation.
	if args.Gas != nil && uint64(*args.Gas) >= params.TxGas {
		hi = uint64(*args.Gas)
	} else {
		// Retrieve the block to act as the gas ceiling
		block, err := b.BlockByNumberOrHash(ctx, blockNrOrHash)
		if err != nil {
			return 0, err
		}
		if block == nil {
			return 0, errors.New("block not found")
		}
		hi = block.GasLimit()
	}
	// Normalize the max fee per gas the call is willing to spend.
	var feeCap *big.Int
	if args.GasPrice != nil && (args.MaxFeePerGas != nil || args.MaxPriorityFeePerGas != nil) {
		return 0, errors.New("both gasPrice and (maxFeePerGas or maxPriorityFeePerGas) specified")
	} else if args.GasPrice != nil {
		feeCap = args.GasPrice.ToInt()
	} else if args.MaxFeePerGas != nil {
		feeCap = args.MaxFeePerGas.ToInt()
	} else {
		feeCap = common.Big0
	}
	// Recap the highest gas limit with account's available balance.
	if feeCap.BitLen() != 0 {
		state, _, err := b.StateAndHeaderByNumberOrHash(ctx, blockNrOrHash)
		if err != nil {
			return 0, err
		}
		balance := state.GetBalance(*args.From) // from can't be nil
		available := new(big.Int).Set(balance)

		// account for tx value
		if args.Value != nil {
			if args.Value.ToInt().Cmp(available) >= 0 {
				return 0, errors.New("insufficient funds for transfer")
			}
			available.Sub(available, args.Value.ToInt())
		}

		// account for l1 fee
		l1DataFee, err := EstimateL1MsgFee(ctx, b, args, blockNrOrHash, nil, 0, gasCap, b.ChainConfig())
		if err != nil {
			return 0, err
		}
		if l1DataFee.Cmp(available) >= 0 {
			return 0, errors.New("insufficient funds for l1 fee")
		}
		available.Sub(available, l1DataFee)

		allowance := new(big.Int).Div(available, feeCap)

		// If the allowance is larger than maximum uint64, skip checking
		if allowance.IsUint64() && hi > allowance.Uint64() {
			transfer := args.Value
			if transfer == nil {
				transfer = new(hexutil.Big)
			}
			log.Warn("Gas estimation capped by limited funds", "original", hi, "balance", balance,
				"sent", transfer.ToInt(), "maxFeePerGas", feeCap, "fundable", allowance)
			hi = allowance.Uint64()
		}
	}
	// Recap the highest gas allowance with specified gascap.
	if gasCap != 0 && hi > gasCap {
		log.Warn("Caller gas above allowance, capping", "requested", hi, "cap", gasCap)
		hi = gasCap
	}
	cap = hi

	// Create a helper to check if a gas allowance results in an executable transaction
	executable := func(gas uint64) (bool, *core.ExecutionResult, error) {
		args.Gas = (*hexutil.Uint64)(&gas)

		result, err := DoCall(ctx, b, args, blockNrOrHash, nil, 0, gasCap)
		if err != nil {
			if errors.Is(err, core.ErrIntrinsicGas) {
				return true, nil, nil // Special case, raise gas limit
			}
			return true, nil, err // Bail out
		}
		return result.Failed(), result, nil
	}
	// Execute the binary search and hone in on an executable gas limit
	for lo+1 < hi {
		mid := (hi + lo) / 2
		failed, _, err := executable(mid)

		// If the error is not nil(consensus error), it means the provided message
		// call or transaction will never be accepted no matter how much gas it is
		// assigned. Return the error directly, don't struggle any more.
		if err != nil {
			return 0, err
		}
		if failed {
			lo = mid
		} else {
			hi = mid
		}
	}
	// Reject the transaction as invalid if it still fails at the highest allowance
	if hi == cap {
		failed, result, err := executable(hi)
		if err != nil {
			return 0, err
		}
		if failed {
			if result != nil && result.Err != vm.ErrOutOfGas {
				if len(result.Revert()) > 0 {
					return 0, newRevertError(result)
				}
				return 0, result.Err
			}
			// Otherwise, the specified gas cap is too low
			return 0, fmt.Errorf("gas required exceeds allowance (%d)", cap)
		}
	}
	return hexutil.Uint64(hi), nil
}

// EstimateGas returns an estimate of the amount of gas needed to execute the
// given transaction against the current pending block.
func (s *PublicBlockChainAPI) EstimateGas(ctx context.Context, args TransactionArgs, blockNrOrHash *rpc.BlockNumberOrHash) (hexutil.Uint64, error) {
	bNrOrHash := rpc.BlockNumberOrHashWithNumber(rpc.LatestBlockNumber)
	if blockNrOrHash != nil {
		bNrOrHash = *blockNrOrHash
	}
	return DoEstimateGas(ctx, s.b, args, bNrOrHash, s.b.RPCGasCap())
}

// RPCMarshalHeader converts the given header to the RPC output .
func RPCMarshalHeader(head *types.Header) map[string]interface{} {
	result := map[string]interface{}{
		"number":           (*hexutil.Big)(head.Number),
		"hash":             head.Hash(),
		"parentHash":       head.ParentHash,
		"nonce":            head.Nonce,
		"mixHash":          head.MixDigest,
		"sha3Uncles":       head.UncleHash,
		"logsBloom":        head.Bloom,
		"stateRoot":        head.Root,
		"miner":            head.Coinbase,
		"difficulty":       (*hexutil.Big)(head.Difficulty),
		"extraData":        hexutil.Bytes(head.Extra),
		"size":             hexutil.Uint64(head.Size()),
		"gasLimit":         hexutil.Uint64(head.GasLimit),
		"gasUsed":          hexutil.Uint64(head.GasUsed),
		"timestamp":        hexutil.Uint64(head.Time),
		"transactionsRoot": head.TxHash,
		"receiptsRoot":     head.ReceiptHash,
	}

	if head.BaseFee != nil {
		result["baseFeePerGas"] = (*hexutil.Big)(head.BaseFee)
	}

	return result
}

// RPCMarshalBlock converts the given block to the RPC output which depends on fullTx. If inclTx is true transactions are
// returned. When fullTx is true the returned block contains full transaction details, otherwise it will only contain
// transaction hashes.
func RPCMarshalBlock(block *types.Block, inclTx bool, fullTx bool, config *params.ChainConfig) (map[string]interface{}, error) {
	fields := RPCMarshalHeader(block.Header())
	fields["size"] = hexutil.Uint64(block.Size())

	if inclTx {
		formatTx := func(tx *types.Transaction) (interface{}, error) {
			return tx.Hash(), nil
		}
		if fullTx {
			formatTx = func(tx *types.Transaction) (interface{}, error) {
				return newRPCTransactionFromBlockHash(block, tx.Hash(), config), nil
			}
		}
		txs := block.Transactions()
		transactions := make([]interface{}, len(txs))
		var err error
		for i, tx := range txs {
			if transactions[i], err = formatTx(tx); err != nil {
				return nil, err
			}
		}
		fields["transactions"] = transactions
	}
	uncles := block.Uncles()
	uncleHashes := make([]common.Hash, len(uncles))
	for i, uncle := range uncles {
		uncleHashes[i] = uncle.Hash()
	}
	fields["uncles"] = uncleHashes

	return fields, nil
}

// rpcMarshalHeader uses the generalized output filler, then adds the total difficulty field, which requires
// a `PublicBlockchainAPI`.
func (s *PublicBlockChainAPI) rpcMarshalHeader(ctx context.Context, header *types.Header) map[string]interface{} {
	fields := RPCMarshalHeader(header)
	fields["totalDifficulty"] = (*hexutil.Big)(s.b.GetTd(ctx, header.Hash()))
	return fields
}

// rpcMarshalBlock uses the generalized output filler, then adds the total difficulty field, which requires
// a `PublicBlockchainAPI`.
func (s *PublicBlockChainAPI) rpcMarshalBlock(ctx context.Context, b *types.Block, inclTx bool, fullTx bool) (map[string]interface{}, error) {
	fields, err := RPCMarshalBlock(b, inclTx, fullTx, s.b.ChainConfig())
	if err != nil {
		return nil, err
	}
	if inclTx {
		fields["totalDifficulty"] = (*hexutil.Big)(s.b.GetTd(ctx, b.Hash()))
	}
	return fields, err
}

// RPCTransaction represents a transaction that will serialize to the RPC representation of a transaction
type RPCTransaction struct {
	BlockHash        *common.Hash      `json:"blockHash"`
	BlockNumber      *hexutil.Big      `json:"blockNumber"`
	From             common.Address    `json:"from"`
	Gas              hexutil.Uint64    `json:"gas"`
	GasPrice         *hexutil.Big      `json:"gasPrice"`
	GasFeeCap        *hexutil.Big      `json:"maxFeePerGas,omitempty"`
	GasTipCap        *hexutil.Big      `json:"maxPriorityFeePerGas,omitempty"`
	Hash             common.Hash       `json:"hash"`
	Input            hexutil.Bytes     `json:"input"`
	Nonce            hexutil.Uint64    `json:"nonce"`
	To               *common.Address   `json:"to"`
	TransactionIndex *hexutil.Uint64   `json:"transactionIndex"`
	Value            *hexutil.Big      `json:"value"`
	Type             hexutil.Uint64    `json:"type"`
	Accesses         *types.AccessList `json:"accessList,omitempty"`
	ChainID          *hexutil.Big      `json:"chainId,omitempty"`
	V                *hexutil.Big      `json:"v"`
	R                *hexutil.Big      `json:"r"`
	S                *hexutil.Big      `json:"s"`

	// L1 message transaction fields:
	Sender     *common.Address `json:"sender,omitempty"`
	QueueIndex *hexutil.Uint64 `json:"queueIndex,omitempty"`
}

// NewRPCTransaction returns a transaction that will serialize to the RPC
// representation, with the given location metadata set (if available).
func NewRPCTransaction(tx *types.Transaction, blockHash common.Hash, blockNumber uint64, index uint64, baseFee *big.Int, config *params.ChainConfig) *RPCTransaction {
	signer := types.MakeSigner(config, big.NewInt(0).SetUint64(blockNumber))
	from, _ := types.Sender(signer, tx)
	v, r, s := tx.RawSignatureValues()
	result := &RPCTransaction{
		Type:     hexutil.Uint64(tx.Type()),
		From:     from,
		Gas:      hexutil.Uint64(tx.Gas()),
		GasPrice: (*hexutil.Big)(tx.GasPrice()),
		Hash:     tx.Hash(),
		Input:    hexutil.Bytes(tx.Data()),
		Nonce:    hexutil.Uint64(tx.Nonce()),
		To:       tx.To(),
		Value:    (*hexutil.Big)(tx.Value()),
		V:        (*hexutil.Big)(v),
		R:        (*hexutil.Big)(r),
		S:        (*hexutil.Big)(s),
	}
	if blockHash != (common.Hash{}) {
		result.BlockHash = &blockHash
		result.BlockNumber = (*hexutil.Big)(new(big.Int).SetUint64(blockNumber))
		result.TransactionIndex = (*hexutil.Uint64)(&index)
	}
	switch tx.Type() {
	case types.AccessListTxType:
		al := tx.AccessList()
		result.Accesses = &al
		result.ChainID = (*hexutil.Big)(tx.ChainId())
	case types.DynamicFeeTxType:
		al := tx.AccessList()
		result.Accesses = &al
		result.ChainID = (*hexutil.Big)(tx.ChainId())
		result.GasFeeCap = (*hexutil.Big)(tx.GasFeeCap())
		result.GasTipCap = (*hexutil.Big)(tx.GasTipCap())
		// if the transaction has been mined, compute the effective gas price
		if baseFee != nil && blockHash != (common.Hash{}) {
			// price = min(tip, gasFeeCap - baseFee) + baseFee
			price := math.BigMin(new(big.Int).Add(tx.GasTipCap(), baseFee), tx.GasFeeCap())
			result.GasPrice = (*hexutil.Big)(price)
		} else {
			result.GasPrice = (*hexutil.Big)(tx.GasFeeCap())
		}
	case types.L1MessageTxType:
		msg := tx.AsL1MessageTx()
		result.Sender = &msg.Sender
		result.QueueIndex = (*hexutil.Uint64)(&msg.QueueIndex)
	}
	return result
}

<<<<<<< HEAD
// NewRPCPendingTransaction returns a pending transaction that will serialize to the RPC representation
func NewRPCPendingTransaction(tx *types.Transaction, current *types.Header, config *params.ChainConfig) *RPCTransaction {
=======
// newRPCPendingTransaction returns a pending transaction that will serialize to the RPC representation
func newRPCPendingTransaction(tx *types.Transaction, current *types.Header, config *params.ChainConfig, l1BaseFee *big.Int) *RPCTransaction {
>>>>>>> ccec84ce
	var baseFee *big.Int
	blockNumber := uint64(0)
	if current != nil {
		baseFee = misc.CalcBaseFee(config, current, l1BaseFee)
		blockNumber = current.Number.Uint64()
	}
	return NewRPCTransaction(tx, common.Hash{}, blockNumber, 0, baseFee, config)
}

// newRPCTransactionFromBlockIndex returns a transaction that will serialize to the RPC representation.
func newRPCTransactionFromBlockIndex(b *types.Block, index uint64, config *params.ChainConfig) *RPCTransaction {
	txs := b.Transactions()
	if index >= uint64(len(txs)) {
		return nil
	}
	return NewRPCTransaction(txs[index], b.Hash(), b.NumberU64(), index, b.BaseFee(), config)
}

// newRPCRawTransactionFromBlockIndex returns the bytes of a transaction given a block and a transaction index.
func newRPCRawTransactionFromBlockIndex(b *types.Block, index uint64) hexutil.Bytes {
	txs := b.Transactions()
	if index >= uint64(len(txs)) {
		return nil
	}
	blob, _ := txs[index].MarshalBinary()
	return blob
}

// newRPCTransactionFromBlockHash returns a transaction that will serialize to the RPC representation.
func newRPCTransactionFromBlockHash(b *types.Block, hash common.Hash, config *params.ChainConfig) *RPCTransaction {
	for idx, tx := range b.Transactions() {
		if tx.Hash() == hash {
			return newRPCTransactionFromBlockIndex(b, uint64(idx), config)
		}
	}
	return nil
}

// accessListResult returns an optional accesslist
// Its the result of the `debug_createAccessList` RPC call.
// It contains an error if the transaction itself failed.
type accessListResult struct {
	Accesslist *types.AccessList `json:"accessList"`
	Error      string            `json:"error,omitempty"`
	GasUsed    hexutil.Uint64    `json:"gasUsed"`
}

// CreateAccessList creates a EIP-2930 type AccessList for the given transaction.
// Reexec and BlockNrOrHash can be specified to create the accessList on top of a certain state.
func (s *PublicBlockChainAPI) CreateAccessList(ctx context.Context, args TransactionArgs, blockNrOrHash *rpc.BlockNumberOrHash) (*accessListResult, error) {
	bNrOrHash := rpc.BlockNumberOrHashWithNumber(rpc.PendingBlockNumber)
	if blockNrOrHash != nil {
		bNrOrHash = *blockNrOrHash
	}
	acl, gasUsed, vmerr, err := AccessList(ctx, s.b, bNrOrHash, args)
	if err != nil {
		return nil, err
	}
	result := &accessListResult{Accesslist: &acl, GasUsed: hexutil.Uint64(gasUsed)}
	if vmerr != nil {
		result.Error = vmerr.Error()
	}
	return result, nil
}

// AccessList creates an access list for the given transaction.
// If the accesslist creation fails an error is returned.
// If the transaction itself fails, an vmErr is returned.
func AccessList(ctx context.Context, b Backend, blockNrOrHash rpc.BlockNumberOrHash, args TransactionArgs) (acl types.AccessList, gasUsed uint64, vmErr error, err error) {
	// Retrieve the execution context
	db, header, err := b.StateAndHeaderByNumberOrHash(ctx, blockNrOrHash)
	if db == nil || err != nil {
		return nil, 0, nil, err
	}
	// If the gas amount is not set, extract this as it will depend on access
	// lists and we'll need to reestimate every time
	nogas := args.Gas == nil

	// Ensure any missing fields are filled, extract the recipient and input data
	if err := args.setDefaults(ctx, b); err != nil {
		return nil, 0, nil, err
	}
	var to common.Address
	if args.To != nil {
		to = *args.To
	} else {
		to = crypto.CreateAddress(args.from(), uint64(*args.Nonce))
	}
	// Retrieve the precompiles since they don't need to be added to the access list
	precompiles := vm.ActivePrecompiles(b.ChainConfig().Rules(header.Number))

	// Create an initial tracer
	prevTracer := vm.NewAccessListTracer(nil, args.from(), to, precompiles)
	if args.AccessList != nil {
		prevTracer = vm.NewAccessListTracer(*args.AccessList, args.from(), to, precompiles)
	}
	for {
		// Retrieve the current access list to expand
		accessList := prevTracer.AccessList()
		log.Trace("Creating access list", "input", accessList)

		// If no gas amount was specified, each unique access list needs it's own
		// gas calculation. This is quite expensive, but we need to be accurate
		// and it's convered by the sender only anyway.
		if nogas {
			args.Gas = nil
			if err := args.setDefaults(ctx, b); err != nil {
				return nil, 0, nil, err // shouldn't happen, just in case
			}
		}
		// Copy the original db so we don't modify it
		statedb := db.Copy()
		// Set the accesslist to the last al
		args.AccessList = &accessList
		msg, err := args.ToMessage(b.RPCGasCap(), header.BaseFee)
		if err != nil {
			return nil, 0, nil, err
		}

		// Apply the transaction with the access list tracer
		tracer := vm.NewAccessListTracer(accessList, args.from(), to, precompiles)
		config := vm.Config{Tracer: tracer, Debug: true, NoBaseFee: true}
		vmenv, _, err := b.GetEVM(ctx, msg, statedb, header, &config)
		if err != nil {
			return nil, 0, nil, err
		}
		signer := types.MakeSigner(b.ChainConfig(), header.Number)
		l1DataFee, err := fees.EstimateL1DataFeeForMessage(msg, header.BaseFee, b.ChainConfig().ChainID, signer, statedb)
		if err != nil {
			return nil, 0, nil, fmt.Errorf("failed to apply transaction: %v err: %v", args.toTransaction().Hash(), err)
		}
		res, err := core.ApplyMessage(vmenv, msg, new(core.GasPool).AddGas(msg.Gas()), l1DataFee)
		if err != nil {
			return nil, 0, nil, fmt.Errorf("failed to apply transaction: %v err: %v", args.toTransaction().Hash(), err)
		}
		if tracer.Equal(prevTracer) {
			return accessList, res.UsedGas, res.Err, nil
		}
		prevTracer = tracer
	}
}

// PublicTransactionPoolAPI exposes methods for the RPC interface
type PublicTransactionPoolAPI struct {
	b         Backend
	nonceLock *AddrLocker
	signer    types.Signer
}

// NewPublicTransactionPoolAPI creates a new RPC service with methods specific for the transaction pool.
func NewPublicTransactionPoolAPI(b Backend, nonceLock *AddrLocker) *PublicTransactionPoolAPI {
	// The signer used by the API should always be the 'latest' known one because we expect
	// signers to be backwards-compatible with old transactions.
	signer := types.LatestSigner(b.ChainConfig())
	return &PublicTransactionPoolAPI{b, nonceLock, signer}
}

// GetBlockTransactionCountByNumber returns the number of transactions in the block with the given block number.
func (s *PublicTransactionPoolAPI) GetBlockTransactionCountByNumber(ctx context.Context, blockNr rpc.BlockNumber) *hexutil.Uint {
	if block, _ := s.b.BlockByNumber(ctx, blockNr); block != nil {
		n := hexutil.Uint(len(block.Transactions()))
		return &n
	}
	return nil
}

// GetBlockTransactionCountByHash returns the number of transactions in the block with the given hash.
func (s *PublicTransactionPoolAPI) GetBlockTransactionCountByHash(ctx context.Context, blockHash common.Hash) *hexutil.Uint {
	if block, _ := s.b.BlockByHash(ctx, blockHash); block != nil {
		n := hexutil.Uint(len(block.Transactions()))
		return &n
	}
	return nil
}

// GetTransactionByBlockNumberAndIndex returns the transaction for the given block number and index.
func (s *PublicTransactionPoolAPI) GetTransactionByBlockNumberAndIndex(ctx context.Context, blockNr rpc.BlockNumber, index hexutil.Uint) *RPCTransaction {
	if block, _ := s.b.BlockByNumber(ctx, blockNr); block != nil {
		return newRPCTransactionFromBlockIndex(block, uint64(index), s.b.ChainConfig())
	}
	return nil
}

// GetTransactionByBlockHashAndIndex returns the transaction for the given block hash and index.
func (s *PublicTransactionPoolAPI) GetTransactionByBlockHashAndIndex(ctx context.Context, blockHash common.Hash, index hexutil.Uint) *RPCTransaction {
	if block, _ := s.b.BlockByHash(ctx, blockHash); block != nil {
		return newRPCTransactionFromBlockIndex(block, uint64(index), s.b.ChainConfig())
	}
	return nil
}

// GetRawTransactionByBlockNumberAndIndex returns the bytes of the transaction for the given block number and index.
func (s *PublicTransactionPoolAPI) GetRawTransactionByBlockNumberAndIndex(ctx context.Context, blockNr rpc.BlockNumber, index hexutil.Uint) hexutil.Bytes {
	if block, _ := s.b.BlockByNumber(ctx, blockNr); block != nil {
		return newRPCRawTransactionFromBlockIndex(block, uint64(index))
	}
	return nil
}

// GetRawTransactionByBlockHashAndIndex returns the bytes of the transaction for the given block hash and index.
func (s *PublicTransactionPoolAPI) GetRawTransactionByBlockHashAndIndex(ctx context.Context, blockHash common.Hash, index hexutil.Uint) hexutil.Bytes {
	if block, _ := s.b.BlockByHash(ctx, blockHash); block != nil {
		return newRPCRawTransactionFromBlockIndex(block, uint64(index))
	}
	return nil
}

// GetTransactionCount returns the number of transactions the given address has sent for the given block number
func (s *PublicTransactionPoolAPI) GetTransactionCount(ctx context.Context, address common.Address, blockNrOrHash rpc.BlockNumberOrHash) (*hexutil.Uint64, error) {
	// Ask transaction pool for the nonce which includes pending transactions
	if blockNr, ok := blockNrOrHash.Number(); ok && blockNr == rpc.PendingBlockNumber {
		nonce, err := s.b.GetPoolNonce(ctx, address)
		if err != nil {
			return nil, err
		}
		return (*hexutil.Uint64)(&nonce), nil
	}
	// Resolve block number and use its state to ask for the nonce
	state, _, err := s.b.StateAndHeaderByNumberOrHash(ctx, blockNrOrHash)
	if state == nil || err != nil {
		return nil, err
	}
	nonce := state.GetNonce(address)
	return (*hexutil.Uint64)(&nonce), state.Error()
}

// GetTransactionByHash returns the transaction for the given hash
func (s *PublicTransactionPoolAPI) GetTransactionByHash(ctx context.Context, hash common.Hash) (*RPCTransaction, error) {
	// Try to return an already finalized transaction
	tx, blockHash, blockNumber, index, err := s.b.GetTransaction(ctx, hash)
	if err != nil {
		return nil, err
	}
	if tx != nil {
		header, err := s.b.HeaderByHash(ctx, blockHash)
		if err != nil {
			return nil, err
		}
		return NewRPCTransaction(tx, blockHash, blockNumber, index, header.BaseFee, s.b.ChainConfig()), nil
	}
	// No finalized transaction, try to retrieve it from the pool
	if tx := s.b.GetPoolTransaction(hash); tx != nil {
<<<<<<< HEAD
		return NewRPCPendingTransaction(tx, s.b.CurrentHeader(), s.b.ChainConfig()), nil
=======
		curHeader := s.b.CurrentHeader()

		// get latest L1 base fee
		state, err := s.b.StateAt(curHeader.Root)
		if err != nil || state == nil {
			log.Error("State not found", "number", curHeader.Number, "hash", curHeader.Hash().Hex(), "state", state, "err", err)
			return nil, fmt.Errorf("cannot get L1 base fee, state not found")
		}
		l1BaseFee := fees.GetL1BaseFee(state)

		return newRPCPendingTransaction(tx, s.b.CurrentHeader(), s.b.ChainConfig(), l1BaseFee), nil
>>>>>>> ccec84ce
	}

	// Transaction unknown, return as such
	return nil, nil
}

// GetRawTransactionByHash returns the bytes of the transaction for the given hash.
func (s *PublicTransactionPoolAPI) GetRawTransactionByHash(ctx context.Context, hash common.Hash) (hexutil.Bytes, error) {
	// Retrieve a finalized transaction, or a pooled otherwise
	tx, _, _, _, err := s.b.GetTransaction(ctx, hash)
	if err != nil {
		return nil, err
	}
	if tx == nil {
		if tx = s.b.GetPoolTransaction(hash); tx == nil {
			// Transaction not found anywhere, abort
			return nil, nil
		}
	}
	// Serialize to RLP and return
	return tx.MarshalBinary()
}

// GetTransactionReceipt returns the transaction receipt for the given transaction hash.
func (s *PublicTransactionPoolAPI) GetTransactionReceipt(ctx context.Context, hash common.Hash) (map[string]interface{}, error) {
	tx, blockHash, blockNumber, index, err := s.b.GetTransaction(ctx, hash)
	if err != nil {
		return nil, nil
	}
	receipts, err := s.b.GetReceipts(ctx, blockHash)
	if err != nil {
		return nil, err
	}
	if len(receipts) <= int(index) {
		return nil, nil
	}
	receipt := receipts[index]

	// Derive the sender.
	bigblock := new(big.Int).SetUint64(blockNumber)
	signer := types.MakeSigner(s.b.ChainConfig(), bigblock)
	from, _ := types.Sender(signer, tx)

	fields := map[string]interface{}{
		"blockHash":         blockHash,
		"blockNumber":       hexutil.Uint64(blockNumber),
		"transactionHash":   hash,
		"transactionIndex":  hexutil.Uint64(index),
		"from":              from,
		"to":                tx.To(),
		"gasUsed":           hexutil.Uint64(receipt.GasUsed),
		"cumulativeGasUsed": hexutil.Uint64(receipt.CumulativeGasUsed),
		"contractAddress":   nil,
		"logs":              receipt.Logs,
		"logsBloom":         receipt.Bloom,
		"type":              hexutil.Uint(tx.Type()),
		"l1Fee":             (*hexutil.Big)(receipt.L1Fee),
	}
	// Assign the effective gas price paid
	if !s.b.ChainConfig().IsBanach(bigblock) {
		fields["effectiveGasPrice"] = hexutil.Uint64(tx.GasPrice().Uint64())
	} else {
		header, err := s.b.HeaderByHash(ctx, blockHash)
		if err != nil {
			return nil, err
		}

		baseFee := header.BaseFee
		if baseFee == nil {
			baseFee = big.NewInt(0)
		}

		gasPrice := new(big.Int).Add(baseFee, tx.EffectiveGasTipValue(header.BaseFee))
		fields["effectiveGasPrice"] = hexutil.Uint64(gasPrice.Uint64())
	}
	// Assign receipt status or post state.
	if len(receipt.PostState) > 0 {
		fields["root"] = hexutil.Bytes(receipt.PostState)
	} else {
		fields["status"] = hexutil.Uint(receipt.Status)
	}
	if receipt.Logs == nil {
		fields["logs"] = [][]*types.Log{}
	}
	// If the ContractAddress is 20 0x0 bytes, assume it is not a contract creation
	if receipt.ContractAddress != (common.Address{}) {
		fields["contractAddress"] = receipt.ContractAddress
	}
	return fields, nil
}

// sign is a helper function that signs a transaction with the private key of the given address.
func (s *PublicTransactionPoolAPI) sign(addr common.Address, tx *types.Transaction) (*types.Transaction, error) {
	// Look up the wallet containing the requested signer
	account := accounts.Account{Address: addr}

	wallet, err := s.b.AccountManager().Find(account)
	if err != nil {
		return nil, err
	}
	// Request the wallet to sign the transaction
	return wallet.SignTx(account, tx, s.b.ChainConfig().ChainID)
}

// SubmitTransaction is a helper function that submits tx to txPool and logs a message.
func SubmitTransaction(ctx context.Context, b Backend, tx *types.Transaction) (common.Hash, error) {
	// If the transaction fee cap is already specified, ensure the
	// fee of the given transaction is _reasonable_.
	if err := checkTxFee(tx.GasPrice(), tx.Gas(), b.RPCTxFeeCap()); err != nil {
		return common.Hash{}, err
	}
	if !b.UnprotectedAllowed() && !tx.Protected() {
		// Ensure only eip155 signed transactions are submitted if EIP155Required is set.
		return common.Hash{}, errors.New("only replay-protected (EIP-155) transactions allowed over RPC")
	}
	if err := b.SendTx(ctx, tx); err != nil {
		return common.Hash{}, err
	}
	// Print a log with full tx details for manual investigations and interventions
	signer := types.MakeSigner(b.ChainConfig(), b.CurrentBlock().Number())
	from, err := types.Sender(signer, tx)
	if err != nil {
		return common.Hash{}, err
	}

	if tx.To() == nil {
		addr := crypto.CreateAddress(from, tx.Nonce())
		log.Info("Submitted contract creation", "hash", tx.Hash().Hex(), "from", from, "nonce", tx.Nonce(), "contract", addr.Hex(), "value", tx.Value())
	} else {
		log.Info("Submitted transaction", "hash", tx.Hash().Hex(), "from", from, "nonce", tx.Nonce(), "recipient", tx.To(), "value", tx.Value())
	}
	return tx.Hash(), nil
}

// SendTransaction creates a transaction for the given argument, sign it and submit it to the
// transaction pool.
func (s *PublicTransactionPoolAPI) SendTransaction(ctx context.Context, args TransactionArgs) (common.Hash, error) {
	// Look up the wallet containing the requested signer
	account := accounts.Account{Address: args.from()}

	wallet, err := s.b.AccountManager().Find(account)
	if err != nil {
		return common.Hash{}, err
	}

	if args.Nonce == nil {
		// Hold the addresse's mutex around signing to prevent concurrent assignment of
		// the same nonce to multiple accounts.
		s.nonceLock.LockAddr(args.from())
		defer s.nonceLock.UnlockAddr(args.from())
	}

	// Set some sanity defaults and terminate on failure
	if err := args.setDefaults(ctx, s.b); err != nil {
		return common.Hash{}, err
	}
	// Assemble the transaction and sign with the wallet
	tx := args.toTransaction()

	signed, err := wallet.SignTx(account, tx, s.b.ChainConfig().ChainID)
	if err != nil {
		return common.Hash{}, err
	}
	return SubmitTransaction(ctx, s.b, signed)
}

// FillTransaction fills the defaults (nonce, gas, gasPrice or 1559 fields)
// on a given unsigned transaction, and returns it to the caller for further
// processing (signing + broadcast).
func (s *PublicTransactionPoolAPI) FillTransaction(ctx context.Context, args TransactionArgs) (*SignTransactionResult, error) {
	// Set some sanity defaults and terminate on failure
	if err := args.setDefaults(ctx, s.b); err != nil {
		return nil, err
	}
	// Assemble the transaction and obtain rlp
	tx := args.toTransaction()
	data, err := tx.MarshalBinary()
	if err != nil {
		return nil, err
	}
	return &SignTransactionResult{data, tx}, nil
}

// SendRawTransaction will add the signed transaction to the transaction pool.
// The sender is responsible for signing the transaction and using the correct nonce.
func (s *PublicTransactionPoolAPI) SendRawTransaction(ctx context.Context, input hexutil.Bytes) (common.Hash, error) {
	tx := new(types.Transaction)
	if err := tx.UnmarshalBinary(input); err != nil {
		return common.Hash{}, err
	}
	return SubmitTransaction(ctx, s.b, tx)
}

// Sign calculates an ECDSA signature for:
// keccack256("\x19Ethereum Signed Message:\n" + len(message) + message).
//
// Note, the produced signature conforms to the secp256k1 curve R, S and V values,
// where the V value will be 27 or 28 for legacy reasons.
//
// The account associated with addr must be unlocked.
//
// https://github.com/ethereum/wiki/wiki/JSON-RPC#eth_sign
func (s *PublicTransactionPoolAPI) Sign(addr common.Address, data hexutil.Bytes) (hexutil.Bytes, error) {
	// Look up the wallet containing the requested signer
	account := accounts.Account{Address: addr}

	wallet, err := s.b.AccountManager().Find(account)
	if err != nil {
		return nil, err
	}
	// Sign the requested hash with the wallet
	signature, err := wallet.SignText(account, data)
	if err == nil {
		signature[64] += 27 // Transform V from 0/1 to 27/28 according to the yellow paper
	}
	return signature, err
}

// SignTransactionResult represents a RLP encoded signed transaction.
type SignTransactionResult struct {
	Raw hexutil.Bytes      `json:"raw"`
	Tx  *types.Transaction `json:"tx"`
}

// SignTransaction will sign the given transaction with the from account.
// The node needs to have the private key of the account corresponding with
// the given from address and it needs to be unlocked.
func (s *PublicTransactionPoolAPI) SignTransaction(ctx context.Context, args TransactionArgs) (*SignTransactionResult, error) {
	if args.Gas == nil {
		return nil, fmt.Errorf("gas not specified")
	}
	if args.GasPrice == nil && (args.MaxPriorityFeePerGas == nil || args.MaxFeePerGas == nil) {
		return nil, fmt.Errorf("missing gasPrice or maxFeePerGas/maxPriorityFeePerGas")
	}
	if args.Nonce == nil {
		return nil, fmt.Errorf("nonce not specified")
	}
	if err := args.setDefaults(ctx, s.b); err != nil {
		return nil, err
	}
	// Before actually sign the transaction, ensure the transaction fee is reasonable.
	tx := args.toTransaction()
	if err := checkTxFee(tx.GasPrice(), tx.Gas(), s.b.RPCTxFeeCap()); err != nil {
		return nil, err
	}
	signed, err := s.sign(args.from(), tx)
	if err != nil {
		return nil, err
	}
	data, err := signed.MarshalBinary()
	if err != nil {
		return nil, err
	}
	return &SignTransactionResult{data, signed}, nil
}

// PendingTransactions returns the transactions that are in the transaction pool
// and have a from address that is one of the accounts this node manages.
func (s *PublicTransactionPoolAPI) PendingTransactions() ([]*RPCTransaction, error) {
	pending, err := s.b.GetPoolTransactions()
	if err != nil {
		return nil, err
	}
	accounts := make(map[common.Address]struct{})
	for _, wallet := range s.b.AccountManager().Wallets() {
		for _, account := range wallet.Accounts() {
			accounts[account.Address] = struct{}{}
		}
	}
	curHeader := s.b.CurrentHeader()
	transactions := make([]*RPCTransaction, 0, len(pending))

	// get latest L1 base fee
	state, err := s.b.StateAt(curHeader.Root)
	if err != nil || state == nil {
		log.Error("State not found", "number", curHeader.Number, "hash", curHeader.Hash().Hex(), "state", state, "err", err)
		return nil, fmt.Errorf("cannot get L1 base fee, state not found")
	}
	l1BaseFee := fees.GetL1BaseFee(state)

	for _, tx := range pending {
		from, _ := types.Sender(s.signer, tx)
		if _, exists := accounts[from]; exists {
<<<<<<< HEAD
			transactions = append(transactions, NewRPCPendingTransaction(tx, curHeader, s.b.ChainConfig()))
=======
			transactions = append(transactions, newRPCPendingTransaction(tx, curHeader, s.b.ChainConfig(), l1BaseFee))
>>>>>>> ccec84ce
		}
	}
	return transactions, nil
}

// Resend accepts an existing transaction and a new gas price and limit. It will remove
// the given transaction from the pool and reinsert it with the new gas price and limit.
func (s *PublicTransactionPoolAPI) Resend(ctx context.Context, sendArgs TransactionArgs, gasPrice *hexutil.Big, gasLimit *hexutil.Uint64) (common.Hash, error) {
	if sendArgs.Nonce == nil {
		return common.Hash{}, fmt.Errorf("missing transaction nonce in transaction spec")
	}
	if err := sendArgs.setDefaults(ctx, s.b); err != nil {
		return common.Hash{}, err
	}
	matchTx := sendArgs.toTransaction()

	// Before replacing the old transaction, ensure the _new_ transaction fee is reasonable.
	var price = matchTx.GasPrice()
	if gasPrice != nil {
		price = gasPrice.ToInt()
	}
	var gas = matchTx.Gas()
	if gasLimit != nil {
		gas = uint64(*gasLimit)
	}
	if err := checkTxFee(price, gas, s.b.RPCTxFeeCap()); err != nil {
		return common.Hash{}, err
	}
	// Iterate the pending list for replacement
	pending, err := s.b.GetPoolTransactions()
	if err != nil {
		return common.Hash{}, err
	}
	for _, p := range pending {
		wantSigHash := s.signer.Hash(matchTx)
		pFrom, err := types.Sender(s.signer, p)
		if err == nil && pFrom == sendArgs.from() && s.signer.Hash(p) == wantSigHash {
			// Match. Re-sign and send the transaction.
			if gasPrice != nil && (*big.Int)(gasPrice).Sign() != 0 {
				sendArgs.GasPrice = gasPrice
			}
			if gasLimit != nil && *gasLimit != 0 {
				sendArgs.Gas = gasLimit
			}
			signedTx, err := s.sign(sendArgs.from(), sendArgs.toTransaction())
			if err != nil {
				return common.Hash{}, err
			}
			if err = s.b.SendTx(ctx, signedTx); err != nil {
				return common.Hash{}, err
			}
			return signedTx.Hash(), nil
		}
	}
	return common.Hash{}, fmt.Errorf("transaction %#x not found", matchTx.Hash())
}

// PublicDebugAPI is the collection of Ethereum APIs exposed over the public
// debugging endpoint.
type PublicDebugAPI struct {
	b Backend
}

// NewPublicDebugAPI creates a new API definition for the public debug methods
// of the Ethereum service.
func NewPublicDebugAPI(b Backend) *PublicDebugAPI {
	return &PublicDebugAPI{b: b}
}

// GetHeaderRlp retrieves the RLP encoded for of a single header.
func (api *PublicDebugAPI) GetHeaderRlp(ctx context.Context, number uint64) (hexutil.Bytes, error) {
	header, _ := api.b.HeaderByNumber(ctx, rpc.BlockNumber(number))
	if header == nil {
		return nil, fmt.Errorf("header #%d not found", number)
	}
	return rlp.EncodeToBytes(header)
}

// GetBlockRlp retrieves the RLP encoded for of a single block.
func (api *PublicDebugAPI) GetBlockRlp(ctx context.Context, number uint64) (hexutil.Bytes, error) {
	block, _ := api.b.BlockByNumber(ctx, rpc.BlockNumber(number))
	if block == nil {
		return nil, fmt.Errorf("block #%d not found", number)
	}
	return rlp.EncodeToBytes(block)
}

// TestSignCliqueBlock fetches the given block number, and attempts to sign it as a clique header with the
// given address, returning the address of the recovered signature
//
// This is a temporary method to debug the externalsigner integration,
// TODO: Remove this method when the integration is mature
func (api *PublicDebugAPI) TestSignCliqueBlock(ctx context.Context, address common.Address, number uint64) (common.Address, error) {
	block, _ := api.b.BlockByNumber(ctx, rpc.BlockNumber(number))
	if block == nil {
		return common.Address{}, fmt.Errorf("block #%d not found", number)
	}
	header := block.Header()
	header.Extra = make([]byte, 32+65)
	encoded := clique.CliqueRLP(header)

	// Look up the wallet containing the requested signer
	account := accounts.Account{Address: address}
	wallet, err := api.b.AccountManager().Find(account)
	if err != nil {
		return common.Address{}, err
	}

	signature, err := wallet.SignData(account, accounts.MimetypeClique, encoded)
	if err != nil {
		return common.Address{}, err
	}
	sealHash := clique.SealHash(header).Bytes()
	log.Info("test signing of clique block",
		"Sealhash", fmt.Sprintf("%x", sealHash),
		"signature", fmt.Sprintf("%x", signature))
	pubkey, err := crypto.Ecrecover(sealHash, signature)
	if err != nil {
		return common.Address{}, err
	}
	var signer common.Address
	copy(signer[:], crypto.Keccak256(pubkey[1:])[12:])

	return signer, nil
}

// PrintBlock retrieves a block and returns its pretty printed form.
func (api *PublicDebugAPI) PrintBlock(ctx context.Context, number uint64) (string, error) {
	block, _ := api.b.BlockByNumber(ctx, rpc.BlockNumber(number))
	if block == nil {
		return "", fmt.Errorf("block #%d not found", number)
	}
	return spew.Sdump(block), nil
}

// SeedHash retrieves the seed hash of a block.
func (api *PublicDebugAPI) SeedHash(ctx context.Context, number uint64) (string, error) {
	block, _ := api.b.BlockByNumber(ctx, rpc.BlockNumber(number))
	if block == nil {
		return "", fmt.Errorf("block #%d not found", number)
	}
	return fmt.Sprintf("0x%x", ethash.SeedHash(number)), nil
}

// PrivateDebugAPI is the collection of Ethereum APIs exposed over the private
// debugging endpoint.
type PrivateDebugAPI struct {
	b Backend
}

// NewPrivateDebugAPI creates a new API definition for the private debug methods
// of the Ethereum service.
func NewPrivateDebugAPI(b Backend) *PrivateDebugAPI {
	return &PrivateDebugAPI{b: b}
}

// ChaindbProperty returns leveldb properties of the key-value database.
func (api *PrivateDebugAPI) ChaindbProperty(property string) (string, error) {
	if property == "" {
		property = "leveldb.stats"
	} else if !strings.HasPrefix(property, "leveldb.") {
		property = "leveldb." + property
	}
	return api.b.ChainDb().Stat(property)
}

// ChaindbCompact flattens the entire key-value database into a single level,
// removing all unused slots and merging all keys.
func (api *PrivateDebugAPI) ChaindbCompact() error {
	for b := byte(0); b < 255; b++ {
		log.Info("Compacting chain database", "range", fmt.Sprintf("0x%0.2X-0x%0.2X", b, b+1))
		if err := api.b.ChainDb().Compact([]byte{b}, []byte{b + 1}); err != nil {
			log.Error("Database compaction failed", "err", err)
			return err
		}
	}
	return nil
}

// SetHead rewinds the head of the blockchain to a previous block.
func (api *PrivateDebugAPI) SetHead(number hexutil.Uint64) {
	api.b.SetHead(uint64(number))
}

// PublicNetAPI offers network related RPC methods
type PublicNetAPI struct {
	net            *p2p.Server
	networkVersion uint64
}

// NewPublicNetAPI creates a new net API instance.
func NewPublicNetAPI(net *p2p.Server, networkVersion uint64) *PublicNetAPI {
	return &PublicNetAPI{net, networkVersion}
}

// Listening returns an indication if the node is listening for network connections.
func (s *PublicNetAPI) Listening() bool {
	return true // always listening
}

// PeerCount returns the number of connected peers
func (s *PublicNetAPI) PeerCount() hexutil.Uint {
	return hexutil.Uint(s.net.PeerCount())
}

// Version returns the current ethereum protocol version.
func (s *PublicNetAPI) Version() string {
	return fmt.Sprintf("%d", s.networkVersion)
}

// checkTxFee is an internal function used to check whether the fee of
// the given transaction is _reasonable_(under the cap).
func checkTxFee(gasPrice *big.Int, gas uint64, cap float64) error {
	// Short circuit if there is no cap for transaction fee at all.
	if cap == 0 {
		return nil
	}
	feeEth := new(big.Float).Quo(new(big.Float).SetInt(new(big.Int).Mul(gasPrice, new(big.Int).SetUint64(gas))), new(big.Float).SetInt(big.NewInt(params.Ether)))
	feeFloat, _ := feeEth.Float64()
	if feeFloat > cap {
		return fmt.Errorf("tx fee (%.2f ether) exceeds the configured cap (%.2f ether)", feeFloat, cap)
	}
	return nil
}

// toHexSlice creates a slice of hex-strings based on []byte.
func toHexSlice(b [][]byte) []string {
	r := make([]string, len(b))
	for i := range b {
		r[i] = hexutil.Encode(b[i])
	}
	return r
}<|MERGE_RESOLUTION|>--- conflicted
+++ resolved
@@ -184,11 +184,7 @@
 	for account, txs := range pending {
 		dump := make(map[string]*RPCTransaction)
 		for _, tx := range txs {
-<<<<<<< HEAD
-			dump[fmt.Sprintf("%d", tx.Nonce())] = NewRPCPendingTransaction(tx, curHeader, s.b.ChainConfig())
-=======
 			dump[fmt.Sprintf("%d", tx.Nonce())] = newRPCPendingTransaction(tx, curHeader, s.b.ChainConfig(), l1BaseFee)
->>>>>>> ccec84ce
 		}
 		content["pending"][account.Hex()] = dump
 	}
@@ -196,11 +192,7 @@
 	for account, txs := range queue {
 		dump := make(map[string]*RPCTransaction)
 		for _, tx := range txs {
-<<<<<<< HEAD
-			dump[fmt.Sprintf("%d", tx.Nonce())] = NewRPCPendingTransaction(tx, curHeader, s.b.ChainConfig())
-=======
 			dump[fmt.Sprintf("%d", tx.Nonce())] = newRPCPendingTransaction(tx, curHeader, s.b.ChainConfig(), l1BaseFee)
->>>>>>> ccec84ce
 		}
 		content["queued"][account.Hex()] = dump
 	}
@@ -224,22 +216,14 @@
 	// Build the pending transactions
 	dump := make(map[string]*RPCTransaction, len(pending))
 	for _, tx := range pending {
-<<<<<<< HEAD
-		dump[fmt.Sprintf("%d", tx.Nonce())] = NewRPCPendingTransaction(tx, curHeader, s.b.ChainConfig())
-=======
 		dump[fmt.Sprintf("%d", tx.Nonce())] = newRPCPendingTransaction(tx, curHeader, s.b.ChainConfig(), l1BaseFee)
->>>>>>> ccec84ce
 	}
 	content["pending"] = dump
 
 	// Build the queued transactions
 	dump = make(map[string]*RPCTransaction, len(queue))
 	for _, tx := range queue {
-<<<<<<< HEAD
-		dump[fmt.Sprintf("%d", tx.Nonce())] = NewRPCPendingTransaction(tx, curHeader, s.b.ChainConfig())
-=======
 		dump[fmt.Sprintf("%d", tx.Nonce())] = newRPCPendingTransaction(tx, curHeader, s.b.ChainConfig(), l1BaseFee)
->>>>>>> ccec84ce
 	}
 	content["queued"] = dump
 
@@ -1422,13 +1406,8 @@
 	return result
 }
 
-<<<<<<< HEAD
-// NewRPCPendingTransaction returns a pending transaction that will serialize to the RPC representation
-func NewRPCPendingTransaction(tx *types.Transaction, current *types.Header, config *params.ChainConfig) *RPCTransaction {
-=======
 // newRPCPendingTransaction returns a pending transaction that will serialize to the RPC representation
 func newRPCPendingTransaction(tx *types.Transaction, current *types.Header, config *params.ChainConfig, l1BaseFee *big.Int) *RPCTransaction {
->>>>>>> ccec84ce
 	var baseFee *big.Int
 	blockNumber := uint64(0)
 	if current != nil {
@@ -1671,11 +1650,7 @@
 	}
 	// No finalized transaction, try to retrieve it from the pool
 	if tx := s.b.GetPoolTransaction(hash); tx != nil {
-<<<<<<< HEAD
-		return NewRPCPendingTransaction(tx, s.b.CurrentHeader(), s.b.ChainConfig()), nil
-=======
 		curHeader := s.b.CurrentHeader()
-
 		// get latest L1 base fee
 		state, err := s.b.StateAt(curHeader.Root)
 		if err != nil || state == nil {
@@ -1685,7 +1660,6 @@
 		l1BaseFee := fees.GetL1BaseFee(state)
 
 		return newRPCPendingTransaction(tx, s.b.CurrentHeader(), s.b.ChainConfig(), l1BaseFee), nil
->>>>>>> ccec84ce
 	}
 
 	// Transaction unknown, return as such
@@ -1969,11 +1943,7 @@
 	for _, tx := range pending {
 		from, _ := types.Sender(s.signer, tx)
 		if _, exists := accounts[from]; exists {
-<<<<<<< HEAD
-			transactions = append(transactions, NewRPCPendingTransaction(tx, curHeader, s.b.ChainConfig()))
-=======
 			transactions = append(transactions, newRPCPendingTransaction(tx, curHeader, s.b.ChainConfig(), l1BaseFee))
->>>>>>> ccec84ce
 		}
 	}
 	return transactions, nil
