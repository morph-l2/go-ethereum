// Copyright 2021 The go-ethereum Authors
// This file is part of the go-ethereum library.
//
// The go-ethereum library is free software: you can redistribute it and/or modify
// it under the terms of the GNU Lesser General Public License as published by
// the Free Software Foundation, either version 3 of the License, or
// (at your option) any later version.
//
// The go-ethereum library is distributed in the hope that it will be useful,
// but WITHOUT ANY WARRANTY; without even the implied warranty of
// MERCHANTABILITY or FITNESS FOR A PARTICULAR PURPOSE. See the
// GNU Lesser General Public License for more details.
//
// You should have received a copy of the GNU Lesser General Public License
// along with the go-ethereum library. If not, see <http://www.gnu.org/licenses/>.

package ethapi

import (
	"bytes"
	"context"
	"errors"
	"fmt"
	"math/big"

	"github.com/holiman/uint256"
	"github.com/morph-l2/go-ethereum/common"
	"github.com/morph-l2/go-ethereum/common/hexutil"
	"github.com/morph-l2/go-ethereum/common/math"
	"github.com/morph-l2/go-ethereum/core/types"
	"github.com/morph-l2/go-ethereum/log"
	"github.com/morph-l2/go-ethereum/rpc"
)

// TransactionArgs represents the arguments to construct a new transaction
// or a message call.
type TransactionArgs struct {
	From                 *common.Address `json:"from"`
	To                   *common.Address `json:"to"`
	Gas                  *hexutil.Uint64 `json:"gas"`
	GasPrice             *hexutil.Big    `json:"gasPrice"`
	MaxFeePerGas         *hexutil.Big    `json:"maxFeePerGas"`
	MaxPriorityFeePerGas *hexutil.Big    `json:"maxPriorityFeePerGas"`
	Value                *hexutil.Big    `json:"value"`
	Nonce                *hexutil.Uint64 `json:"nonce"`

	// We accept "data" and "input" for backwards-compatibility reasons.
	// "input" is the newer name and should be preferred by clients.
	// Issue detail: https://github.com/morph-l2/go-ethereum/issues/15628
	Data  *hexutil.Bytes `json:"data"`
	Input *hexutil.Bytes `json:"input"`

	// ERC20FeeTxType
	FeeTokenID *hexutil.Uint64 `json:"fee_token_id,omitempty"`

	// Introduced by AccessListTxType transaction.
	AccessList *types.AccessList `json:"accessList,omitempty"`
	ChainID    *hexutil.Big      `json:"chainId,omitempty"`

	// For SetCodeTxType
	AuthorizationList []types.SetCodeAuthorization `json:"authorizationList"`
}

// from retrieves the transaction sender address.
func (arg *TransactionArgs) from() common.Address {
	if arg.From == nil {
		return common.Address{}
	}
	return *arg.From
}

// data retrieves the transaction calldata. Input field is preferred.
func (arg *TransactionArgs) data() []byte {
	if arg.Input != nil {
		return *arg.Input
	}
	if arg.Data != nil {
		return *arg.Data
	}
	return nil
}

// setDefaults fills in default values for unspecified tx fields.
func (args *TransactionArgs) setDefaults(ctx context.Context, b Backend) error {
	if args.GasPrice != nil && (args.MaxFeePerGas != nil || args.MaxPriorityFeePerGas != nil) {
		return errors.New("both gasPrice and (maxFeePerGas or maxPriorityFeePerGas) specified")
	}
	// After curie, default to 1559 unless gasPrice is set
	head := b.CurrentHeader()
	// If user specifies both maxPriorityfee and maxFee, then we do not
	// need to consult the chain for defaults. It's definitely a Curie tx.
	if args.MaxPriorityFeePerGas == nil || args.MaxFeePerGas == nil {
		// In this clause, user left some fields unspecified.
		if b.ChainConfig().IsCurie(head.Number) && args.GasPrice == nil {
			if args.MaxPriorityFeePerGas == nil {
				tip, err := b.SuggestGasTipCap(ctx)
				if err != nil {
					return err
				}
				args.MaxPriorityFeePerGas = (*hexutil.Big)(tip)
			}
			if args.MaxFeePerGas == nil {
				var gasFeeCap *big.Int
				if head.BaseFee != nil {
					gasFeeCap = new(big.Int).Add(
						(*big.Int)(args.MaxPriorityFeePerGas),
						new(big.Int).Mul(head.BaseFee, big.NewInt(2)),
					)
				} else {
					gasFeeCap = new(big.Int).Set(
						(*big.Int)(args.MaxPriorityFeePerGas))
				}
				args.MaxFeePerGas = (*hexutil.Big)(gasFeeCap)
			}
			if args.MaxFeePerGas.ToInt().Cmp(args.MaxPriorityFeePerGas.ToInt()) < 0 {
				return fmt.Errorf("maxFeePerGas (%v) < maxPriorityFeePerGas (%v)", args.MaxFeePerGas, args.MaxPriorityFeePerGas)
			}
		} else {
			if args.MaxFeePerGas != nil || args.MaxPriorityFeePerGas != nil {
				return errors.New("maxFeePerGas or maxPriorityFeePerGas specified but curie is not active yet")
			}
			if args.GasPrice == nil {
				price, err := b.SuggestGasTipCap(ctx)
				if err != nil {
					return err
				}
				if b.ChainConfig().IsCurie(head.Number) {
					// The legacy tx gas price suggestion should not add 2x base fee
					// because all fees are consumed, so it would result in a spiral
					// upwards.
					if head.BaseFee != nil {
						price.Add(price, head.BaseFee)
					}
				}
				args.GasPrice = (*hexutil.Big)(price)
			}
		}
	} else {
		// Both maxPriorityfee and maxFee set by caller. Sanity-check their internal relation
		if args.MaxFeePerGas.ToInt().Cmp(args.MaxPriorityFeePerGas.ToInt()) < 0 {
			return fmt.Errorf("maxFeePerGas (%v) < maxPriorityFeePerGas (%v)", args.MaxFeePerGas, args.MaxPriorityFeePerGas)
		}
	}
	if args.Value == nil {
		args.Value = new(hexutil.Big)
	}
	if args.Nonce == nil {
		nonce, err := b.GetPoolNonce(ctx, args.from())
		if err != nil {
			return err
		}
		args.Nonce = (*hexutil.Uint64)(&nonce)
	}
	if args.Data != nil && args.Input != nil && !bytes.Equal(*args.Data, *args.Input) {
		return errors.New(`both "data" and "input" are set and not equal. Please use "input" to pass transaction call data`)
	}
	if args.To == nil && len(args.data()) == 0 {
		return errors.New(`contract creation without any data provided`)
	}
	// Estimate the gas usage if necessary.
	if args.Gas == nil {
		// These fields are immutable during the estimation, safe to
		// pass the pointer directly.
		data := args.data()
		callArgs := TransactionArgs{
			From:                 args.From,
			To:                   args.To,
			GasPrice:             args.GasPrice,
			MaxFeePerGas:         args.MaxFeePerGas,
			MaxPriorityFeePerGas: args.MaxPriorityFeePerGas,
			FeeTokenID:           args.FeeTokenID,
			Value:                args.Value,
			Data:                 (*hexutil.Bytes)(&data),
			AccessList:           args.AccessList,
		}
		pendingBlockNr := rpc.BlockNumberOrHashWithNumber(rpc.PendingBlockNumber)
		estimated, err := DoEstimateGas(ctx, b, callArgs, pendingBlockNr, b.RPCGasCap())
		if err != nil {
			return err
		}
		args.Gas = &estimated
		log.Trace("Estimate gas usage automatically", "gas", args.Gas)
	}
	if args.ChainID == nil {
		id := (*hexutil.Big)(b.ChainConfig().ChainID)
		args.ChainID = id
	}
	return nil
}

// CallDefaults sanitizes the transaction arguments, often filling in zero values,
// for the purpose of eth_call class of RPC methods.
func (args *TransactionArgs) CallDefaults(globalGasCap uint64, baseFee *big.Int, chainID *big.Int) error {
	// Reject invalid combinations of pre- and post-1559 fee styles
	if args.GasPrice != nil && (args.MaxFeePerGas != nil || args.MaxPriorityFeePerGas != nil) {
		return errors.New("both gasPrice and (maxFeePerGas or maxPriorityFeePerGas) specified")
	}
	if args.ChainID == nil {
		args.ChainID = (*hexutil.Big)(chainID)
	} else {
		if have := (*big.Int)(args.ChainID); have.Cmp(chainID) != 0 {
			return fmt.Errorf("chainId does not match node's (have=%v, want=%v)", have, chainID)
		}
	}
	if args.Gas == nil {
		gas := globalGasCap
		if gas == 0 {
			gas = uint64(math.MaxUint64 / 2)
		}
		args.Gas = (*hexutil.Uint64)(&gas)
	} else {
		if globalGasCap > 0 && globalGasCap < uint64(*args.Gas) {
			log.Warn("Caller gas above allowance, capping", "requested", args.Gas, "cap", globalGasCap)
			args.Gas = (*hexutil.Uint64)(&globalGasCap)
		}
	}
	if args.Nonce == nil {
		args.Nonce = new(hexutil.Uint64)
	}
	if args.Value == nil {
		args.Value = new(hexutil.Big)
	}
	if baseFee == nil {
		// If there's no basefee, then it must be a non-1559 execution
		if args.GasPrice == nil {
			args.GasPrice = new(hexutil.Big)
		}
	} else {
		// A basefee is provided, necessitating 1559-type execution
		if args.MaxFeePerGas == nil {
			args.MaxFeePerGas = new(hexutil.Big)
		}
		if args.MaxPriorityFeePerGas == nil {
			args.MaxPriorityFeePerGas = new(hexutil.Big)
		}
	}

	return nil
}

// ToMessage converts the transaction arguments to the Message type used by the
// core evm. This method is used in calls and traces that do not require a real
// live transaction.
func (args *TransactionArgs) ToMessage(globalGasCap uint64, baseFee *big.Int) (types.Message, error) {
	// Reject invalid combinations of pre- and post-1559 fee styles
	if args.GasPrice != nil && (args.MaxFeePerGas != nil || args.MaxPriorityFeePerGas != nil) {
		return types.Message{}, errors.New("both gasPrice and (maxFeePerGas or maxPriorityFeePerGas) specified")
	}
	// Set sender address or use zero address if none specified.
	addr := args.from()

	// Set default gas & gas price if none were set
	gas := globalGasCap
	if gas == 0 {
		gas = uint64(math.MaxUint64 / 2)
	}
	if args.Gas != nil {
		gas = uint64(*args.Gas)
	}
	if globalGasCap != 0 && globalGasCap < gas {
		log.Warn("Caller gas above allowance, capping", "requested", gas, "cap", globalGasCap)
		gas = globalGasCap
	}
	var (
		gasPrice  *big.Int
		gasFeeCap *big.Int
		gasTipCap *big.Int
	)
	if baseFee == nil {
		// If there's no basefee, then it must be a non-1559 execution
		gasPrice = new(big.Int)
		if args.GasPrice != nil {
			gasPrice = args.GasPrice.ToInt()
		}
		gasFeeCap, gasTipCap = gasPrice, gasPrice
	} else {
		// A basefee is provided, necessitating 1559-type execution
		if args.GasPrice != nil {
			// User specified the legacy gas field, convert to 1559 gas typing
			gasPrice = args.GasPrice.ToInt()
			gasFeeCap, gasTipCap = gasPrice, gasPrice
		} else {
			// User specified 1559 gas feilds (or none), use those
			gasFeeCap = new(big.Int)
			if args.MaxFeePerGas != nil {
				gasFeeCap = args.MaxFeePerGas.ToInt()
			}
			gasTipCap = new(big.Int)
			if args.MaxPriorityFeePerGas != nil {
				gasTipCap = args.MaxPriorityFeePerGas.ToInt()
			}
			// Backfill the legacy gasPrice for EVM execution, unless we're all zeroes
			gasPrice = new(big.Int)
			if gasFeeCap.BitLen() > 0 || gasTipCap.BitLen() > 0 {
				gasPrice = math.BigMin(new(big.Int).Add(gasTipCap, baseFee), gasFeeCap)
			}
		}
	}
	value := new(big.Int)
	if args.Value != nil {
		value = args.Value.ToInt()
	}
	data := args.data()
	var accessList types.AccessList
	if args.AccessList != nil {
		accessList = *args.AccessList
	}
<<<<<<< HEAD
	var feeTokenID uint16
	if args.FeeTokenID != nil {
		feeTokenID = uint16(*args.FeeTokenID)
	}
	msg := types.NewMessage(addr, args.To, 0, value, gas, gasPrice, gasFeeCap, gasTipCap, feeTokenID, data, accessList, true)
=======
	msg := types.NewMessage(addr, args.To, 0, value, gas, gasPrice, gasFeeCap, gasTipCap, data, accessList, args.AuthorizationList, true)
>>>>>>> 67087dd3
	return msg, nil
}

// toTransaction converts the arguments to a transaction.
// This assumes that setDefaults has been called.
func (args *TransactionArgs) toTransaction() *types.Transaction {
	usedType := types.LegacyTxType
	switch {
	case args.AuthorizationList != nil:
		usedType = types.SetCodeTxType
	case args.MaxFeePerGas != nil:
		usedType = types.DynamicFeeTxType
	case args.AccessList != nil:
		usedType = types.AccessListTxType
	}
	if args.GasPrice != nil {
		usedType = types.LegacyTxType
	}

	var data types.TxData
	switch usedType {
	case types.SetCodeTxType:
		var (
			al = types.AccessList{}
			to = common.Address{}
		)
		if args.AccessList != nil {
			al = *args.AccessList
		}
		if args.To != nil {
			to = *args.To
		}
		authList := []types.SetCodeAuthorization{}
		if args.AuthorizationList != nil {
			authList = args.AuthorizationList
		}
		data = &types.SetCodeTx{
			To:         to,
			ChainID:    uint256.MustFromBig(args.ChainID.ToInt()),
			Nonce:      uint64(*args.Nonce),
			Gas:        uint64(*args.Gas),
			GasFeeCap:  uint256.MustFromBig((*big.Int)(args.MaxFeePerGas)),
			GasTipCap:  uint256.MustFromBig((*big.Int)(args.MaxPriorityFeePerGas)),
			Value:      uint256.MustFromBig((*big.Int)(args.Value)),
			Data:       args.data(),
			AccessList: al,
			AuthList:   authList,
		}
	case types.DynamicFeeTxType:
		al := types.AccessList{}
		if args.AccessList != nil {
			al = *args.AccessList
		}
		if args.FeeTokenID != nil {
			data = &types.ERC20FeeTx{
				To:         args.To,
				ChainID:    (*big.Int)(args.ChainID),
				Nonce:      uint64(*args.Nonce),
				Gas:        uint64(*args.Gas),
				GasFeeCap:  (*big.Int)(args.MaxFeePerGas),
				GasTipCap:  (*big.Int)(args.MaxPriorityFeePerGas),
				FeeTokenID: uint16(*args.FeeTokenID),
				Value:      (*big.Int)(args.Value),
				Data:       args.data(),
				AccessList: al,
			}
		} else {
			data = &types.DynamicFeeTx{
				To:         args.To,
				ChainID:    (*big.Int)(args.ChainID),
				Nonce:      uint64(*args.Nonce),
				Gas:        uint64(*args.Gas),
				GasFeeCap:  (*big.Int)(args.MaxFeePerGas),
				GasTipCap:  (*big.Int)(args.MaxPriorityFeePerGas),
				Value:      (*big.Int)(args.Value),
				Data:       args.data(),
				AccessList: al,
			}
		}
<<<<<<< HEAD

	case args.AccessList != nil:
=======
	case types.AccessListTxType:
>>>>>>> 67087dd3
		data = &types.AccessListTx{
			To:         args.To,
			ChainID:    (*big.Int)(args.ChainID),
			Nonce:      uint64(*args.Nonce),
			Gas:        uint64(*args.Gas),
			GasPrice:   (*big.Int)(args.GasPrice),
			Value:      (*big.Int)(args.Value),
			Data:       args.data(),
			AccessList: *args.AccessList,
		}
	default:
		data = &types.LegacyTx{
			To:       args.To,
			Nonce:    uint64(*args.Nonce),
			Gas:      uint64(*args.Gas),
			GasPrice: (*big.Int)(args.GasPrice),
			Value:    (*big.Int)(args.Value),
			Data:     args.data(),
		}
	}
	return types.NewTx(data)
}

// ToTransaction converts the arguments to a transaction.
// This assumes that setDefaults has been called.
func (args *TransactionArgs) ToTransaction() *types.Transaction {
	return args.toTransaction()
}<|MERGE_RESOLUTION|>--- conflicted
+++ resolved
@@ -305,15 +305,11 @@
 	if args.AccessList != nil {
 		accessList = *args.AccessList
 	}
-<<<<<<< HEAD
 	var feeTokenID uint16
 	if args.FeeTokenID != nil {
 		feeTokenID = uint16(*args.FeeTokenID)
 	}
-	msg := types.NewMessage(addr, args.To, 0, value, gas, gasPrice, gasFeeCap, gasTipCap, feeTokenID, data, accessList, true)
-=======
-	msg := types.NewMessage(addr, args.To, 0, value, gas, gasPrice, gasFeeCap, gasTipCap, data, accessList, args.AuthorizationList, true)
->>>>>>> 67087dd3
+	msg := types.NewMessage(addr, args.To, 0, value, gas, gasPrice, gasFeeCap, gasTipCap, feeTokenID, data, accessList, args.AuthorizationList, true)
 	return msg, nil
 }
 
@@ -393,12 +389,9 @@
 				AccessList: al,
 			}
 		}
-<<<<<<< HEAD
 
 	case args.AccessList != nil:
-=======
 	case types.AccessListTxType:
->>>>>>> 67087dd3
 		data = &types.AccessListTx{
 			To:         args.To,
 			ChainID:    (*big.Int)(args.ChainID),
