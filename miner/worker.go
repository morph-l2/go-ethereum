--- conflicted
+++ resolved
@@ -900,20 +900,10 @@
 		// revert to snapshot for calling `core.ApplyMessage` again, (both `traceEnv.GetBlockTrace` & `core.ApplyTransaction` will call `core.ApplyMessage`)
 		w.current.state.RevertToSnapshot(snap)
 		if err != nil {
-<<<<<<< HEAD
-			// `env.traceEnv.State` & `env.state` share a same pointer to the state, so only need to revert `env.state`
-			env.state.RevertToSnapshot(snap)
-=======
->>>>>>> b0657a7e
 			return nil, err
 		}
 		accRows, err = w.circuitCapacityChecker.ApplyTransaction(traces)
 		if err != nil {
-<<<<<<< HEAD
-			// `env.traceEnv.State` & `env.state` share a same pointer to the state, so only need to revert `env.state`
-			env.state.RevertToSnapshot(snap)
-=======
->>>>>>> b0657a7e
 			return nil, err
 		}
 		log.Trace(
@@ -922,12 +912,6 @@
 			"txhash", tx.Hash(),
 			"accRows", accRows,
 		)
-<<<<<<< HEAD
-
-		// revert to snapshot for calling `core.ApplyMessage` again, (both `traceEnv.GetBlockTrace` & `core.ApplyTransaction` will call `core.ApplyMessage`)
-		env.state.RevertToSnapshot(snap)
-=======
->>>>>>> b0657a7e
 	}
 
 	// create new snapshot for `core.ApplyTransaction`
