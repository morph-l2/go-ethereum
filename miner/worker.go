// Copyright 2015 The go-ethereum Authors
// This file is part of the go-ethereum library.
//
// The go-ethereum library is free software: you can redistribute it and/or modify
// it under the terms of the GNU Lesser General Public License as published by
// the Free Software Foundation, either version 3 of the License, or
// (at your option) any later version.
//
// The go-ethereum library is distributed in the hope that it will be useful,
// but WITHOUT ANY WARRANTY; without even the implied warranty of
// MERCHANTABILITY or FITNESS FOR A PARTICULAR PURPOSE. See the
// GNU Lesser General Public License for more details.
//
// You should have received a copy of the GNU Lesser General Public License
// along with the go-ethereum library. If not, see <http://www.gnu.org/licenses/>.

package miner

import (
	"bytes"
	"errors"
	"fmt"
	"math"
	"math/big"
	"sync"
	"sync/atomic"
	"time"

	mapset "github.com/deckarep/golang-set"

	"github.com/scroll-tech/go-ethereum/common"
	"github.com/scroll-tech/go-ethereum/consensus"
	"github.com/scroll-tech/go-ethereum/consensus/misc"
	"github.com/scroll-tech/go-ethereum/core"
	"github.com/scroll-tech/go-ethereum/core/rawdb"
	"github.com/scroll-tech/go-ethereum/core/state"
	"github.com/scroll-tech/go-ethereum/core/types"
	"github.com/scroll-tech/go-ethereum/event"
	"github.com/scroll-tech/go-ethereum/log"
	"github.com/scroll-tech/go-ethereum/metrics"
	"github.com/scroll-tech/go-ethereum/params"
	"github.com/scroll-tech/go-ethereum/rollup/circuitcapacitychecker"
	"github.com/scroll-tech/go-ethereum/rollup/fees"
	"github.com/scroll-tech/go-ethereum/rollup/tracing"
	"github.com/scroll-tech/go-ethereum/trie"
)

const (
	// resultQueueSize is the size of channel listening to sealing result.
	resultQueueSize = 10

	// txChanSize is the size of channel listening to NewTxsEvent.
	// The number is referenced from the size of tx pool.
	txChanSize = 4096

	// chainHeadChanSize is the size of channel listening to ChainHeadEvent.
	chainHeadChanSize = 10

	// chainSideChanSize is the size of channel listening to ChainSideEvent.
	chainSideChanSize = 10

	// resubmitAdjustChanSize is the size of resubmitting interval adjustment channel.
	resubmitAdjustChanSize = 10

	// miningLogAtDepth is the number of confirmations before logging successful mining.
	miningLogAtDepth = 7

	// minRecommitInterval is the minimal time interval to recreate the mining block with
	// any newly arrived transactions.
	minRecommitInterval = 1 * time.Second

	// maxRecommitInterval is the maximum time interval to recreate the mining block with
	// any newly arrived transactions.
	maxRecommitInterval = 15 * time.Second

	// intervalAdjustRatio is the impact a single interval adjustment has on sealing work
	// resubmitting interval.
	intervalAdjustRatio = 0.1

	// intervalAdjustBias is applied during the new resubmit interval calculation in favor of
	// increasing upper limit or decreasing lower limit so that the limit can be reachable.
	intervalAdjustBias = 200 * 1000.0 * 1000.0

	// staleThreshold is the maximum depth of the acceptable stale block.
	staleThreshold = 7
)

var (
	errBlockInterruptedByNewHead  = errors.New("new head arrived while building block")
	errBlockInterruptedByRecommit = errors.New("recommit interrupt while building block")
	errBlockInterruptedByTimeout  = errors.New("timeout while building block")

	// Metrics for the skipped txs
	l1TxGasLimitExceededCounter       = metrics.NewRegisteredCounter("miner/skipped_txs/l1/gas_limit_exceeded", nil)
	l1TxRowConsumptionOverflowCounter = metrics.NewRegisteredCounter("miner/skipped_txs/l1/row_consumption_overflow", nil)
	l2TxRowConsumptionOverflowCounter = metrics.NewRegisteredCounter("miner/skipped_txs/l2/row_consumption_overflow", nil)
	l1TxCccUnknownErrCounter          = metrics.NewRegisteredCounter("miner/skipped_txs/l1/ccc_unknown_err", nil)
	l2TxCccUnknownErrCounter          = metrics.NewRegisteredCounter("miner/skipped_txs/l2/ccc_unknown_err", nil)
	l1TxStrangeErrCounter             = metrics.NewRegisteredCounter("miner/skipped_txs/l1/strange_err", nil)

	l2CommitTxsTimer                = metrics.NewRegisteredTimer("miner/commit/txs_all", nil)
	l2CommitTxTimer                 = metrics.NewRegisteredTimer("miner/commit/tx_all", nil)
	l2CommitTxFailedTimer           = metrics.NewRegisteredTimer("miner/commit/tx_all_failed", nil)
	l2CommitTxTraceTimer            = metrics.NewRegisteredTimer("miner/commit/tx_trace", nil)
	l2CommitTxTraceStateRevertTimer = metrics.NewRegisteredTimer("miner/commit/tx_trace_state_revert", nil)
	l2CommitTxCCCTimer              = metrics.NewRegisteredTimer("miner/commit/tx_ccc", nil)
	l2CommitTxApplyTimer            = metrics.NewRegisteredTimer("miner/commit/tx_apply", nil)

	l2CommitNewWorkTimer                    = metrics.NewRegisteredTimer("miner/commit/new_work_all", nil)
	l2CommitNewWorkL1CollectTimer           = metrics.NewRegisteredTimer("miner/commit/new_work_collect_l1", nil)
	l2CommitNewWorkPrepareTimer             = metrics.NewRegisteredTimer("miner/commit/new_work_prepare", nil)
	l2CommitNewWorkCommitUncleTimer         = metrics.NewRegisteredTimer("miner/commit/new_work_uncle", nil)
	l2CommitNewWorkTidyPendingTxTimer       = metrics.NewRegisteredTimer("miner/commit/new_work_tidy_pending", nil)
	l2CommitNewWorkCommitL1MsgTimer         = metrics.NewRegisteredTimer("miner/commit/new_work_commit_l1_msg", nil)
	l2CommitNewWorkPrioritizedTxCommitTimer = metrics.NewRegisteredTimer("miner/commit/new_work_prioritized", nil)
	l2CommitNewWorkRemoteLocalCommitTimer   = metrics.NewRegisteredTimer("miner/commit/new_work_remote_local", nil)
	l2CommitNewWorkLocalPriceAndNonceTimer  = metrics.NewRegisteredTimer("miner/commit/new_work_local_price_and_nonce", nil)
	l2CommitNewWorkRemotePriceAndNonceTimer = metrics.NewRegisteredTimer("miner/commit/new_work_remote_price_and_nonce", nil)

	l2CommitTimer      = metrics.NewRegisteredTimer("miner/commit/all", nil)
	l2CommitTraceTimer = metrics.NewRegisteredTimer("miner/commit/trace", nil)
	l2CommitCCCTimer   = metrics.NewRegisteredTimer("miner/commit/ccc", nil)
	l2ResultTimer      = metrics.NewRegisteredTimer("miner/result/all", nil)
)

// environment is the worker's current environment and holds all of the current state information.
type environment struct {
	signer types.Signer

	state     *state.StateDB     // apply state changes here
	ancestors mapset.Set         // ancestor set (used for checking uncle parent validity)
	family    mapset.Set         // family set (used for checking uncle invalidity)
	uncles    mapset.Set         // uncle set
	tcount    int                // tx count in cycle
	blockSize common.StorageSize // approximate size of tx payload in bytes
	l1TxCount int                // l1 msg count in cycle
	gasPool   *core.GasPool      // available gas used to pack transactions

	header   *types.Header
	txs      []*types.Transaction
	receipts []*types.Receipt

	// circuit capacity check related fields
	traceEnv       *tracing.TraceEnv     // env for tracing
	accRows        *types.RowConsumption // accumulated row consumption for a block
	nextL1MsgIndex uint64                // next L1 queue index to be processed
	isSimulate     bool
}

// task contains all information for consensus engine sealing and result submitting.
type task struct {
	receipts  []*types.Receipt
	state     *state.StateDB
	block     *types.Block
	createdAt time.Time
	accRows   *types.RowConsumption // accumulated row consumption in the circuit side
}

const (
	commitInterruptNone int32 = iota
	commitInterruptNewHead
	commitInterruptResubmit
	commitInterruptTimeout
)

// newWorkReq represents a request for new sealing work submitting with relative interrupt notifier.
type newWorkReq struct {
	interrupt *int32
	noempty   bool
	timestamp int64
}

// intervalAdjust represents a resubmitting interval adjustment.
type intervalAdjust struct {
	ratio float64
	inc   bool
}

// prioritizedTransaction represents a single transaction that
// should be processed as the first transaction in the next block.
type prioritizedTransaction struct {
	blockNumber uint64
	tx          *types.Transaction
}

// worker is the main object which takes care of submitting new work to consensus engine
// and gathering the sealing result.
type worker struct {
	config      *Config
	chainConfig *params.ChainConfig
	engine      consensus.Engine
	eth         Backend
	chain       *core.BlockChain

	// Feeds
	pendingLogsFeed event.Feed

	// Subscriptions
	mux          *event.TypeMux
	txsCh        chan core.NewTxsEvent
	txsSub       event.Subscription
	chainHeadCh  chan core.ChainHeadEvent
	chainHeadSub event.Subscription
	chainSideCh  chan core.ChainSideEvent
	chainSideSub event.Subscription

	// Channels
	newWorkCh          chan *newWorkReq
	getWorkCh          chan *getWorkReq
	taskCh             chan *task
	resultCh           chan *types.Block
	startCh            chan struct{}
	exitCh             chan struct{}
	resubmitIntervalCh chan time.Duration
	resubmitAdjustCh   chan *intervalAdjust

	wg sync.WaitGroup

	current      *environment                 // An environment for current running cycle.
	localUncles  map[common.Hash]*types.Block // A set of side blocks generated locally as the possible uncle blocks.
	remoteUncles map[common.Hash]*types.Block // A set of side blocks as the possible uncle blocks.
	unconfirmed  *unconfirmedBlocks           // A set of locally mined blocks pending canonicalness confirmations.

	mu       sync.RWMutex // The lock used to protect the coinbase and extra fields
	coinbase common.Address
	extra    []byte

	pendingMu    sync.RWMutex
	pendingTasks map[common.Hash]*task

	snapshotMu       sync.RWMutex // The lock used to protect the snapshots below
	snapshotBlock    *types.Block
	snapshotReceipts types.Receipts
	snapshotState    *state.StateDB

	// atomic status counters
	running int32 // The indicator whether the consensus engine is running or not.
	newTxs  int32 // New arrival transaction count since last sealing work submitting.

	// noempty is the flag used to control whether the feature of pre-seal empty
	// block is enabled. The default value is false(pre-seal is enabled by default).
	// But in some special scenario the consensus engine will seal blocks instantaneously,
	// in this case this feature will add all empty blocks into canonical chain
	// non-stop and no real transaction will be included.
	noempty uint32

	// newpayloadTimeout is the maximum timeout allowance for creating block.
	// The default value is 3 seconds but node operator can set it to arbitrary
	// large value. A large timeout allowance may cause Geth to fail creating
	// a non-empty block within the specified time and eventually miss the chance to be a proposer
	// in case there are some computation expensive transactions in txpool.
	newBlockTimeout time.Duration

	// External functions
	isLocalBlock func(block *types.Block) bool // Function used to determine whether the specified block is mined by local miner.
	// Make sure the checker here is used by a single block one time, and must be reset for another block.
	circuitCapacityChecker *circuitcapacitychecker.CircuitCapacityChecker
	prioritizedTx          *prioritizedTransaction

	// Test hooks
	newTaskHook  func(*task)                        // Method to call upon receiving a new sealing task.
	skipSealHook func(*task) bool                   // Method to decide whether skipping the sealing.
	fullTaskHook func()                             // Method to call before pushing the full sealing task.
	resubmitHook func(time.Duration, time.Duration) // Method to call upon updating resubmitting interval.
	beforeTxHook func()                             // Method to call before processing a transaction.
}

func newWorker(config *Config, chainConfig *params.ChainConfig, engine consensus.Engine, eth Backend, mux *event.TypeMux, isLocalBlock func(*types.Block) bool, init bool) *worker {
	worker := &worker{
		config:                 config,
		chainConfig:            chainConfig,
		engine:                 engine,
		eth:                    eth,
		mux:                    mux,
		chain:                  eth.BlockChain(),
		isLocalBlock:           isLocalBlock,
		localUncles:            make(map[common.Hash]*types.Block),
		remoteUncles:           make(map[common.Hash]*types.Block),
		unconfirmed:            newUnconfirmedBlocks(eth.BlockChain(), miningLogAtDepth),
		pendingTasks:           make(map[common.Hash]*task),
		txsCh:                  make(chan core.NewTxsEvent, txChanSize),
		chainHeadCh:            make(chan core.ChainHeadEvent, chainHeadChanSize),
		chainSideCh:            make(chan core.ChainSideEvent, chainSideChanSize),
		newWorkCh:              make(chan *newWorkReq),
		getWorkCh:              make(chan *getWorkReq),
		taskCh:                 make(chan *task),
		resultCh:               make(chan *types.Block, resultQueueSize),
		exitCh:                 make(chan struct{}),
		startCh:                make(chan struct{}, 1),
		resubmitIntervalCh:     make(chan time.Duration),
		resubmitAdjustCh:       make(chan *intervalAdjust, resubmitAdjustChanSize),
		circuitCapacityChecker: circuitcapacitychecker.NewCircuitCapacityChecker(true),
	}
	log.Info("created new worker", "CircuitCapacityChecker ID", worker.circuitCapacityChecker.ID)

	// Subscribe NewTxsEvent for tx pool
	worker.txsSub = eth.TxPool().SubscribeNewTxsEvent(worker.txsCh)

	// Subscribe events for blockchain
	worker.chainHeadSub = eth.BlockChain().SubscribeChainHeadEvent(worker.chainHeadCh)
	worker.chainSideSub = eth.BlockChain().SubscribeChainSideEvent(worker.chainSideCh)

	// Sanitize recommit interval if the user-specified one is too short.
	recommit := worker.config.Recommit
	if recommit < minRecommitInterval {
		log.Warn("Sanitizing miner recommit interval", "provided", recommit, "updated", minRecommitInterval)
		recommit = minRecommitInterval
	}

<<<<<<< HEAD
	// Sanitize the timeout config for creating block.
	newBlockTimeout := worker.config.NewBlockTimeout
	if newBlockTimeout == 0 {
		log.Warn("Sanitizing new block timeout to default", "provided", newBlockTimeout, "updated", 3*time.Second)
		newBlockTimeout = 3 * time.Second
	}
	if newBlockTimeout < time.Millisecond*100 {
		log.Warn("Low block timeout may cause high amount of non-full blocks", "provided", newBlockTimeout, "default", 3*time.Second)
	}
	worker.newBlockTimeout = newBlockTimeout
=======
	// Sanitize account fetch limit.
	if worker.config.MaxAccountsNum == 0 {
		log.Warn("Sanitizing miner account fetch limit", "provided", worker.config.MaxAccountsNum, "updated", math.MaxInt)
		worker.config.MaxAccountsNum = math.MaxInt
	}
>>>>>>> caec0c34

	worker.wg.Add(4)
	go worker.mainLoop()
	go worker.newWorkLoop(recommit)
	go worker.resultLoop()
	go worker.taskLoop()

	// Submit first work to initialize pending state.
	if init {
		worker.startCh <- struct{}{}
	}
	return worker
}

// getCCC returns a pointer to this worker's CCC instance.
// Only used in tests.
func (w *worker) getCCC() *circuitcapacitychecker.CircuitCapacityChecker {
	return w.circuitCapacityChecker
}

// setEtherbase sets the etherbase used to initialize the block coinbase field.
func (w *worker) setEtherbase(addr common.Address) {
	w.mu.Lock()
	defer w.mu.Unlock()
	w.coinbase = addr
}

func (w *worker) setGasCeil(ceil uint64) {
	w.mu.Lock()
	defer w.mu.Unlock()
	w.config.GasCeil = ceil
}

// setExtra sets the content used to initialize the block extra field.
func (w *worker) setExtra(extra []byte) {
	w.mu.Lock()
	defer w.mu.Unlock()
	w.extra = extra
}

// setRecommitInterval updates the interval for miner sealing work recommitting.
func (w *worker) setRecommitInterval(interval time.Duration) {
	w.resubmitIntervalCh <- interval
}

// disablePreseal disables pre-sealing mining feature
func (w *worker) disablePreseal() {
	atomic.StoreUint32(&w.noempty, 1)
}

// enablePreseal enables pre-sealing mining feature
func (w *worker) enablePreseal() {
	atomic.StoreUint32(&w.noempty, 0)
}

// pending returns the pending state and corresponding block.
func (w *worker) pending() (*types.Block, *state.StateDB) {
	// return a snapshot to avoid contention on currentMu mutex
	w.snapshotMu.RLock()
	defer w.snapshotMu.RUnlock()
	if w.snapshotState == nil {
		return nil, nil
	}
	return w.snapshotBlock, w.snapshotState.Copy()
}

// pendingBlock returns pending block.
func (w *worker) pendingBlock() *types.Block {
	// return a snapshot to avoid contention on currentMu mutex
	w.snapshotMu.RLock()
	defer w.snapshotMu.RUnlock()
	return w.snapshotBlock
}

// pendingBlockAndReceipts returns pending block and corresponding receipts.
func (w *worker) pendingBlockAndReceipts() (*types.Block, types.Receipts) {
	// return a snapshot to avoid contention on currentMu mutex
	w.snapshotMu.RLock()
	defer w.snapshotMu.RUnlock()
	return w.snapshotBlock, w.snapshotReceipts
}

// start sets the running status as 1 and triggers new work submitting.
func (w *worker) start() {
	atomic.StoreInt32(&w.running, 1)
	w.startCh <- struct{}{}
}

// stop sets the running status as 0.
func (w *worker) stop() {
	atomic.StoreInt32(&w.running, 0)
}

// isRunning returns an indicator whether worker is running or not.
func (w *worker) isRunning() bool {
	return atomic.LoadInt32(&w.running) == 1
}

// close terminates all background threads maintained by the worker.
// Note the worker does not support being closed multiple times.
func (w *worker) close() {
	atomic.StoreInt32(&w.running, 0)
	close(w.exitCh)
	w.wg.Wait()
}

// recalcRecommit recalculates the resubmitting interval upon feedback.
func recalcRecommit(minRecommit, prev time.Duration, target float64, inc bool) time.Duration {
	var (
		prevF = float64(prev.Nanoseconds())
		next  float64
	)
	if inc {
		next = prevF*(1-intervalAdjustRatio) + intervalAdjustRatio*(target+intervalAdjustBias)
		max := float64(maxRecommitInterval.Nanoseconds())
		if next > max {
			next = max
		}
	} else {
		next = prevF*(1-intervalAdjustRatio) + intervalAdjustRatio*(target-intervalAdjustBias)
		min := float64(minRecommit.Nanoseconds())
		if next < min {
			next = min
		}
	}
	return time.Duration(int64(next))
}

// newWorkLoop is a standalone goroutine to submit new mining work upon received events.
func (w *worker) newWorkLoop(recommit time.Duration) {
	defer w.wg.Done()
	var (
		interrupt   *int32
		minRecommit = recommit // minimal resubmit interval specified by user.
		timestamp   int64      // timestamp for each round of mining.
	)

	timer := time.NewTimer(0)
	defer timer.Stop()
	<-timer.C // discard the initial tick

	// commit aborts in-flight transaction execution with given signal and resubmits a new one.
	commit := func(noempty bool, s int32) {
		if interrupt != nil {
			atomic.StoreInt32(interrupt, s)
		}
		interrupt = new(int32)
		select {
		case w.newWorkCh <- &newWorkReq{interrupt: interrupt, noempty: noempty, timestamp: timestamp}:
		case <-w.exitCh:
			return
		}
		// we do not need this resubmit loop to acquire higher price transactions here in our cases
		// todo use morph config instead later
		if !w.chainConfig.Scroll.UseZktrie {
			timer.Reset(recommit)
		}
		atomic.StoreInt32(&w.newTxs, 0)
	}
	// clearPending cleans the stale pending tasks.
	clearPending := func(number uint64) {
		w.pendingMu.Lock()
		for h, t := range w.pendingTasks {
			if t.block.NumberU64()+staleThreshold <= number {
				delete(w.pendingTasks, h)
			}
		}
		w.pendingMu.Unlock()
	}

	for {
		select {
		case <-w.startCh:
			clearPending(w.chain.CurrentBlock().NumberU64())
			timestamp = time.Now().Unix()
			commit(false, commitInterruptNewHead)

		case head := <-w.chainHeadCh:
			clearPending(head.Block.NumberU64())
			timestamp = time.Now().Unix()
			commit(true, commitInterruptNewHead)

		case <-timer.C:
			// If mining is running resubmit a new work cycle periodically to pull in
			// higher priced transactions. Disable this overhead for pending blocks.
			if w.isRunning() && (w.chainConfig.Clique == nil || w.chainConfig.Clique.Period > 0) {
				// Short circuit if no new transaction arrives.
				if atomic.LoadInt32(&w.newTxs) == 0 {
					timer.Reset(recommit)
					continue
				}
				commit(true, commitInterruptResubmit)
			}

		case interval := <-w.resubmitIntervalCh:
			// Adjust resubmit interval explicitly by user.
			if interval < minRecommitInterval {
				log.Warn("Sanitizing miner recommit interval", "provided", interval, "updated", minRecommitInterval)
				interval = minRecommitInterval
			}
			log.Info("Miner recommit interval update", "from", minRecommit, "to", interval)
			minRecommit, recommit = interval, interval

			if w.resubmitHook != nil {
				w.resubmitHook(minRecommit, recommit)
			}

		case adjust := <-w.resubmitAdjustCh:
			// Adjust resubmit interval by feedback.
			if adjust.inc {
				before := recommit
				target := float64(recommit.Nanoseconds()) / adjust.ratio
				recommit = recalcRecommit(minRecommit, recommit, target, true)
				log.Trace("Increase miner recommit interval", "from", before, "to", recommit)
			} else {
				before := recommit
				recommit = recalcRecommit(minRecommit, recommit, float64(minRecommit.Nanoseconds()), false)
				log.Trace("Decrease miner recommit interval", "from", before, "to", recommit)
			}

			if w.resubmitHook != nil {
				w.resubmitHook(minRecommit, recommit)
			}

		case <-w.exitCh:
			return
		}
	}
}

// mainLoop is a standalone goroutine to regenerate the sealing task based on the received event.
func (w *worker) mainLoop() {
	defer w.wg.Done()
	defer w.txsSub.Unsubscribe()
	defer w.chainHeadSub.Unsubscribe()
	defer w.chainSideSub.Unsubscribe()
	defer func() {
		if w.current != nil && w.current.state != nil {
			w.current.state.StopPrefetcher()
		}
	}()

	for {
		select {
		case req := <-w.newWorkCh:
			w.commitNewWork(req.interrupt, req.noempty, req.timestamp)
			// new block created.

		case req := <-w.getWorkCh:
			block, stateDB, receipt, rowConsumption, skippedTxs, err := w.generateWork(req.params, req.interrupt)
			req.result <- &newBlockResult{
				err:            err,
				block:          block,
				state:          stateDB,
				receipts:       receipt,
				rowConsumption: rowConsumption,
				skippedTxs:     skippedTxs,
			}

		case ev := <-w.chainSideCh:
			// Short circuit for duplicate side blocks
			if _, exist := w.localUncles[ev.Block.Hash()]; exist {
				continue
			}
			if _, exist := w.remoteUncles[ev.Block.Hash()]; exist {
				continue
			}
			// Add side block to possible uncle block set depending on the author.
			if w.isLocalBlock != nil && w.isLocalBlock(ev.Block) {
				w.localUncles[ev.Block.Hash()] = ev.Block
			} else {
				w.remoteUncles[ev.Block.Hash()] = ev.Block
			}
			// If our mining block contains less than 2 uncle blocks,
			// add the new uncle block if valid and regenerate a mining block.
			if w.isRunning() && w.current != nil && w.current.uncles.Cardinality() < 2 {
				start := time.Now()
				if err := w.commitUncle(w.current, ev.Block.Header()); err == nil {
					var uncles []*types.Header
					w.current.uncles.Each(func(item interface{}) bool {
						hash, ok := item.(common.Hash)
						if !ok {
							return false
						}
						uncle, exist := w.localUncles[hash]
						if !exist {
							uncle, exist = w.remoteUncles[hash]
						}
						if !exist {
							return false
						}
						uncles = append(uncles, uncle.Header())
						return false
					})
					w.commit(uncles, nil, true, start)
				}
			}

		case ev := <-w.txsCh:
			// Apply transactions to the pending state if we're not mining.
			//
			// Note all transactions received may not be continuous with transactions
			// already included in the current mining block. These transactions will
			// be automatically eliminated.
			if !w.isRunning() && w.current != nil {
				// If block is already full, abort
				if gp := w.current.gasPool; gp != nil && gp.Gas() < params.TxGas {
					continue
				}
				w.mu.RLock()
				coinbase := w.coinbase
				w.mu.RUnlock()

				txs := make(map[common.Address]types.Transactions)
				for _, tx := range ev.Txs {
					acc, _ := types.Sender(w.current.signer, tx)
					txs[acc] = append(txs[acc], tx)
				}
				txset := types.NewTransactionsByPriceAndNonce(w.current.signer, txs, w.current.header.BaseFee)
				tcount := w.current.tcount
				// reset circuitCapacityChecker
				w.circuitCapacityChecker.Reset()
				w.commitTransactions(w.current, txset, coinbase, nil)
				// Only update the snapshot if any new transactons were added
				// to the pending block
				if tcount != w.current.tcount {
					w.updateSnapshot()
				}
			} else {
				// Special case, if the consensus engine is 0 period clique(dev mode),
				// submit mining work here since all empty submission will be rejected
				// by clique. Of course the advance sealing(empty submission) is disabled.
				if w.chainConfig.Clique != nil && w.chainConfig.Clique.Period == 0 {
					w.commitNewWork(nil, true, time.Now().Unix())
				}
			}
			atomic.AddInt32(&w.newTxs, int32(len(ev.Txs)))

		// System stopped
		case <-w.exitCh:
			return
		case <-w.txsSub.Err():
			return
		case <-w.chainHeadSub.Err():
			return
		case <-w.chainSideSub.Err():
			return
		}
	}
}

// taskLoop is a standalone goroutine to fetch sealing task from the generator and
// push them to consensus engine.
func (w *worker) taskLoop() {
	defer w.wg.Done()
	var (
		stopCh chan struct{}
		prev   common.Hash
	)

	// interrupt aborts the in-flight sealing task.
	interrupt := func() {
		if stopCh != nil {
			close(stopCh)
			stopCh = nil
		}
	}
	for {
		select {
		case task := <-w.taskCh:
			if w.newTaskHook != nil {
				w.newTaskHook(task)
			}
			// Reject duplicate sealing work due to resubmitting.
			sealHash := w.engine.SealHash(task.block.Header())
			if sealHash == prev {
				continue
			}
			// Interrupt previous sealing operation
			interrupt()
			stopCh, prev = make(chan struct{}), sealHash

			if w.skipSealHook != nil && w.skipSealHook(task) {
				continue
			}
			w.pendingMu.Lock()
			w.pendingTasks[sealHash] = task
			w.pendingMu.Unlock()

			if err := w.engine.Seal(w.chain, task.block, w.resultCh, stopCh); err != nil {
				log.Warn("Block sealing failed", "err", err)
				w.pendingMu.Lock()
				delete(w.pendingTasks, sealHash)
				w.pendingMu.Unlock()
			}
		case <-w.exitCh:
			interrupt()
			return
		}
	}
}

// resultLoop is a standalone goroutine to handle sealing result submitting
// and flush relative data to the database.
func (w *worker) resultLoop() {
	defer w.wg.Done()
	for {
		select {
		case block := <-w.resultCh:
			// Short circuit when receiving empty result.
			if block == nil {
				continue
			}
			// Short circuit when receiving duplicate result caused by resubmitting.
			if w.chain.HasBlock(block.Hash(), block.NumberU64()) {
				continue
			}

			var (
				sealhash = w.engine.SealHash(block.Header())
				hash     = block.Hash()
			)

			w.pendingMu.RLock()
			task, exist := w.pendingTasks[sealhash]
			w.pendingMu.RUnlock()

			if !exist {
				log.Error("Block found but no relative pending task", "number", block.Number(), "sealhash", sealhash, "hash", hash)
				continue
			}

			startTime := time.Now()

			// Different block could share same sealhash, deep copy here to prevent write-write conflict.
			var (
				receipts = make([]*types.Receipt, len(task.receipts))
				logs     []*types.Log
			)
			for i, taskReceipt := range task.receipts {
				receipt := new(types.Receipt)
				receipts[i] = receipt
				*receipt = *taskReceipt

				// add block location fields
				receipt.BlockHash = hash
				receipt.BlockNumber = block.Number()
				receipt.TransactionIndex = uint(i)

				// Update the block hash in all logs since it is now available and not when the
				// receipt/log of individual transactions were created.
				receipt.Logs = make([]*types.Log, len(taskReceipt.Logs))
				for i, taskLog := range taskReceipt.Logs {
					l := new(types.Log)
					receipt.Logs[i] = l
					*l = *taskLog
					l.BlockHash = hash
				}
				logs = append(logs, receipt.Logs...)
			}

			// Store circuit row consumption.
			log.Trace(
				"Worker write block row consumption",
				"id", w.circuitCapacityChecker.ID,
				"number", block.Number(),
				"hash", hash.String(),
				"accRows", task.accRows,
			)
			rawdb.WriteBlockRowConsumption(w.eth.ChainDb(), hash, task.accRows)
			// Commit block and state to database.
			_, err := w.chain.WriteBlockWithState(block, receipts, logs, task.state, true)
			if err != nil {
				l2ResultTimer.Update(time.Since(startTime))
				log.Error("Failed writing block to chain", "err", err)
				continue
			}
			log.Info("Successfully sealed new block", "number", block.Number(), "sealhash", sealhash, "hash", hash,
				"elapsed", common.PrettyDuration(time.Since(task.createdAt)))

			// Broadcast the block and announce chain insertion event
			w.mux.Post(core.NewMinedBlockEvent{Block: block})

			// Insert the block into the set of pending ones to resultLoop for confirmations
			w.unconfirmed.Insert(block.NumberU64(), block.Hash())

			l2ResultTimer.Update(time.Since(startTime))

		case <-w.exitCh:
			return
		}
	}
}

func (w *worker) makeEnv(parent *types.Block, header *types.Header) (*environment, error) {
	// Retrieve the parent state to execute on top and start a prefetcher for
	// the miner to speed block sealing up a bit
	stateDB, err := w.chain.StateAt(parent.Root())
	if err != nil {
		return nil, err
	}

	// don't commit the state during tracing for circuit capacity checker, otherwise we cannot revert.
	// and even if we don't commit the state, the `refund` value will still be correct, as explained in `CommitTransaction`
	commitStateAfterApply := false
	traceEnv, err := tracing.CreateTraceEnv(w.chainConfig, w.chain, w.engine, w.eth.ChainDb(), stateDB, parent,
		// new block with a placeholder tx, for traceEnv's ExecutionResults length & TxStorageTraces length
		types.NewBlockWithHeader(header).WithBody([]*types.Transaction{types.NewTx(&types.LegacyTx{})}, nil),
		commitStateAfterApply)
	if err != nil {
		return nil, err
	}

	stateDB.StartPrefetcher("miner")

	env := &environment{
		signer:         types.MakeSigner(w.chainConfig, header.Number),
		state:          stateDB,
		ancestors:      mapset.NewSet(),
		family:         mapset.NewSet(),
		uncles:         mapset.NewSet(),
		header:         header,
		traceEnv:       traceEnv,
		accRows:        nil,
		nextL1MsgIndex: parent.Header().NextL1MsgIndex,
	}
	// when 08 is processed ancestors contain 07 (quick block)
	for _, ancestor := range w.chain.GetBlocksFromHash(parent.Hash(), 7) {
		for _, uncle := range ancestor.Uncles() {
			env.family.Add(uncle.Hash())
		}
		env.family.Add(ancestor.Hash())
		env.ancestors.Add(ancestor.Hash())
	}
	// Keep track of transactions which return errors so they can be removed
	env.tcount = 0
	env.blockSize = 0
	env.l1TxCount = 0
	return env, nil
}

// makeCurrent creates a new environment for the current cycle.
func (w *worker) makeCurrent(parent *types.Block, header *types.Header) error {
	env, err := w.makeEnv(parent, header)
	if err != nil {
		return err
	}

	// Swap out the old work with the new one, terminating any leftover prefetcher
	// processes in the mean time and starting a new one.
	if w.current != nil {
		w.current.discard()
	}
	w.current = env
	return nil
}

// commitUncle adds the given block to uncle block set, returns error if failed to add.
func (w *worker) commitUncle(env *environment, uncle *types.Header) error {
	hash := uncle.Hash()
	if env.uncles.Contains(hash) {
		return errors.New("uncle not unique")
	}
	if env.header.ParentHash == uncle.ParentHash {
		return errors.New("uncle is sibling")
	}
	if !env.ancestors.Contains(uncle.ParentHash) {
		return errors.New("uncle's parent unknown")
	}
	if env.family.Contains(hash) {
		return errors.New("uncle already included")
	}
	env.uncles.Add(uncle.Hash())
	return nil
}

// updateSnapshot updates pending snapshot block and state.
// Note this function assumes the current variable is thread safe.
func (w *worker) updateSnapshot() {
	w.snapshotMu.Lock()
	defer w.snapshotMu.Unlock()

	var uncles []*types.Header
	w.current.uncles.Each(func(item interface{}) bool {
		hash, ok := item.(common.Hash)
		if !ok {
			return false
		}
		uncle, exist := w.localUncles[hash]
		if !exist {
			uncle, exist = w.remoteUncles[hash]
		}
		if !exist {
			return false
		}
		uncles = append(uncles, uncle.Header())
		return false
	})

	w.snapshotBlock = types.NewBlock(
		w.current.header,
		w.current.txs,
		uncles,
		w.current.receipts,
		trie.NewStackTrie(nil),
	)
	w.snapshotReceipts = copyReceipts(w.current.receipts)
	w.snapshotState = w.current.state.Copy()
}

func (w *worker) commitTransaction(env *environment, tx *types.Transaction, coinbase common.Address) ([]*types.Log, *types.BlockTrace, error) {
	var accRows *types.RowConsumption
	var traces *types.BlockTrace
	var err error

	// do not do CCC checks on follower nodes
	if w.isRunning() {
		defer func(t0 time.Time) {
			l2CommitTxTimer.Update(time.Since(t0))
			if err != nil {
				l2CommitTxFailedTimer.Update(time.Since(t0))
			}
		}(time.Now())

		// do gas limit check up-front and do not run CCC if it fails
		if env.gasPool.Gas() < tx.Gas() {
			return nil, nil, core.ErrGasLimitReached
		}

		snap := env.state.Snapshot()

		log.Trace(
			"Worker apply ccc for tx",
			"id", w.circuitCapacityChecker.ID,
			"txHash", tx.Hash().Hex(),
		)

		// 1. we have to check circuit capacity before `core.ApplyTransaction`,
		// because if the tx can be successfully executed but circuit capacity overflows, it will be inconvenient to revert.
		// 2. even if we don't commit to the state during the tracing (which means `clearJournalAndRefund` is not called during the tracing),
		// the `refund` value will still be correct, because:
		// 2.1 when starting handling the first tx, `state.refund` is 0 by default,
		// 2.2 after tracing, the state is either committed in `core.ApplyTransaction`, or reverted, so the `state.refund` can be cleared,
		// 2.3 when starting handling the following txs, `state.refund` comes as 0
		common.WithTimer(l2CommitTxTraceTimer, func() {
			traces, err = env.traceEnv.GetBlockTrace(
				types.NewBlockWithHeader(w.current.header).WithBody([]*types.Transaction{tx}, nil),
			)
		})
		common.WithTimer(l2CommitTxTraceStateRevertTimer, func() {
			// `env.traceEnv.State` & `env.state` share a same pointer to the state, so only need to revert `env.state`
			// revert to snapshot for calling `core.ApplyMessage` again, (both `traceEnv.GetBlockTrace` & `core.ApplyTransaction` will call `core.ApplyMessage`)
			env.state.RevertToSnapshot(snap)
		})
		if err != nil {
			return nil, nil, err
		}
		common.WithTimer(l2CommitTxCCCTimer, func() {
			accRows, err = w.circuitCapacityChecker.ApplyTransaction(traces)
		})
		if err != nil {
			return nil, traces, err
		}
		log.Trace(
			"Worker apply ccc for tx result",
			"id", w.circuitCapacityChecker.ID,
			"txHash", tx.Hash().Hex(),
			"accRows", accRows,
		)
	}

	// create new snapshot for `core.ApplyTransaction`
	snap := env.state.Snapshot()

	var receipt *types.Receipt
	common.WithTimer(l2CommitTxApplyTimer, func() {
		receipt, err = core.ApplyTransaction(w.chainConfig, w.chain, &coinbase, env.gasPool, env.state, env.header, tx, &env.header.GasUsed, *w.chain.GetVMConfig())
	})
	if err != nil {
		env.state.RevertToSnapshot(snap)

		if accRows != nil {
			// At this point, we have called CCC but the transaction failed in `ApplyTransaction`.
			// If we skip this tx and continue to pack more, the next tx will likely fail with
			// `circuitcapacitychecker.ErrUnknown`. However, at this point we cannot decide whether
			// we should seal the block or skip the tx and continue, so we simply return the error.
			log.Error(
				"GetBlockTrace passed but ApplyTransaction failed, ccc is left in inconsistent state",
				"blockNumber", env.header.Number,
				"txHash", tx.Hash().Hex(),
				"err", err,
			)
		}

		return nil, traces, err
	}
	env.txs = append(env.txs, tx)
	env.receipts = append(env.receipts, receipt)
	env.accRows = accRows

	return receipt.Logs, traces, nil
}

func (w *worker) commitTransactions(env *environment, txs *types.TransactionsByPriceAndNonce, coinbase common.Address, interrupt *int32) (error, bool, []*types.SkippedTransaction) {
	defer func(t0 time.Time) {
		l2CommitTxsTimer.Update(time.Since(t0))
	}(time.Now())

	var circuitCapacityReached bool

	// Short circuit if current is nil
	if env == nil {
		return errors.New("no env found"), circuitCapacityReached, nil
	}

	gasLimit := env.header.GasLimit
	if env.gasPool == nil {
		env.gasPool = new(core.GasPool).AddGas(gasLimit)
	}

	var (
		coalescedLogs []*types.Log
		loops         int64
		skippedTxs    = make([]*types.SkippedTransaction, 0)
	)

loop:
	for {
		if w.beforeTxHook != nil {
			w.beforeTxHook()
		}

		loops++
		if interrupt != nil {
			if signal := atomic.LoadInt32(interrupt); signal != commitInterruptNone {
				return signalToErr(signal), circuitCapacityReached, skippedTxs
			}
		}
		if env.gasPool.Gas() < params.TxGas {
			log.Trace("Not enough gas for further transactions", "have", env.gasPool, "want", params.TxGas)
			break
		}
		// Retrieve the next transaction and abort if all done
		tx := txs.Peek()
		if tx == nil {
			break
		}

		// If we have collected enough transactions then we're done
		// Originally we only limit l2txs count, but now strictly limit total txs number.
		if !w.chainConfig.Scroll.IsValidTxCount(env.tcount + 1) {
			log.Trace("Transaction count limit reached", "have", env.tcount, "want", w.chainConfig.Scroll.MaxTxPerBlock)
			break
		}
		if tx.IsL1MessageTx() && !env.isSimulate && tx.AsL1MessageTx().QueueIndex != env.nextL1MsgIndex {
			log.Error(
				"Unexpected L1 message queue index in worker",
				"expected", env.nextL1MsgIndex,
				"got", tx.AsL1MessageTx().QueueIndex,
			)
			break
		}
		if !tx.IsL1MessageTx() && !w.chainConfig.Scroll.IsValidBlockSize(env.blockSize+tx.Size()) {
			log.Trace("Block size limit reached", "have", env.blockSize, "want", w.chainConfig.Scroll.MaxTxPayloadBytesPerBlock, "tx", tx.Size())
			txs.Pop() // skip transactions from this account
			continue
		}
		// Error may be ignored here. The error has already been checked
		// during transaction acceptance in the transaction pool.
		//
		// We use the eip155 signer regardless of the current hf.
		from, _ := types.Sender(env.signer, tx)
		// Check whether the tx is replay protected. If we're not in the EIP155 hf
		// phase, start ignoring the sender until we do.
		if tx.Protected() && !w.chainConfig.IsEIP155(env.header.Number) {
			log.Trace("Ignoring reply protected transaction", "hash", tx.Hash(), "eip155", w.chainConfig.EIP155Block)

			txs.Pop()
			continue
		}
		// Start executing the transaction
		// <<<<<<< HEAD
		// 		env.state.Prepare(tx.Hash(), env.tcount)
		// =======
		env.state.SetTxContext(tx.Hash(), env.tcount)
		//>>>>>>> scroll/v5.3.14

		logs, traces, err := w.commitTransaction(env, tx, coinbase)
		switch {
		case errors.Is(err, core.ErrGasLimitReached) && tx.IsL1MessageTx():
			// If this block already contains some L1 messages,
			// terminate here and try again in the next block.
			if env.l1TxCount > 0 {
				break loop
			}
			// A single L1 message leads to out-of-gas. Skip it.
			queueIndex := tx.AsL1MessageTx().QueueIndex
			log.Info("Skipping L1 message", "queueIndex", queueIndex, "tx", tx.Hash().String(), "block", env.header.Number, "reason", "gas limit exceeded")
			env.nextL1MsgIndex = queueIndex + 1
			txs.Shift()

			var storeTraces *types.BlockTrace
			if w.config.StoreSkippedTxTraces {
				storeTraces = traces
			}
			skippedTxs = append(skippedTxs, &types.SkippedTransaction{
				Tx:     *tx,
				Reason: "gas limit exceeded",
				Trace:  storeTraces,
			})
			l1TxGasLimitExceededCounter.Inc(1)

		case errors.Is(err, core.ErrGasLimitReached):
			// Pop the current out-of-gas transaction without shifting in the next from the account
			log.Trace("Gas limit exceeded for current block", "sender", from)
			txs.Pop()

		case errors.Is(err, core.ErrNonceTooLow):
			// New head notification data race between the transaction pool and miner, shift
			log.Trace("Skipping transaction with low nonce", "sender", from, "nonce", tx.Nonce())
			txs.Shift()

		case errors.Is(err, core.ErrNonceTooHigh):
			// Reorg notification data race between the transaction pool and miner, skip account =
			log.Trace("Skipping account with hight nonce", "sender", from, "nonce", tx.Nonce())
			txs.Pop()

		case errors.Is(err, nil):
			// Everything ok, collect the logs and shift in the next transaction from the same account
			coalescedLogs = append(coalescedLogs, logs...)
			env.tcount++
			txs.Shift()

			if tx.IsL1MessageTx() {
				queueIndex := tx.AsL1MessageTx().QueueIndex
				log.Debug("Including L1 message", "queueIndex", queueIndex, "tx", tx.Hash().String())
				env.l1TxCount++
				env.nextL1MsgIndex = queueIndex + 1
			} else {
				// only consider block size limit for L2 transactions
				env.blockSize += tx.Size()
			}

		case errors.Is(err, core.ErrTxTypeNotSupported):
			// Pop the unsupported transaction without shifting in the next from the account
			log.Trace("Skipping unsupported transaction type", "sender", from, "type", tx.Type())
			txs.Pop()

		// Circuit capacity check
		case errors.Is(err, circuitcapacitychecker.ErrBlockRowConsumptionOverflow):
			if env.tcount >= 1 {
				// 1. Circuit capacity limit reached in a block, and it's not the first tx:
				// don't pop or shift, just quit the loop immediately;
				// though it might still be possible to add some "smaller" txs,
				// but it's a trade-off between tracing overhead & block usage rate
				log.Trace("Circuit capacity limit reached in a block", "acc_rows", env.accRows, "tx", tx.Hash().String())
				log.Info("Skipping message", "tx", tx.Hash().String(), "block", env.header.Number, "reason", "accumulated row consumption overflow")

				if !tx.IsL1MessageTx() {
					// Prioritize transaction for the next block.
					// If there are no new L1 messages, this transaction will be the 1st transaction in the next block,
					// at which point we can definitively decide if we should skip it or not.
					log.Debug("Prioritizing transaction for next block", "blockNumber", env.header.Number.Uint64()+1, "tx", tx.Hash().String())
					w.prioritizedTx = &prioritizedTransaction{
						blockNumber: env.header.Number.Uint64() + 1,
						tx:          tx,
					}
					atomic.AddInt32(&w.newTxs, int32(1))
				}

				circuitCapacityReached = true
				break loop
			} else {
				// 2. Circuit capacity limit reached in a block, and it's the first tx: skip the tx
				log.Trace("Circuit capacity limit reached for a single tx", "tx", tx.Hash().String())

				if tx.IsL1MessageTx() {
					// Skip L1 message transaction,
					// shift to the next from the account because we shouldn't skip the entire txs from the same account
					txs.Shift()

					queueIndex := tx.AsL1MessageTx().QueueIndex
					log.Info("Skipping L1 message", "queueIndex", queueIndex, "tx", tx.Hash().String(), "block", env.header.Number, "reason", "row consumption overflow")
					env.nextL1MsgIndex = queueIndex + 1
					l1TxRowConsumptionOverflowCounter.Inc(1)
				} else {
					// Skip L2 transaction and all other transactions from the same sender account
					log.Info("Skipping L2 message", "tx", tx.Hash().String(), "block", env.header.Number, "reason", "first tx row consumption overflow")
					txs.Pop()
					w.eth.TxPool().RemoveTx(tx.Hash(), true)
					l2TxRowConsumptionOverflowCounter.Inc(1)
				}

				// Reset ccc so that we can process other transactions for this block
				w.circuitCapacityChecker.Reset()
				log.Trace("Worker reset ccc", "id", w.circuitCapacityChecker.ID)
				circuitCapacityReached = false

				var storeTraces *types.BlockTrace
				if w.config.StoreSkippedTxTraces {
					storeTraces = traces
				}
				skippedTxs = append(skippedTxs, &types.SkippedTransaction{
					Tx:     *tx,
					Reason: "row consumption overflow",
					Trace:  storeTraces,
				})
			}

		case errors.Is(err, circuitcapacitychecker.ErrUnknown) && tx.IsL1MessageTx():
			// Circuit capacity check: unknown circuit capacity checker error for L1MessageTx,
			// shift to the next from the account because we shouldn't skip the entire txs from the same account
			queueIndex := tx.AsL1MessageTx().QueueIndex
			log.Trace("Unknown circuit capacity checker error for L1MessageTx", "tx", tx.Hash().String(), "queueIndex", queueIndex)
			log.Info("Skipping L1 message", "queueIndex", queueIndex, "tx", tx.Hash().String(), "block", env.header.Number, "reason", "unknown row consumption error")
			env.nextL1MsgIndex = queueIndex + 1
			// TODO: propagate more info about the error from CCC
			var storeTraces *types.BlockTrace
			if w.config.StoreSkippedTxTraces {
				storeTraces = traces
			}
			skippedTxs = append(skippedTxs, &types.SkippedTransaction{
				Tx:     *tx,
				Reason: "unknown circuit capacity checker error",
				Trace:  storeTraces,
			})
			l1TxCccUnknownErrCounter.Inc(1)

			// Normally we would do `txs.Shift()` here.
			// However, after `ErrUnknown`, ccc might remain in an
			// inconsistent state, so we cannot pack more transactions.
			circuitCapacityReached = true
			w.checkCurrentTxNumWithCCC(env.tcount)
			break loop

		case errors.Is(err, circuitcapacitychecker.ErrUnknown) && !tx.IsL1MessageTx():
			// Circuit capacity check: unknown circuit capacity checker error for L2MessageTx, skip the account
			log.Trace("Unknown circuit capacity checker error for L2MessageTx", "tx", tx.Hash().String())
			log.Info("Skipping L2 message", "tx", tx.Hash().String(), "block", env.header.Number, "reason", "unknown row consumption error")
			// TODO: propagate more info about the error from CCC
			if w.config.StoreSkippedTxTraces {
				rawdb.WriteSkippedTransaction(w.eth.ChainDb(), tx, traces, "unknown circuit capacity checker error", env.header.Number.Uint64(), nil)
			} else {
				rawdb.WriteSkippedTransaction(w.eth.ChainDb(), tx, nil, "unknown circuit capacity checker error", env.header.Number.Uint64(), nil)
			}
			l2TxCccUnknownErrCounter.Inc(1)

			// Normally we would do `txs.Pop()` here.
			// However, after `ErrUnknown`, ccc might remain in an
			// inconsistent state, so we cannot pack more transactions.
			w.eth.TxPool().RemoveTx(tx.Hash(), true)
			circuitCapacityReached = true
			w.checkCurrentTxNumWithCCC(env.tcount)
			break loop

		case errors.Is(err, core.ErrInsufficientFunds) || errors.Is(errors.Unwrap(err), core.ErrInsufficientFunds):
			log.Trace("Skipping tx with insufficient funds", "sender", from, "tx", tx.Hash().String())
			txs.Pop()
			w.eth.TxPool().RemoveTx(tx.Hash(), true)

		default:
			// Strange error, discard the transaction and get the next in line (note, the
			// nonce-too-high clause will prevent us from executing in vain).
			log.Debug("Transaction failed, account skipped", "hash", tx.Hash().String(), "err", err)
			if tx.IsL1MessageTx() {
				queueIndex := tx.AsL1MessageTx().QueueIndex
				log.Info("Skipping L1 message", "queueIndex", queueIndex, "tx", tx.Hash().String(), "block", env.header.Number, "reason", "strange error", "err", err)
				env.nextL1MsgIndex = queueIndex + 1

				var storeTraces *types.BlockTrace
				if w.config.StoreSkippedTxTraces {
					storeTraces = traces
				}
				skippedTxs = append(skippedTxs, &types.SkippedTransaction{
					Tx:     *tx,
					Reason: fmt.Sprintf("strange error: %v", err),
					Trace:  storeTraces,
				})
				l1TxStrangeErrCounter.Inc(1)
			}
			txs.Shift()
		}
	}

	if !w.isRunning() && len(coalescedLogs) > 0 {
		// We don't push the pendingLogsEvent while we are mining. The reason is that
		// when we are mining, the worker will regenerate a mining block every 3 seconds.
		// In order to avoid pushing the repeated pendingLog, we disable the pending log pushing.

		// make a copy, the state caches the logs and these logs get "upgraded" from pending to mined
		// logs by filling in the block hash when the block was mined by the local miner. This can
		// cause a race condition if a log was "upgraded" before the PendingLogsEvent is processed.
		cpy := make([]*types.Log, len(coalescedLogs))
		for i, l := range coalescedLogs {
			cpy[i] = new(types.Log)
			*cpy[i] = *l
		}
		w.pendingLogsFeed.Send(cpy)
	}
	// Notify resubmit loop to decrease resubmitting interval if current interval is larger
	// than the user-specified one.
	if interrupt != nil {
		w.resubmitAdjustCh <- &intervalAdjust{inc: false}
	}
	return nil, circuitCapacityReached, skippedTxs
}

func (w *worker) checkCurrentTxNumWithCCC(expected int) {
	match, got, err := w.circuitCapacityChecker.CheckTxNum(expected)
	if err != nil {
		log.Error("failed to CheckTxNum in ccc", "err", err)
		return
	}
	if !match {
		log.Error("tx count in miner is different with CCC", "current env tcount", expected, "got", got)
	}
}

// commitNewWork generates several new sealing tasks based on the parent block.
func (w *worker) commitNewWork(interrupt *int32, noempty bool, timestamp int64) {
	w.mu.RLock()
	defer w.mu.RUnlock()

	defer func(t0 time.Time) {
		l2CommitNewWorkTimer.Update(time.Since(t0))
	}(time.Now())

	tstart := time.Now()
	parent := w.chain.CurrentBlock()
	w.circuitCapacityChecker.Reset()
	log.Trace("Worker reset ccc", "id", w.circuitCapacityChecker.ID)

	if parent.Time() >= uint64(timestamp) {
		timestamp = int64(parent.Time() + 1)
	}
	num := parent.Number()
	header := &types.Header{
		ParentHash: parent.Hash(),
		Number:     num.Add(num, common.Big1),
		GasLimit:   core.CalcGasLimit(parent.GasLimit(), w.config.GasCeil),
		Extra:      w.extra,
		Time:       uint64(timestamp),
	}
	// Set baseFee if we are on an EIP-1559 chain
	if w.chainConfig.IsCurie(header.Number) {
		state, err := w.chain.StateAt(parent.Root())
		if err != nil {
			log.Error("Failed to create mining context", "err", err)
			return
		}
		parentL1BaseFee := fees.GetL1BaseFee(state)
		header.BaseFee = misc.CalcBaseFee(w.chainConfig, parent.Header(), parentL1BaseFee)
	}
	// Only set the coinbase if our consensus engine is running (avoid spurious block rewards)
	if w.isRunning() {
		if w.coinbase == (common.Address{}) {
			log.Error("Refusing to mine without etherbase")
			return
		}
		header.Coinbase = w.coinbase
	}

	common.WithTimer(l2CommitNewWorkPrepareTimer, func() {
		if err := w.engine.Prepare(w.chain, header); err != nil {
			log.Error("Failed to prepare header for mining", "err", err)
			return
		}
	})

	// If we are care about TheDAO hard-fork check whether to override the extra-data or not
	if daoBlock := w.chainConfig.DAOForkBlock; daoBlock != nil {
		// Check whether the block is among the fork extra-override range
		limit := new(big.Int).Add(daoBlock, params.DAOForkExtraRange)
		if header.Number.Cmp(daoBlock) >= 0 && header.Number.Cmp(limit) < 0 {
			// Depending whether we support or oppose the fork, override differently
			if w.chainConfig.DAOForkSupport {
				header.Extra = common.CopyBytes(params.DAOForkBlockExtra)
			} else if bytes.Equal(header.Extra, params.DAOForkBlockExtra) {
				header.Extra = []byte{} // If miner opposes, don't let it use the reserved extra-data
			}
		}
	}
	// Could potentially happen if starting to mine in an odd state.
	err := w.makeCurrent(parent, header)
	if err != nil {
		log.Error("Failed to create mining context", "err", err)
		return
	}
	// Create the current work task and check any fork transitions needed
	env := w.current
	if w.chainConfig.DAOForkSupport && w.chainConfig.DAOForkBlock != nil && w.chainConfig.DAOForkBlock.Cmp(header.Number) == 0 {
		misc.ApplyDAOHardFork(env.state)
	}
	// Accumulate the uncles for the current block
	uncles := make([]*types.Header, 0, 2)
	commitUncles := func(blocks map[common.Hash]*types.Block) {
		// Clean up stale uncle blocks first
		for hash, uncle := range blocks {
			if uncle.NumberU64()+staleThreshold <= header.Number.Uint64() {
				delete(blocks, hash)
			}
		}
		for hash, uncle := range blocks {
			if len(uncles) == 2 {
				break
			}
			if err := w.commitUncle(env, uncle.Header()); err != nil {
				log.Trace("Possible uncle rejected", "hash", hash, "reason", err)
			} else {
				log.Debug("Committing new uncle to block", "hash", hash)
				uncles = append(uncles, uncle.Header())
			}
		}
	}

	common.WithTimer(l2CommitNewWorkCommitUncleTimer, func() {
		// Prefer to locally generated uncle
		commitUncles(w.localUncles)
		commitUncles(w.remoteUncles)
	})

	// Create an empty block based on temporary copied state for
	// sealing in advance without waiting block execution finished.
	if !noempty && atomic.LoadUint32(&w.noempty) == 0 {
		w.commit(uncles, nil, false, tstart)
	}
	err, _ = w.fillTransactions(w.current, nil, interrupt)
	switch {
	case err == nil:
		// The entire block is filled, decrease resubmit interval in case
		// of current interval is larger than the user-specified one.
		w.adjustResubmitInterval(&intervalAdjust{inc: false})

	case errors.Is(err, errBlockInterruptedByRecommit):
		// Notify resubmit loop to increase resubmitting interval if the
		// interruption is due to frequent commits.
		gaslimit := w.current.header.GasLimit
		ratio := float64(gaslimit-w.current.gasPool.Gas()) / float64(gaslimit)
		if ratio < 0.1 {
			ratio = 0.1
		}
		w.adjustResubmitInterval(&intervalAdjust{
			ratio: ratio,
			inc:   true,
		})

<<<<<<< HEAD
	case errors.Is(err, errBlockInterruptedByNewHead):
		// If the block building is interrupted by newhead event, discard it
		// totally. Committing the interrupted block introduces unnecessary
		// delay, and possibly causes miner to mine on the previous head,
		// which could result in higher uncle rate.
		w.current.discard()
=======
	tidyPendingStart := time.Now()
	// Fill the block with all available pending transactions.
	pending := w.eth.TxPool().PendingWithMax(false, w.config.MaxAccountsNum)
	// Short circuit if there is no available pending transactions.
	// But if we disable empty precommit already, ignore it. Since
	// empty block is necessary to keep the liveness of the network.
	if len(pending) == 0 && len(l1Messages) == 0 && atomic.LoadUint32(&w.noempty) == 0 {
		w.updateSnapshot()
		l2CommitNewWorkTidyPendingTxTimer.UpdateSince(tidyPendingStart)
>>>>>>> caec0c34
		return
	case errors.Is(err, errBlockInterruptedByTimeout):
		// If the block building takes too much time, stop it, and commit the block directly
		log.Warn("block building timeout")
	default:
		// unknown error found here, log it and stop committing block
		log.Error("unknown error found", "err", err)
		return
	}

	w.commit(uncles, w.fullTaskHook, true, tstart)
}

// commit runs any post-transaction state modifications, assembles the final block
// and commits new work if consensus engine is running.
func (w *worker) commit(uncles []*types.Header, interval func(), update bool, start time.Time) error {
	defer func(t0 time.Time) {
		l2CommitTimer.Update(time.Since(t0))
	}(time.Now())

	// set w.current.accRows for empty-but-not-genesis block
	if (w.current.header.Number.Uint64() != 0) &&
		(w.current.accRows == nil || len(*w.current.accRows) == 0) && w.isRunning() {
		log.Trace(
			"Worker apply ccc for empty block",
			"id", w.circuitCapacityChecker.ID,
			"number", w.current.header.Number,
			"hash", w.current.header.Hash().String(),
		)
		var traces *types.BlockTrace
		var err error
		common.WithTimer(l2CommitTraceTimer, func() {
			traces, err = w.current.traceEnv.GetBlockTrace(types.NewBlockWithHeader(w.current.header))
		})
		if err != nil {
			return err
		}
		// truncate ExecutionResults&TxStorageTraces, because we declare their lengths with a dummy tx before;
		// however, we need to clean it up for an empty block
		traces.ExecutionResults = traces.ExecutionResults[:0]
		traces.TxStorageTraces = traces.TxStorageTraces[:0]
		var accRows *types.RowConsumption
		common.WithTimer(l2CommitCCCTimer, func() {
			accRows, err = w.circuitCapacityChecker.ApplyBlock(traces)
		})
		if err != nil {
			return err
		}
		log.Trace(
			"Worker apply ccc for empty block result",
			"id", w.circuitCapacityChecker.ID,
			"number", w.current.header.Number,
			"hash", w.current.header.Hash().String(),
			"accRows", accRows,
		)
		w.current.accRows = accRows
	}

	if w.isRunning() {
		if interval != nil {
			interval()
		}

		// If we use zkTrie, then skip executing FinalizeAndAssemble, as it may commit the state data to database that would cause some state data produced by the transactions that has not been confirmed being flushed to disk.
		if !w.chainConfig.Scroll.UseZktrie {
			// Deep copy receipts here to avoid interaction between different tasks.
			receipts := copyReceipts(w.current.receipts)
			s := w.current.state.Copy()
			block, err := w.engine.FinalizeAndAssemble(w.chain, w.current.header, s, w.current.txs, uncles, receipts)
			if err != nil {
				return err
			}
			// If we're post merge, just ignore
			if !w.isTTDReached(block.Header()) {
				select {
				case w.taskCh <- &task{receipts: receipts, state: s, block: block, createdAt: time.Now(), accRows: w.current.accRows}:
					w.unconfirmed.Shift(block.NumberU64() - 1)
					log.Info("Commit new mining work", "number", block.Number(), "sealhash", w.engine.SealHash(block.Header()),
						"uncles", len(uncles), "txs", w.current.tcount,
						"gas", block.GasUsed(), "fees", totalFees(block, receipts),
						"elapsed", common.PrettyDuration(time.Since(start)))

				case <-w.exitCh:
					log.Info("Worker has exited")
				}
			}
		}
	}
	if update {
		w.updateSnapshot()
	}
	return nil
}

// isTTDReached returns the indicator if the given block has reached the total
// terminal difficulty for The Merge transition.
func (w *worker) isTTDReached(header *types.Header) bool {
	td, ttd := w.chain.GetTd(header.ParentHash, header.Number.Uint64()-1), w.chain.Config().TerminalTotalDifficulty
	return td != nil && ttd != nil && td.Cmp(ttd) >= 0
}

// copyReceipts makes a deep copy of the given receipts.
func copyReceipts(receipts []*types.Receipt) []*types.Receipt {
	result := make([]*types.Receipt, len(receipts))
	for i, l := range receipts {
		cpy := *l
		result[i] = &cpy
	}
	return result
}

// postSideBlock fires a side chain event, only use it for testing.
func (w *worker) postSideBlock(event core.ChainSideEvent) {
	select {
	case w.chainSideCh <- event:
	case <-w.exitCh:
	}
}

// adjustResubmitInterval adjusts the resubmit interval.
func (w *worker) adjustResubmitInterval(message *intervalAdjust) {
	select {
	case w.resubmitAdjustCh <- message:
	default:
		log.Warn("the resubmitAdjustCh is full, discard the message")
	}
}

// totalFees computes total consumed miner fees in ETH. Block transactions and receipts have to have the same order.
func totalFees(block *types.Block, receipts []*types.Receipt) *big.Float {
	feesWei := new(big.Int)
	for i, tx := range block.Transactions() {
		minerFee, _ := tx.EffectiveGasTip(block.BaseFee())
		feesWei.Add(feesWei, new(big.Int).Mul(new(big.Int).SetUint64(receipts[i].GasUsed), minerFee))
	}
	return new(big.Float).Quo(new(big.Float).SetInt(feesWei), new(big.Float).SetInt(big.NewInt(params.Ether)))
}

// signalToErr converts the interruption signal to a concrete error type for return.
// The given signal must be a valid interruption signal.
func signalToErr(signal int32) error {
	switch signal {
	case commitInterruptNewHead:
		return errBlockInterruptedByNewHead
	case commitInterruptResubmit:
		return errBlockInterruptedByRecommit
	case commitInterruptTimeout:
		return errBlockInterruptedByTimeout
	default:
		panic(fmt.Errorf("undefined signal %d", signal))
	}
}

func withTimer(timer metrics.Timer, f func()) {
	if metrics.Enabled {
		timer.Time(f)
	} else {
		f()
	}
}<|MERGE_RESOLUTION|>--- conflicted
+++ resolved
@@ -307,7 +307,6 @@
 		recommit = minRecommitInterval
 	}
 
-<<<<<<< HEAD
 	// Sanitize the timeout config for creating block.
 	newBlockTimeout := worker.config.NewBlockTimeout
 	if newBlockTimeout == 0 {
@@ -318,13 +317,12 @@
 		log.Warn("Low block timeout may cause high amount of non-full blocks", "provided", newBlockTimeout, "default", 3*time.Second)
 	}
 	worker.newBlockTimeout = newBlockTimeout
-=======
+
 	// Sanitize account fetch limit.
 	if worker.config.MaxAccountsNum == 0 {
 		log.Warn("Sanitizing miner account fetch limit", "provided", worker.config.MaxAccountsNum, "updated", math.MaxInt)
 		worker.config.MaxAccountsNum = math.MaxInt
 	}
->>>>>>> caec0c34
 
 	worker.wg.Add(4)
 	go worker.mainLoop()
@@ -1471,24 +1469,12 @@
 			inc:   true,
 		})
 
-<<<<<<< HEAD
 	case errors.Is(err, errBlockInterruptedByNewHead):
 		// If the block building is interrupted by newhead event, discard it
 		// totally. Committing the interrupted block introduces unnecessary
 		// delay, and possibly causes miner to mine on the previous head,
 		// which could result in higher uncle rate.
 		w.current.discard()
-=======
-	tidyPendingStart := time.Now()
-	// Fill the block with all available pending transactions.
-	pending := w.eth.TxPool().PendingWithMax(false, w.config.MaxAccountsNum)
-	// Short circuit if there is no available pending transactions.
-	// But if we disable empty precommit already, ignore it. Since
-	// empty block is necessary to keep the liveness of the network.
-	if len(pending) == 0 && len(l1Messages) == 0 && atomic.LoadUint32(&w.noempty) == 0 {
-		w.updateSnapshot()
-		l2CommitNewWorkTidyPendingTxTimer.UpdateSince(tidyPendingStart)
->>>>>>> caec0c34
 		return
 	case errors.Is(err, errBlockInterruptedByTimeout):
 		// If the block building takes too much time, stop it, and commit the block directly
