--- conflicted
+++ resolved
@@ -202,17 +202,15 @@
 	// AllowUnprotectedTxs allows non EIP-155 protected transactions to be send over RPC.
 	AllowUnprotectedTxs bool `toml:",omitempty"`
 
-<<<<<<< HEAD
 	// JWTSecret is the path to the hex-encoded jwt secret.
 	JWTSecret string `toml:",omitempty"`
-=======
+	// >>>>>>> scroll/v4.1.0
 	// Endpoint of L1 HTTP-RPC server
 	L1Endpoint string `toml:",omitempty"`
 	// Number of confirmations on L1 needed for finalization
 	L1Confirmations rpc.BlockNumber `toml:",omitempty"`
 	// L1 bridge deployment block number
 	L1DeploymentBlock uint64 `toml:",omitempty"`
->>>>>>> 983d6302
 }
 
 // IPCEndpoint resolves an IPC endpoint based on a configured value, taking into
